--- conflicted
+++ resolved
@@ -1,8 +1,4 @@
-<<<<<<< HEAD
-// Type definitions for Foundation Sites v6.3.0
-=======
 // Type definitions for Foundation Sites v6.3.1
->>>>>>> 9cbedff2
 // Project: http://foundation.zurb.com/
 // Github: https://github.com/zurb/foundation-sites
 //
