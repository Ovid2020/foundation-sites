# [Foundation for Sites](http://foundation.zurb.com) (Public Beta)

This is the in-development version of Foundation for Sites 6.0. 

[![Gitter](https://badges.gitter.im/Join%20Chat.svg)](https://gitter.im/zurb/foundation-sites-6?utm_source=badge&utm_medium=badge&utm_campaign=pr-badge)

## Requirements

Requires NodeJS to be installed on your machine. Works with 0.10, 0.12, and 4.1! **Note that parts of our build process will break with NPM 3, due to the changes in how packages are installed.**

The Sass is compiled using libsass, which requires the GCC to be installed on your machine. Windows users can install it through [MinGW](http://www.mingw.org/), and Mac users can install it through the [Xcode Command-line Tools](http://osxdaily.com/2014/02/12/install-command-line-tools-mac-os-x/).

## Setup

<<<<<<< HEAD
```bash
git clone https://github.com/zurb/foundation-sites-6.git
cd foundation-sites-6
npm install
npm start
```

## Local Testing

`npm start` will compile the documentation. For this testing period, we've created a small testbed to experiment with components. You can find the assets under the `testing/` folder. To use the testbed, run `npm run testbed` after installing the needed dependencies.

## Folder structure

- `_build/`: compiled HTML, CSS, and JavaScript. *Don't edit these files directly, as they will be overwritten!*
- `config/`: configuration files for our linters.
- `dist/`: compiled CSS and JavaScript files for the current release.
- `docs/`: documentation source.
  - `layouts/default.html`: base HTML template for every docs page.
  - `layouts/component.html`: Handlebars template for component documentation.
  - `pages/*.html`: basic documentation pages.
  - `pages/*.md`: fancy documentation pages for components, which are parsed through [Supercollider](https://github.com/gakimball/supercollider).
  - `partials/`: Handlebars partials go here.
  - `assets/`: docs-specific images, styles, and scripts go here.
- `js/`: the Foundation 5 JavaScript.
  - New components are inside this folder.
  - Old components are in `js/foundation/`.
- `scss/`: the Sass.
  - `scss/components`: new UI components go here.
  - `scss/components_old`: Foundation 5 components stay here.
  - `scss/forms`: form styles.
  - `scss/grid`: the new grid.
  - `scss/typography`: typography.
  - `scss/util`: helper functions and mixins.
  - `scss/vendor`: third-party libraries.
  - `_global.scss`: global variables and styles.
- `docs_old/`: Foundation 5 documentation.
- `spec/`: Foundation 5 unit tests.
=======
To get going with Foundation you can:

  * [Download the latest release](http://foundation.zurb.com/develop/download.html)
  * [Install with Bower](http://bower.io): `bower install foundation`
  * [Install with npm](http://npmjs.com): `npm install foundation-sites`

## Documentation

Foundation uses [Assemble.io](http://assemble.io) and [Grunt](http://gruntjs.com/) to generate its [documentation pages](http://foundation.zurb.com/docs). Documentation can also be run from your local computer:

### View documentation locally

You'll want to clone the Foundation repo first and install all the dependencies. You can do this using the following commands:

```
git clone git@github.com:zurb/foundation.git
cd foundation
npm install -g grunt-cli bower
npm install
bower install
bundle install
```

Then just run `grunt build` and the documentation will be compiled:

```
foundation/
├── dist/
│   └── ...
├────── docs/
│       └── ...
```

Copyright (c) 2015 ZURB, inc.
>>>>>>> 6fa26684
<|MERGE_RESOLUTION|>--- conflicted
+++ resolved
@@ -12,45 +12,6 @@
 
 ## Setup
 
-<<<<<<< HEAD
-```bash
-git clone https://github.com/zurb/foundation-sites-6.git
-cd foundation-sites-6
-npm install
-npm start
-```
-
-## Local Testing
-
-`npm start` will compile the documentation. For this testing period, we've created a small testbed to experiment with components. You can find the assets under the `testing/` folder. To use the testbed, run `npm run testbed` after installing the needed dependencies.
-
-## Folder structure
-
-- `_build/`: compiled HTML, CSS, and JavaScript. *Don't edit these files directly, as they will be overwritten!*
-- `config/`: configuration files for our linters.
-- `dist/`: compiled CSS and JavaScript files for the current release.
-- `docs/`: documentation source.
-  - `layouts/default.html`: base HTML template for every docs page.
-  - `layouts/component.html`: Handlebars template for component documentation.
-  - `pages/*.html`: basic documentation pages.
-  - `pages/*.md`: fancy documentation pages for components, which are parsed through [Supercollider](https://github.com/gakimball/supercollider).
-  - `partials/`: Handlebars partials go here.
-  - `assets/`: docs-specific images, styles, and scripts go here.
-- `js/`: the Foundation 5 JavaScript.
-  - New components are inside this folder.
-  - Old components are in `js/foundation/`.
-- `scss/`: the Sass.
-  - `scss/components`: new UI components go here.
-  - `scss/components_old`: Foundation 5 components stay here.
-  - `scss/forms`: form styles.
-  - `scss/grid`: the new grid.
-  - `scss/typography`: typography.
-  - `scss/util`: helper functions and mixins.
-  - `scss/vendor`: third-party libraries.
-  - `_global.scss`: global variables and styles.
-- `docs_old/`: Foundation 5 documentation.
-- `spec/`: Foundation 5 unit tests.
-=======
 To get going with Foundation you can:
 
   * [Download the latest release](http://foundation.zurb.com/develop/download.html)
@@ -84,5 +45,4 @@
 │       └── ...
 ```
 
-Copyright (c) 2015 ZURB, inc.
->>>>>>> 6fa26684
+Copyright (c) 2015 ZURB, inc.