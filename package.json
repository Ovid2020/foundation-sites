--- conflicted
+++ resolved
@@ -13,7 +13,6 @@
     "highlight.js": "~7.3.0",
     "grunt-contrib-uglify": "~0.2.5",
     "grunt-contrib-compress": "~0.5.2",
-<<<<<<< HEAD
     "karma": "~0.10.4",
     "karma-script-launcher": "~0.1.0",
     "karma-firefox-launcher": "~0.1.0",
@@ -25,9 +24,7 @@
     "karma-phantomjs-launcher": "~0.1.0",
     "karma-browserstack-launcher": "0.0.4",
     "grunt-karma": "~0.6.2"
-=======
     "grunt-rsync": "~0.2.1"
->>>>>>> 9c9ab1c9
   },
   "licenses": [
     {
