{
  "name": "zurb-foundation",
  "version": "5.2.1",
  "devDependencies": {
    "assemble": "~0.4.37",
    "grunt": "~0.4.4",
    "grunt-contrib-clean": "~0.5.0",
    "grunt-contrib-compress": "~0.7.0",
    "grunt-contrib-concat": "~0.3.0",
    "grunt-contrib-copy": "~0.5.0",
    "grunt-contrib-jasmine": "~0.6.3",
    "grunt-contrib-jst": "~0.6.0",
    "grunt-contrib-uglify": "~0.4.0",
    "grunt-contrib-watch": "~0.6.1",
    "grunt-karma": "~0.6.2",
    "grunt-newer": "~0.7.0",
    "grunt-rsync": "~0.5.0",
    "grunt-sass": "~0.11.0",
    "handlebars-helper-rel": "~0.1.2",
    "handlebars-helper-slugify": "~0.2.0",
    "highlight.js": "~7.3.0",
    "jasmine-jquery": "~1.3.3",
    "karma": "~0.10.4",
    "karma-browserstack-launcher": "0.0.4",
    "karma-chrome-launcher": "~0.1.0",
    "karma-firefox-launcher": "~0.1.0",
    "karma-html2js-preprocessor": "~0.1.0",
    "karma-ie-launcher": "~0.1.1",
    "karma-jasmine": "~0.1.3",
    "karma-phantomjs-launcher": "~0.1.0",
    "karma-safari-launcher": "~0.1.1",
<<<<<<< HEAD
    "karma-script-launcher": "~0.1.0",
    "grunt-karma": "~0.6.2",
    "grunt-rsync": "~0.2.1",
    "grunt-contrib-jst": "~0.5.1",
    "jasmine-jquery": "~1.3.3",
    "grunt-autoprefixer": "~0.7.2",
    "grunt-contrib-cssmin": "~0.9.0"
=======
    "karma-script-launcher": "~0.1.0"
>>>>>>> 82636756
  },
  "repository" : { 
    "type" : "git",
    "url" : "https://github.com/zurb/foundation"
  },
  "keywords": [
    "handlebars-helper-rel",
    "handlebars-helper-slugify"
  ],
  "licenses": [
    {
      "type": "MIT",
      "url": "https://github.com/zurb/foundation/blob/master/LICENSE"
    }
  ]
}<|MERGE_RESOLUTION|>--- conflicted
+++ resolved
@@ -29,7 +29,6 @@
     "karma-jasmine": "~0.1.3",
     "karma-phantomjs-launcher": "~0.1.0",
     "karma-safari-launcher": "~0.1.1",
-<<<<<<< HEAD
     "karma-script-launcher": "~0.1.0",
     "grunt-karma": "~0.6.2",
     "grunt-rsync": "~0.2.1",
@@ -37,9 +36,6 @@
     "jasmine-jquery": "~1.3.3",
     "grunt-autoprefixer": "~0.7.2",
     "grunt-contrib-cssmin": "~0.9.0"
-=======
-    "karma-script-launcher": "~0.1.0"
->>>>>>> 82636756
   },
   "repository" : { 
     "type" : "git",
