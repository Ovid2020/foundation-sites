--- conflicted
+++ resolved
@@ -96,12 +96,9 @@
     "sinon": "^1.17.7",
     "supercollider": "^1.4.0",
     "touch": "^1.0.0",
-<<<<<<< HEAD
     "tslint": "^5.7.0",
     "typescript": "^2.5.2",
-=======
     "util-deprecate": "^1.0.2",
->>>>>>> a8ad9688
     "vinyl": "^2.0.2",
     "vinyl-named": "^1.1.0",
     "vinyl-source-stream": "^1.1.0",
