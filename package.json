{
  "name": "zurb-foundation",
  "version": "5.0.0-wip",
  "devDependencies": {
    "grunt": "~0.4.1",
    "grunt-contrib-watch": "~0.5.3",
    "grunt-contrib-jasmine": "~0.5.1",
    "grunt-sass": "~0.6.1",
    "grunt-contrib-concat": "~0.3.0",
    "assemble": "0.4.18",
    "grunt-contrib-copy": "~0.4.1",
    "grunt-contrib-clean": "~0.5.0",
    "highlight.js": "~7.3.0",
    "grunt-contrib-uglify": "~0.2.5",
    "grunt-contrib-compress": "~0.5.2",
<<<<<<< HEAD
    "grunt-rsync": "~0.2.1",
    "grunt-newer": "~0.6.0"
=======
    "karma": "~0.10.4",
    "karma-script-launcher": "~0.1.0",
    "karma-firefox-launcher": "~0.1.0",
    "karma-chrome-launcher": "~0.1.0",
    "karma-safari-launcher": "~0.1.1",
    "karma-ie-launcher": "~0.1.1",
    "karma-html2js-preprocessor": "~0.1.0",
    "karma-jasmine": "~0.1.3",
    "karma-phantomjs-launcher": "~0.1.0",
    "karma-browserstack-launcher": "0.0.4",
    "grunt-karma": "~0.6.2",
    "grunt-rsync": "~0.2.1"
>>>>>>> 222e289b
  },
  "licenses": [
    {
      "type": "MIT",
      "url": "https://github.com/zurb/foundation/blob/master/LICENSE"
    }
  ]
}<|MERGE_RESOLUTION|>--- conflicted
+++ resolved
@@ -13,10 +13,7 @@
     "highlight.js": "~7.3.0",
     "grunt-contrib-uglify": "~0.2.5",
     "grunt-contrib-compress": "~0.5.2",
-<<<<<<< HEAD
-    "grunt-rsync": "~0.2.1",
-    "grunt-newer": "~0.6.0"
-=======
+    "grunt-newer": "~0.6.0",
     "karma": "~0.10.4",
     "karma-script-launcher": "~0.1.0",
     "karma-firefox-launcher": "~0.1.0",
@@ -29,7 +26,6 @@
     "karma-browserstack-launcher": "0.0.4",
     "grunt-karma": "~0.6.2",
     "grunt-rsync": "~0.2.1"
->>>>>>> 222e289b
   },
   "licenses": [
     {
