var gulp = require('gulp');
var concat = require('gulp-concat');
var babel = require('gulp-babel');
var onBabelError = require('./babel-error.js');
var rename = require('gulp-rename');
var webpackStream = require('webpack-stream');
var webpack2 = require('webpack');
var named = require('vinyl-named');
var sourcemaps = require('gulp-sourcemaps');

var utils = require('../utils.js');
var CONFIG = require('../config.js');

// ----- WEBPACK CONFIGURATION -----
//
// The following sets up all imports from within Foundation as externals, for the purpose
// of replicating the "drop in dist file" approach of prior versions.
// THIS IS NOT RECOMMENDED FOR MOST USERS. Chances are you either want everything
// (just throw in foundation.js or foundation.min.js) or you should be using a build
// system.

// Generate plugin Externals config for UMD modules
var webpackExternalPlugins = Object.assign(
  utils.umdExternals({
    'jquery': 'jQuery',
  }),
  utils.umdExternals({
    // Import path                    | Exported file
    './foundation.core':              'foundation.core',
    './foundation.core.utils':        'foundation.core',
    './foundation.core.plugin':       'foundation.core',
    './foundation.util.imageLoader':  'foundation.util.imageLoader',
    './foundation.util.keyboard':     'foundation.util.keyboard',
    './foundation.util.mediaQuery':   'foundation.util.mediaQuery',
    './foundation.util.motion':       'foundation.util.motion',
    './foundation.util.nest':         'foundation.util.nest',
    './foundation.util.timer':        'foundation.util.timer',
    './foundation.util.touch':        'foundation.util.touch',
    './foundation.util.box':          'foundation.util.box',
    './foundation.dropdownMenu':      'foundation.dropdownMenu',
    './foundation.drilldown':         'foundation.drilldown',
    './foundation.accordionMenu':     'foundation.accordionMenu',
    './foundation.accordion':         'foundation.accordion',
    './foundation.tabs':              'foundation.tabs',
    './foundation.smoothScroll':      'foundation.smoothScroll',
  }, { namespace: CONFIG.JS_BUNDLE_NAMESPACE })
);

var webpackOutputAsExternal = {
  library: [CONFIG.JS_BUNDLE_NAMESPACE, '[name]'],
  libraryTarget: 'umd',
};

var webpackConfig = {
  externals: utils.umdExternals({
    'jquery': 'jQuery'
  }),
  module: {
    rules: [
      {
        test: /.js$/,
        use: [
          {
            loader: 'babel-loader'
          }
        ]
      }
    ]
  },
  output: {
<<<<<<< HEAD
    libraryTarget: 'umd',
  }
=======
    // ---
    // FIXME: to resolve before the next release
    // Temporary disable UMD bundling, waiting for a way to import plugins are externals
    // See https://github.com/zurb/foundation-sites/pull/10903
    // ---
    // libraryTarget: 'umd',
  },
  // https://github.com/shama/webpack-stream#source-maps
  devtool: 'source-map'
>>>>>>> db56c059
}

// ----- TASKS -----
//

// Compiles JavaScript into a single file
gulp.task('javascript', ['javascript:foundation', 'javascript:deps', 'javascript:docs']);

// Core has to be dealt with slightly differently due to bootstrapping externals
// and the dependency on foundation.core.utils
//
gulp.task('javascript:plugin-core', function() {
  return gulp.src('js/entries/plugins/foundation.core.js')
    .pipe(named())
<<<<<<< HEAD
    .pipe(webpackStream(Object.assign({}, webpackConfig, {
        output: webpackOutputAsExternal,
      }), webpack2))
=======
    .pipe(sourcemaps.init())
    .pipe(webpackStream(webpackConfig, webpack2))
    .pipe(sourcemaps.write('.'))
>>>>>>> db56c059
    .pipe(gulp.dest('_build/assets/js/plugins'));
});
gulp.task('javascript:plugins', ['javascript:plugin-core'], function () {
  return gulp.src(['js/entries/plugins/*.js', '!js/entries/plugins/foundation.core.js'])
    .pipe(named())
<<<<<<< HEAD
    .pipe(webpackStream(Object.assign({}, webpackConfig, {
        externals: webpackExternalPlugins,
        output: webpackOutputAsExternal,
      }), webpack2))
=======
    .pipe(sourcemaps.init())
    .pipe(webpackStream(Object.assign({}, webpackConfig, { externals: pluginsAsExternals }), webpack2))
    .pipe(sourcemaps.write('.'))
>>>>>>> db56c059
    .pipe(gulp.dest('_build/assets/js/plugins'));
});

gulp.task('javascript:foundation', ['javascript:plugins'], function() {
  return gulp.src('js/entries/foundation.js')
    .pipe(named())
    .pipe(sourcemaps.init())
    .pipe(webpackStream(webpackConfig, webpack2))
    .pipe(sourcemaps.write('.'))
    .pipe(gulp.dest('_build/assets/js'));
});

gulp.task('javascript:deps', function() {
  return gulp.src(CONFIG.JS_DEPS)
    .pipe(concat('vendor.js'))
    .pipe(gulp.dest('_build/assets/js'));
});

gulp.task('javascript:docs', function() {
  return gulp.src(CONFIG.JS_DOCS)
    .pipe(concat('docs.js'))
    .pipe(gulp.dest('_build/assets/js'));
});<|MERGE_RESOLUTION|>--- conflicted
+++ resolved
@@ -68,20 +68,10 @@
     ]
   },
   output: {
-<<<<<<< HEAD
     libraryTarget: 'umd',
-  }
-=======
-    // ---
-    // FIXME: to resolve before the next release
-    // Temporary disable UMD bundling, waiting for a way to import plugins are externals
-    // See https://github.com/zurb/foundation-sites/pull/10903
-    // ---
-    // libraryTarget: 'umd',
   },
   // https://github.com/shama/webpack-stream#source-maps
   devtool: 'source-map'
->>>>>>> db56c059
 }
 
 // ----- TASKS -----
@@ -96,30 +86,22 @@
 gulp.task('javascript:plugin-core', function() {
   return gulp.src('js/entries/plugins/foundation.core.js')
     .pipe(named())
-<<<<<<< HEAD
+    .pipe(sourcemaps.init())
     .pipe(webpackStream(Object.assign({}, webpackConfig, {
         output: webpackOutputAsExternal,
       }), webpack2))
-=======
-    .pipe(sourcemaps.init())
-    .pipe(webpackStream(webpackConfig, webpack2))
     .pipe(sourcemaps.write('.'))
->>>>>>> db56c059
     .pipe(gulp.dest('_build/assets/js/plugins'));
 });
 gulp.task('javascript:plugins', ['javascript:plugin-core'], function () {
   return gulp.src(['js/entries/plugins/*.js', '!js/entries/plugins/foundation.core.js'])
     .pipe(named())
-<<<<<<< HEAD
+    .pipe(sourcemaps.init())
     .pipe(webpackStream(Object.assign({}, webpackConfig, {
         externals: webpackExternalPlugins,
         output: webpackOutputAsExternal,
       }), webpack2))
-=======
-    .pipe(sourcemaps.init())
-    .pipe(webpackStream(Object.assign({}, webpackConfig, { externals: pluginsAsExternals }), webpack2))
     .pipe(sourcemaps.write('.'))
->>>>>>> db56c059
     .pipe(gulp.dest('_build/assets/js/plugins'));
 });
 
