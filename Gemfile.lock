PATH
  remote: .
  specs:
<<<<<<< HEAD
    zurb-foundation (3.0.4)
=======
    zurb-foundation (3.0.6.rc1)
>>>>>>> aed4e969
      compass (>= 0.12.2)
      rake
      sass (>= 3.2.0.alpha.244)

GEM
  remote: https://rubygems.org/
  specs:
    capistrano (2.12.0)
      highline
      net-scp (>= 1.0.0)
      net-sftp (>= 2.0.0)
      net-ssh (>= 2.0.14)
      net-ssh-gateway (>= 1.1.0)
    chunky_png (1.2.5)
    compass (0.12.2)
      chunky_png (~> 1.2)
      fssm (>= 0.2.7)
      sass (~> 3.1)
    fssm (0.2.9)
    highline (1.6.12)
    net-scp (1.0.4)
      net-ssh (>= 1.99.1)
    net-sftp (2.0.5)
      net-ssh (>= 2.0.9)
    net-ssh (2.5.2)
    net-ssh-gateway (1.1.0)
      net-ssh (>= 1.99.1)
    rake (0.9.2.2)
    sass (3.2.0.alpha.261)

PLATFORMS
  ruby

DEPENDENCIES
  capistrano
  zurb-foundation!<|MERGE_RESOLUTION|>--- conflicted
+++ resolved
@@ -1,11 +1,7 @@
 PATH
   remote: .
   specs:
-<<<<<<< HEAD
-    zurb-foundation (3.0.4)
-=======
     zurb-foundation (3.0.6.rc1)
->>>>>>> aed4e969
       compass (>= 0.12.2)
       rake
       sass (>= 3.2.0.alpha.244)
