PATH
  remote: .
  specs:
<<<<<<< HEAD
    zurb-foundation (3.0.1.alpha14)
=======
    zurb-foundation (3.0.1)
>>>>>>> b0b22448
      compass (>= 0.12.2)
      rake
      sass (>= 3.2.0.alpha244)

GEM
  remote: https://rubygems.org/
  specs:
    capistrano (2.12.0)
      highline
      net-scp (>= 1.0.0)
      net-sftp (>= 2.0.0)
      net-ssh (>= 2.0.14)
      net-ssh-gateway (>= 1.1.0)
    chunky_png (1.2.5)
    compass (0.12.2)
      chunky_png (~> 1.2)
      fssm (>= 0.2.7)
      sass (~> 3.1)
    fssm (0.2.9)
    highline (1.6.12)
    net-scp (1.0.4)
      net-ssh (>= 1.99.1)
    net-sftp (2.0.5)
      net-ssh (>= 2.0.9)
    net-ssh (2.5.2)
    net-ssh-gateway (1.1.0)
      net-ssh (>= 1.99.1)
    rake (0.9.2.2)
    sass (3.2.0.alpha.261)

PLATFORMS
  ruby

DEPENDENCIES
  capistrano
  zurb-foundation!<|MERGE_RESOLUTION|>--- conflicted
+++ resolved
@@ -1,11 +1,7 @@
 PATH
   remote: .
   specs:
-<<<<<<< HEAD
-    zurb-foundation (3.0.1.alpha14)
-=======
     zurb-foundation (3.0.1)
->>>>>>> b0b22448
       compass (>= 0.12.2)
       rake
       sass (>= 3.2.0.alpha244)
