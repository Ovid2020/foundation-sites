language: node_js
node_js:
  - '0.10'
branches:
  only:
    - 5.0-wip
before_script:
  - echo -e "Host github.com\n\tStrictHostKeyChecking no\n" >> ~/.ssh/config
  - git config --global user.email "mark@zurb.com"
  - git config --global user.name "mhayes"
script:
  - npm install grunt
  - npm install grunt-cli
<<<<<<< HEAD
  - grunt travis
=======
  - grunt compile:assets
>>>>>>> 39e01e1b
after_script:
  - git clone https://mhayes:${GH_TOKEN}@github.com/zurb/bower-foundation.git
  - cp -r dist/assets/* bower-foundation/
  - cd bower-foundation
  - git remote rm origin
  - git remote add origin https://mhayes:${GH_TOKEN}@github.com/zurb/bower-foundation.git
  - git add .
  - git commit -m "Foundation build to bower-foundation"
  - git push -fq origin master
  - echo -e "Done with magic\n"
env:
  global:
    secure: USNBfNsfQFF6UgNzXRXA+8mWc66WvOUXjIH5PRjbBRUfUFZkt0a74P7uW/IMJZ0XlQwbWCphzv6Rh1qfI5bbmh6nwlJtBgP6KCc/GrPyN61YrudmPZfiNrHFkylhELz82CE6oWZjZGRwlCsLa3IADo27azmQx7kJhko5t3war5A=
notifications:
  email:
    recipients:
      - mark@zurb.com<|MERGE_RESOLUTION|>--- conflicted
+++ resolved
@@ -11,11 +11,7 @@
 script:
   - npm install grunt
   - npm install grunt-cli
-<<<<<<< HEAD
   - grunt travis
-=======
-  - grunt compile:assets
->>>>>>> 39e01e1b
 after_script:
   - git clone https://mhayes:${GH_TOKEN}@github.com/zurb/bower-foundation.git
   - cp -r dist/assets/* bower-foundation/
