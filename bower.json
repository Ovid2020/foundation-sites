--- conflicted
+++ resolved
@@ -1,10 +1,6 @@
 {
   "name": "foundation-sites",
-<<<<<<< HEAD
-  "version": "6.0.0",
-=======
   "version": "6.0.1",
->>>>>>> 61719e4a
   "main": [
     "scss/foundation.scss",
     "js/foundation.js"
