{
<<<<<<< HEAD
  "name": "foundation-sites",
  "version": "6.0.0-alpha.1",
=======
  "name": "foundation",
>>>>>>> 6fa26684
  "main": [
    "scss/foundation.scss",
    "js/foundation.js"
  ],
  "ignore": [
    "config",
    "docs",
    "lib",
    "spec"
  ],
  "dependencies": {
    "jquery": ">= 2.1.0",
<<<<<<< HEAD
    "what-input": "~1.1.2"
=======
    "modernizr": "2.8.3",
    "fastclick": ">=0.6.11",
    "jquery.cookie": "~1.4.0",
    "jquery-placeholder": "~2.0.7"
  },
  "devDependencies": {
    "jquery.autocomplete": "devbridge/jQuery-Autocomplete#1.2.9",
    "lodash": "~2.4.1"
>>>>>>> 6fa26684
  },
  "private": true
}<|MERGE_RESOLUTION|>--- conflicted
+++ resolved
@@ -1,10 +1,6 @@
 {
-<<<<<<< HEAD
   "name": "foundation-sites",
-  "version": "6.0.0-alpha.1",
-=======
-  "name": "foundation",
->>>>>>> 6fa26684
+  "version": "6.0.0-rc.1",
   "main": [
     "scss/foundation.scss",
     "js/foundation.js"
@@ -17,18 +13,7 @@
   ],
   "dependencies": {
     "jquery": ">= 2.1.0",
-<<<<<<< HEAD
     "what-input": "~1.1.2"
-=======
-    "modernizr": "2.8.3",
-    "fastclick": ">=0.6.11",
-    "jquery.cookie": "~1.4.0",
-    "jquery-placeholder": "~2.0.7"
-  },
-  "devDependencies": {
-    "jquery.autocomplete": "devbridge/jQuery-Autocomplete#1.2.9",
-    "lodash": "~2.4.1"
->>>>>>> 6fa26684
   },
   "private": true
 }