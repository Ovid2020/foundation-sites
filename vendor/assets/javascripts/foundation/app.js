--- conflicted
+++ resolved
@@ -4,27 +4,15 @@
   var $doc = $(document),
       Modernizr = window.Modernizr;
 
-<<<<<<< HEAD
   $.fn.foundationAlerts           ? $doc.foundationAlerts() : null;
   $.fn.foundationButtons          ? $doc.foundationButtons() : null;
   $.fn.foundationAccordion        ? $doc.foundationAccordion() : null;
   $.fn.foundationNavigation       ? $doc.foundationNavigation() : null;
-  $.fn.foundationTopBar           ? $doc.foundationTopBar({breakPoint: 900}) : null;
+  $.fn.foundationTopBar           ? $doc.foundationTopBar({breakPoint: 1000}) : null;
   $.fn.foundationCustomForms      ? $doc.foundationCustomForms() : null;
   $.fn.foundationMediaQueryViewer ? $doc.foundationMediaQueryViewer() : null;
   $.fn.foundationTabs             ? $doc.foundationTabs({callback : $.foundation.customForms.appendCustomMarkup}) : null;
   $.fn.foundationTooltips         ? $doc.foundationTooltips() : null;
-=======
-    $.fn.foundationAlerts           ? $doc.foundationAlerts() : null;
-    $.fn.foundationButtons          ? $doc.foundationButtons() : null;
-    $.fn.foundationAccordion        ? $doc.foundationAccordion() : null;
-    $.fn.foundationNavigation       ? $doc.foundationNavigation() : null;
-    $.fn.foundationTopBar           ? $doc.foundationTopBar({breakPoint: 1000}) : null;
-    $.fn.foundationCustomForms      ? $doc.foundationCustomForms() : null;
-    $.fn.foundationMediaQueryViewer ? $doc.foundationMediaQueryViewer() : null;
-    $.fn.foundationTabs             ? $doc.foundationTabs({callback : $.foundation.customForms.appendCustomMarkup}) : null;
-    $.fn.foundationTooltips         ? $doc.foundationTooltips() : null;
->>>>>>> d7bcc1b9
 
   $('input, textarea').placeholder();
 
