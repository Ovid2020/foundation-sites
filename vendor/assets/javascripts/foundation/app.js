--- conflicted
+++ resolved
@@ -1,107 +1,4 @@
-<<<<<<< HEAD
 (function($){
-  
-  $(function(){
-    $(document).foundationAlerts();
-    $(document).foundationButtons();
-    $(document).foundationAccordion();
-    $(document).foundationNavigation();
-    $(document).foundationCustomForms();
-    $(document).foundationTabs({callback:$.foundation.customForms.appendCustomMarkup});
-    
-    $(document).tooltips();
-    $('input, textarea').placeholder();
-    
-    // UNCOMMENT THE LINE YOU WANT BELOW IF YOU WANT IE8 SUPPORT AND ARE USING .block-grids
-    // $('.block-grid.two-up>li:nth-child(2n+1)').css({clear: 'left'});
-    // $('.block-grid.three-up>li:nth-child(3n+1)').css({clear: 'left'});
-    // $('.block-grid.four-up>li:nth-child(4n+1)').css({clear: 'left'});
-    // $('.block-grid.five-up>li:nth-child(5n+1)').css({clear: 'left'});
-=======
-jQuery(document).ready(function ($) {
-
-  /* Use this js doc for all application specific JS */
-
-  /* TABS --------------------------------- */
-  /* Remove if you don't need :) */
-
-  function activateTab($tab) {
-    var $activeTab = $tab.closest('dl').find('dd.active'),
-        contentLocation = $tab.children('a').attr("href") + 'Tab';
-
-    // Strip off the current url that IE adds
-    contentLocation = contentLocation.replace(/^.+#/, '#');
-
-    //Make Tab Active
-    $activeTab.removeClass('active');
-    $tab.addClass('active');
-
-    //Show Tab Content
-    $(contentLocation).closest('.tabs-content').children('li').removeClass('active').hide();
-    $(contentLocation).css('display', 'block').addClass('active');
-  }
-
-  $(document).on('click.fndtn', 'dl.tabs dd a', function (event) {
-    activateTab($(this).parent('dd'));
-  });
-
-  if (window.location.hash) {
-    activateTab($('a[href="' + window.location.hash + '"]').parent('dd'));
-    $.foundation.customForms.appendCustomMarkup();
-  }
-
-  /* ALERT BOXES ------------ */
-  $(".alert-box").delegate("a.close", "click", function(event) {
-    event.preventDefault();
-    $(this).closest(".alert-box").fadeOut(function(event){
-      $(this).remove();
-    });
-  });
-
-  /* PLACEHOLDER FOR FORMS ------------- */
-  /* Remove this and jquery.placeholder.min.js if you don't need :) */
-  $('input, textarea').placeholder();
-
-  /* TOOLTIPS ------------ */
-  $(this).tooltips();
-
-  /* UNCOMMENT THE LINE YOU WANT BELOW IF YOU WANT IE6/7/8 SUPPORT AND ARE USING .block-grids */
-  //  $('.block-grid.two-up>li:nth-child(2n+1)').css({clear: 'left'});
-  //  $('.block-grid.three-up>li:nth-child(3n+1)').css({clear: 'left'});
-  //  $('.block-grid.four-up>li:nth-child(4n+1)').css({clear: 'left'});
-  //  $('.block-grid.five-up>li:nth-child(5n+1)').css({clear: 'left'});
-
-
-  /* DROPDOWN NAV ------------- */
-
-  var lockNavBar = false;
-  /* Windows Phone, sadly, does not register touch events :( */
-  if (Modernizr.touch || navigator.userAgent.match(/Windows Phone/i)) {
-    $('.nav-bar a.flyout-toggle').on('click.fndtn touchstart.fndtn', function(e) {
-      e.preventDefault();
-      var flyout = $(this).siblings('.flyout').first();
-      if (lockNavBar === false) {
-        $('.nav-bar .flyout').not(flyout).slideUp(500);
-        flyout.slideToggle(500, function(){
-          lockNavBar = false;
-        });
-      }
-      lockNavBar = true;
-    });
-    $('.nav-bar>li.has-flyout').addClass('is-touch');
-  } else {
-    $('.nav-bar>li.has-flyout').hover(function() {
-      $(this).children('.flyout').show();
-    }, function() {
-      $(this).children('.flyout').hide();
-    });
-  }
-
-  /* DISABLED BUTTONS ------------- */
-  /* Gives elements with a class of 'disabled' a return: false; */
-  $(document).on('click.fndtn', '.button.diabled', function (event) {
-    event.preventDefault();
-  });
   
 
   /* SPLIT BUTTONS/DROPDOWNS */
@@ -121,7 +18,17 @@
   });
   $('body, html').on('click.fndtn', function () {
     $('.button.dropdown ul').removeClass('show-dropdown');
->>>>>>> 862e6855
   });
+
+  // Positioning the Flyout List
+  var normalButtonHeight  = $('.button.dropdown:not(.large):not(.small):not(.tiny)').outerHeight() - 1,
+      largeButtonHeight   = $('.button.large.dropdown').outerHeight() - 1,
+      smallButtonHeight   = $('.button.small.dropdown').outerHeight() - 1,
+      tinyButtonHeight    = $('.button.tiny.dropdown').outerHeight() - 1;
+
+  $('.button.dropdown:not(.large):not(.small):not(.tiny) > ul').css('top', normalButtonHeight);
+  $('.button.dropdown.large > ul').css('top', largeButtonHeight);
+  $('.button.dropdown.small > ul').css('top', smallButtonHeight);
+  $('.button.dropdown.tiny > ul').css('top', tinyButtonHeight);
   
 })(jQuery);