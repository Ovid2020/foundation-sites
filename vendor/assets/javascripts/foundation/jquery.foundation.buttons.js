(function ($) {

  $.fn.foundationButtons = function(options) {
    // Prevent event propagation on disabled buttons
    $(document).on('click.fndtn', '.button.disabled', function (e) {
      e.preventDefault();
    });

    $('.button.dropdown > ul', this).addClass('no-hover');

    $(document).on('click.fndtn', '.button.dropdown, .button.dropdown.split span', function (e) {
      // Stops further propagation of the event up the DOM tree when clicked on the button.
      // Events fired by its descendants are not being blocked.
      if (e.target === this) {
        e.stopPropagation();
      }
    });
    $(document).on('click.fndtn', '.button.dropdown.split span', function (e) {
      e.preventDefault();
      $('.button.dropdown', this).not($(this).parent()).children('ul').removeClass('show-dropdown');
      $(this).siblings('ul').toggleClass('show-dropdown');
    });
    $(document).on('click.fndtn', '.button.dropdown:not(.split)', function (e) {
      $('.button.dropdown', this).not(this).children('ul').removeClass('show-dropdown');
      $(this).children('ul').toggleClass('show-dropdown');
    });
<<<<<<< HEAD
    $(document).on('click.fndtn', 'body,html', function () {
=======
    $(document).on('click.fndtn', 'body, html', function () {
>>>>>>> cadf57a2
      $('.button.dropdown ul').removeClass('show-dropdown');
    });

    // Positioning the Flyout List
    var normalButtonHeight  = $('.button.dropdown:not(.large):not(.small):not(.tiny)', this).outerHeight() - 1,
        largeButtonHeight   = $('.button.large.dropdown', this).outerHeight() - 1,
        smallButtonHeight   = $('.button.small.dropdown', this).outerHeight() - 1,
        tinyButtonHeight    = $('.button.tiny.dropdown', this).outerHeight() - 1;

    $('.button.dropdown:not(.large):not(.small):not(.tiny) > ul', this).css('top', normalButtonHeight);
    $('.button.dropdown.large > ul', this).css('top', largeButtonHeight);
    $('.button.dropdown.small > ul', this).css('top', smallButtonHeight);
    $('.button.dropdown.tiny > ul', this).css('top', tinyButtonHeight);

    $('.button.dropdown.up:not(.large):not(.small):not(.tiny) > ul', this).css('top', 'auto').css('bottom', normalButtonHeight - 2);
    $('.button.dropdown.up.large > ul', this).css('top', 'auto').css('bottom', largeButtonHeight - 2);
    $('.button.dropdown.up.small > ul', this).css('top', 'auto').css('bottom', smallButtonHeight - 2);
    $('.button.dropdown.up.tiny > ul', this).css('top', 'auto').css('bottom', tinyButtonHeight - 2);

  };

})( jQuery );<|MERGE_RESOLUTION|>--- conflicted
+++ resolved
@@ -24,11 +24,7 @@
       $('.button.dropdown', this).not(this).children('ul').removeClass('show-dropdown');
       $(this).children('ul').toggleClass('show-dropdown');
     });
-<<<<<<< HEAD
-    $(document).on('click.fndtn', 'body,html', function () {
-=======
     $(document).on('click.fndtn', 'body, html', function () {
->>>>>>> cadf57a2
       $('.button.dropdown ul').removeClass('show-dropdown');
     });
 
