--- conflicted
+++ resolved
@@ -8,11 +8,7 @@
 
     $('.button.dropdown > ul', this).addClass('no-hover');
 
-<<<<<<< HEAD
-    $(document).on('click.fndtn', '.button.dropdown', function (e) {
-=======
-    $('.button.dropdown, .button.dropdown.split span', this).on('click.fndtn', function (e) {
->>>>>>> 129a70fc
+    $(document).on('click.fndtn', '.button.dropdown, .button.dropdown.split span', function (e) {
       // Stops further propagation of the event up the DOM tree when clicked on the button.
       // Events fired by its descendants are not being blocked.
       if (e.target === this) {
