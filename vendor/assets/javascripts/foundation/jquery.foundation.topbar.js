--- conflicted
+++ resolved
@@ -59,12 +59,8 @@
               $section.css({'left': -(100 * settings.index) + '%'});
               $section.find('>.name').css({'left': 100 * settings.index + '%'});
 
-<<<<<<< HEAD
-              $this.siblings('ul').height(settings.height);
-=======
               $this.siblings('ul').height(settings.height + settings.$titlebar.outerHeight(true));
               settings.$topbar.css('min-height', settings.height + settings.$titlebar.outerHeight(true) * 2)
->>>>>>> 3f75220f
             }
           });
 
