--- conflicted
+++ resolved
@@ -21,7 +21,6 @@
   return js_files.map {|f| "#{prefix_path}/#{File.basename(f)}"}
 end
 
-<<<<<<< HEAD
 javascripts = copy_js_from("../../js", "foundation", ["index.js"])
 vendor_javascripts = copy_js_from("../../js", "vendor")
 
@@ -33,16 +32,6 @@
 #     "jquery.offcanvas.js"
 #   ].include?(File.basename(f))
 # end
-=======
-javascripts = copy_js_from("../../js/", "foundation", "vendor") #, ["index.js"]
-
-javascripts.reject! do |f|
-  [
-    "zepto.js",
-    "modernizr.foundation.js",
-  ].include?(File.basename(f))
-end
->>>>>>> efa54da1
 
 html 'index.html', :erb => true, :javascripts => javascripts, :version => Foundation::VERSION
 
