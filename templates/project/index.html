<% template = @template if defined?(@template) %>
<!DOCTYPE html>
<!--[if IE 8]> 				 <html class="no-js lt-ie9" lang="en"> <![endif]-->
<!--[if gt IE 8]><!--> <html class="no-js" lang="en"> <!--<![endif]-->

<head>
	<meta charset="utf-8" />
  <meta name="viewport" content="width=device-width" />
  <title>Foundation 4</title>

<<<<<<< HEAD
  <link rel="stylesheet" href="css/normalize.css" />
  <% if template[:options][:customizer_used] %>
  <link rel="stylesheet" href="css/foundation.css" />
  <% else %>
  <link rel="stylesheet" href="css/app.css" />
=======
  <link rel="stylesheet" href="<%= css_dir %>/normalize.css" />
  <link rel="stylesheet" href="<%= css_dir %>/foundation.css" />
  <% if !template[:options][:customizer_used] %>
  <link rel="stylesheet" href="<%= css_dir %>/app.css" />
>>>>>>> e9db2a11
  <% end %>

  <script src="<%= javascripts_dir %>/vendor/custom.modernizr.js"></script>

</head>
<body>

	<div class="row">
		<div class="large-12 columns">
			<h2>Welcome to Foundation</h2>
			<p>This is version <%= template[:options][:version] %>.</p>
			<hr />
		</div>
	</div>

	<div class="row">
		<div class="large-8 columns">
			<h3>The Grid</h3>

			<!-- Grid Example -->
			<div class="row">
				<div class="large-12 columns">
					<div class="panel">
						<p>This is a twelve column section in a row. Each of these includes a div.panel element so you can see where the columns are - it's not required at all for the grid.</p>
					</div>
				</div>
			</div>
			<div class="row">
				<div class="large-6 columns">
					<div class="panel">
						<p>Six columns</p>
					</div>
				</div>
				<div class="large-6 columns">
					<div class="panel">
						<p>Six columns</p>
					</div>
				</div>
			</div>
			<div class="row">
				<div class="large-4 columns">
					<div class="panel">
						<p>Four columns</p>
					</div>
				</div>
				<div class="large-4 columns">
					<div class="panel">
						<p>Four columns</p>
					</div>
				</div>
				<div class="large-4 columns">
					<div class="panel">
						<p>Four columns</p>
					</div>
				</div>
			</div>

			<h3>Buttons</h3>

      <div class="row">
        <div class="large-6 columns">
          <p><a href="#" class="small button">Small Button</a></p>
          <p><a href="#" class="button">Medium Button</a></p>
          <p><a href="#" class="large button">Large Button</a></p>
        </div>
        <div class="large-6 columns">
          <p><a href="#" class="small alert button">Small Alert Button</a></p>
          <p><a href="#" class="success button">Medium Success Button</a></p>
          <p><a href="#" class="large secondary button">Large Secondary Button</a></p>
        </div>
      </div>
		</div>

		<div class="large-4 columns">
			<h4>Getting Started</h4>
			<p>We're stoked you want to try Foundation! To get going, this file (index.html) includes some basic styles you can modify, play around with, or totally destroy to get going.</p>

			<h4>Other Resources</h4>
			<p>Once you've exhausted the fun in this document, you should check out:</p>
			<ul class="disc">
				<li><a href="http://foundation.zurb.com/docs">Foundation Documentation</a><br />Everything you need to know about using the framework.</li>
				<li><a href="http://github.com/zurb/foundation">Foundation on Github</a><br />Latest code, issue reports, feature requests and more.</li>
				<li><a href="http://twitter.com/foundationzurb">@foundationzurb</a><br />Ping us on Twitter if you have questions. If you build something with this we'd love to see it (and send you a totally boss sticker).</li>
			</ul>
		</div>
	</div>

  <script>
  document.write('<script src=' +
  ('__proto__' in {} ? '<%= javascripts_dir %>/vendor/zepto' : '<%= javascripts_dir %>/vendor/jquery') +
  '.js><\/script>')
  </script>
  <% if template[:options][:customizer_used] %>
  <script src="<%= javascripts_dir %>/foundation.min.js"></script>
  <!--
  <% template[:options][:javascripts].each do |f| %>
  <script src="<%= javascripts_dir %>/foundation/<%= f %>"></script>
  <% end %>
  -->
  <% else %>
  <script src="<%= javascripts_dir %>/foundation/foundation.js"></script>
	<% template[:options][:javascripts].each do |f| %>
	<script src="<%= javascripts_dir %>/<%= f %>"></script>
	<% end %>
  <% end %>
  <script>
    $(document).foundation();
  </script>
</body>
</html><|MERGE_RESOLUTION|>--- conflicted
+++ resolved
@@ -8,18 +8,10 @@
   <meta name="viewport" content="width=device-width" />
   <title>Foundation 4</title>
 
-<<<<<<< HEAD
-  <link rel="stylesheet" href="css/normalize.css" />
-  <% if template[:options][:customizer_used] %>
-  <link rel="stylesheet" href="css/foundation.css" />
-  <% else %>
-  <link rel="stylesheet" href="css/app.css" />
-=======
   <link rel="stylesheet" href="<%= css_dir %>/normalize.css" />
   <link rel="stylesheet" href="<%= css_dir %>/foundation.css" />
   <% if !template[:options][:customizer_used] %>
   <link rel="stylesheet" href="<%= css_dir %>/app.css" />
->>>>>>> e9db2a11
   <% end %>
 
   <script src="<%= javascripts_dir %>/vendor/custom.modernizr.js"></script>
