--- conflicted
+++ resolved
@@ -100,12 +100,8 @@
   <script type="text/javascript">
     $(window).load(function(){
       $("#featured").orbit({
-<<<<<<< HEAD
-        animation: 'fade'
-=======
         slideNumber: true,
         stackOnSmall: true
->>>>>>> ed56dd97
       });
 
       $('#featuredContent').orbit({ fluid: '2x1' });
