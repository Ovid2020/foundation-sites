<!DOCTYPE html>
<!-- paulirish.com/2008/conditional-stylesheets-vs-css-hacks-answer-neither/ -->
<!--[if lt IE 7]> <html class="no-js lt-ie9 lt-ie8 lt-ie7" lang="en"> <![endif]-->
<!--[if IE 7]>    <html class="no-js lt-ie9 lt-ie8" lang="en"> <![endif]-->
<!--[if IE 8]>    <html class="no-js lt-ie9" lang="en"> <![endif]-->
<!--[if gt IE 8]><!--> <html class="no-js" lang="en"> <!--<![endif]-->
<head>
	<meta charset="utf-8" />

	<!-- Set the viewport width to device width for mobile -->
	<meta name="viewport" content="width=device-width" />

	<title>Foundation PAGE Testing</title>

	<!-- Included CSS Files -->
	<link rel="stylesheet" href="stylesheets/styles.css">

	<script src="../vendor/assets/javascripts/foundation/modernizr.foundation.js"></script>
<<<<<<< HEAD

=======
>>>>>>> 62e91b2f
</head>
<body>

	<div class="row">
    <div class="twelve columns">
      <p><a href="index.html">&laquo; Back</a></p>
      <h2>Foundation PAGE Testing</h2>
      <hr />

      <dl class="sub-nav">
        <dt>Go to:</dt>
        <dd><a href="#basic-grid">Basic Grid</a></dd>
      </dl>
    </div>
  </div>

	<!-- Test Foundation Components Here -->


	<!-- Included JS Files -->
	<script src="../vendor/assets/javascripts/foundation/jquery.js"></script>
  <script src="../vendor/assets/javascripts/foundation/jquery.foundation.mediaQueryToggle.js"></script>
  <script src="../vendor/assets/javascripts/foundation/jquery.placeholder.js"></script>
  <script src="../vendor/assets/javascripts/foundation/jquery.foundation.alerts.js"></script>
  <script src="../vendor/assets/javascripts/foundation/jquery.foundation.accordion.js"></script>
  <script src="../vendor/assets/javascripts/foundation/jquery.foundation.buttons.js"></script>
  <script src="../vendor/assets/javascripts/foundation/jquery.foundation.tooltips.js"></script>
  <script src="../vendor/assets/javascripts/foundation/jquery.foundation.forms.js"></script>
  <script src="../vendor/assets/javascripts/foundation/jquery.foundation.tabs.js"></script>
  <script src="../vendor/assets/javascripts/foundation/jquery.foundation.navigation.js"></script>
  <script src="../vendor/assets/javascripts/foundation/jquery.foundation.reveal.js"></script>
  <script src="../vendor/assets/javascripts/foundation/jquery.foundation.orbit.js"></script>
	<script src="../vendor/assets/javascripts/foundation/app.js"></script>
  <script type="text/javascript">
    // Page-Specific JavaScript Goes Here
  </script>
</body>
</html><|MERGE_RESOLUTION|>--- conflicted
+++ resolved
@@ -16,10 +16,7 @@
 	<link rel="stylesheet" href="stylesheets/styles.css">
 
 	<script src="../vendor/assets/javascripts/foundation/modernizr.foundation.js"></script>
-<<<<<<< HEAD
 
-=======
->>>>>>> 62e91b2f
 </head>
 <body>
 
@@ -35,9 +32,6 @@
       </dl>
     </div>
   </div>
-
-	<!-- Test Foundation Components Here -->
-
 
 	<!-- Included JS Files -->
 	<script src="../vendor/assets/javascripts/foundation/jquery.js"></script>
