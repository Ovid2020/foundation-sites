describe('Reveal', function() {
	var plugin;
	var $html;
	var template = `<div class="reveal" id="exampleModal1" data-reveal>
	  Modal content
	  <button class="close-button" data-close aria-label="Close modal" type="button">
	    <span aria-hidden="true">&times;</span>
	  </button>
	</div>`;

  afterEach(function() {
    plugin.destroy();
    $html.remove();
  });

  describe('constructor()', function() {
    it('stores the element and plugin options', function() {
      $html = $(template).appendTo('body');
      plugin = new Foundation.Reveal($html, {});

      plugin.$element.should.be.an('object');
      plugin.options.should.be.an('object');
    });
  });

  describe('init()', function() {
    it('sets ARIA attributes for modal', function() {
      $html = $(template).appendTo('body');
      plugin = new Foundation.Reveal($html, {});

      $html.should.have.attr('aria-hidden', 'true');
      $html.should.have.attr('role', 'dialog');
    });

    it('detects anchor if one exists', function() {
      $html = $(template).appendTo('body');
      var $anchor = $('<button data-open="exampleModal1">Open</button>').appendTo('body');
      plugin = new Foundation.Reveal($html, {});

      plugin.$anchor[0].should.be.equal($anchor[0]);

      $anchor.remove();
    });

    it('sets ARIA attributes for anchor if one exists', function() {
      $html = $(template).appendTo('body');
      var $anchor = $('<button data-open="exampleModal1">Open</button>').appendTo('body');
      plugin = new Foundation.Reveal($html, {});

      $anchor.should.have.attr('aria-haspopup', 'true');
      $anchor.should.have.attr('aria-controls', $html.attr('id'));

      $anchor.remove();
    });
  });

  describe('makeOverlay()', function() {
		it('creates an overlay if overlay option is true', function() {
      $html = $(template).appendTo('body');
      plugin = new Foundation.Reveal($html, {overlay: true});

      plugin.$overlay.should.be.an('object');
      plugin.$overlay.should.have.class('reveal-overlay');
      $.contains(document.body, plugin.$overlay[0]).should.be.true;
    });
  });

  describe('open()', function() {
		it('opens the modal', function(done) {
      $html = $(template).appendTo('body');
      plugin = new Foundation.Reveal($html, {});

      $html.on('open.zf.reveal', function() {
        $html.should.be.visible;
        done();
      });

      plugin.open();
    });
    it('opens the overlay', function(done) {
      $html = $(template).appendTo('body');
      plugin = new Foundation.Reveal($html, {overlay: true});

      $html.on('open.zf.reveal', function() {
        plugin.$overlay.should.be.visible;
        done();
      });

      plugin.open();
    });
    it('toggles ARIA attributes', function(done) {
      $html = $(template).appendTo('body');
      plugin = new Foundation.Reveal($html, {});

      $html.on('open.zf.reveal', function() {
        $html.should.have.attr('aria-hidden', 'false');
        $html.should.have.attr('tabindex', '-1');
        done();
      });

      plugin.open();
    });
    it('adds class to body', function(done) {
      $html = $(template).appendTo('body');
      plugin = new Foundation.Reveal($html, {});

      $html.on('open.zf.reveal', function() {
        $('body').should.have.class('is-reveal-open');
        done();
      });

      plugin.open();
    });
    it('adds optional overlay classes overlay element', function(done) {
      $html = $(template).appendTo('body');
      plugin = new Foundation.Reveal($html, {additionalOverlayClasses: 'default'});

      $html.on('open.zf.reveal', function() {
        $('.reveal-overlay').should.have.class('default');
        done();
      });

      plugin.open();
    });
    // TODO: Check if  this.$element.trigger('closeme.zf.reveal', this.id) is correctly used.

    // it('closes previously opened modal if multipleOpened option is false', function(done) {
    //   $html = $(template).appendTo('body');
    //   $html2 = $(template).attr('id', 'exampleModal2').appendTo('body');

    //   plugin = new Foundation.Reveal($html, {multipleOpened: false});
    //   plugin2 = new Foundation.Reveal($html2, {multipleOpened: false});

    //   plugin.open();

    //   plugin2.open();

    //   $html.should.be.hidden;

    //   plugin2.destroy();
    //   $html2.remove();
    // });
    it('fires open.zf.reveal event', function(done) {
      $html = $(template).appendTo('body');
      plugin = new Foundation.Reveal($html, {});

      $html.on('open.zf.reveal', function() {
      	$html.should.be.visible;
      	done();
      });

      plugin.open();
    });

    it('traps focus if trapFocus option is true', function(done) {
      $html = $(template).appendTo('body');
      plugin = new Foundation.Reveal($html, {trapFocus: true});

      let spy = sinon.spy(Foundation.Keyboard, 'trapFocus');

      $html.on('open.zf.reveal', function() {
        sinon.assert.called(spy);
        Foundation.Keyboard.trapFocus.restore();
      	done();
      });

      plugin.open();
    });
  });

	describe('close()', function() {
		it('closes the modal', function(done) {
      $html = $(template).appendTo('body');
      plugin = new Foundation.Reveal($html, {});

      // Open it first
      plugin.open();

      $html.on('closed.zf.reveal', function() {
        $html.should.be.hidden;
      	done();
      });

      plugin.close();
    });
    it('closes the overlay', function(done) {
      $html = $(template).appendTo('body');
      plugin = new Foundation.Reveal($html, {overlay: true});

      // Open it first
      plugin.open();

      $html.on('closed.zf.reveal', function() {
        plugin.$overlay.should.be.hidden;
      	done();
      });

      plugin.close();
    });
    it('toggles ARIA attributes', function(done) {
      $html = $(template).appendTo('body');
      plugin = new Foundation.Reveal($html, {});

      // Open it first
      plugin.open();

      $html.on('closed.zf.reveal', function() {
        $html.should.have.attr('aria-hidden', 'true');
      	done();
      });

      plugin.close();
    });
    it('removes class from body', function(done) {
      $html = $(template).appendTo('body');
      plugin = new Foundation.Reveal($html, {});

      // Open it first
      plugin.open();


      $html.on('closed.zf.reveal', function() {
        $('body').should.not.have.class('is-reveal-open');
        done();
      });
<<<<<<< HEAD
      
=======

>>>>>>> 9a6139a1
      plugin.close();
    });
    it('does not remove class from body if another reveal is open', function(done) {
      $html = $(template).appendTo('body');
      plugin = new Foundation.Reveal($html, {multipleOpened: true});

      let $html2 = $(template).attr('id', 'exampleModal2').appendTo('body');
      let plugin2 = new Foundation.Reveal($html2, {multipleOpened: true, vOffset: 10});

      // Open both first
      plugin.open();
      plugin2.open();
<<<<<<< HEAD


      $html.on('closed.zf.reveal', function() {

=======


      $html.on('closed.zf.reveal', function() {

>>>>>>> 9a6139a1
        $('body').should.have.class('is-reveal-open');
        plugin2.destroy();
        $html2.remove();
        done();
      });

      plugin.close();
    });
    it('fires closed.zf.reveal event', function(done) {
      $html = $(template).appendTo('body');
      plugin = new Foundation.Reveal($html, {});

      // Open it first
      plugin.open();

      $html.on('closed.zf.reveal', function() {
      	$html.should.be.hidden;
      	done();
      });

      plugin.close();
    });

    it('releases focus if trapFocus option is true', function(done) {
      $html = $(template).appendTo('body');
      plugin = new Foundation.Reveal($html, {trapFocus: true});

      // Open it first
      plugin.open();

      let spy = sinon.spy(Foundation.Keyboard, 'releaseFocus');

      $html.on('closed.zf.reveal', function() {
        sinon.assert.called(spy);
        Foundation.Keyboard.releaseFocus.restore();
        done();
      });

      plugin.close();
    });
    it('sets focus to anchor', function(done) {
      $html = $(template).appendTo('body');
      var $anchor = $('<button data-open="exampleModal1">Open</button>').appendTo('body');
      plugin = new Foundation.Reveal($html, {});

      // Open it first
      plugin.open();

      $html.on('closed.zf.reveal', function() {
        setTimeout(function() {
          $anchor[0].should.be.equal(document.activeElement);
          $anchor.remove();
          done();
        }, 0);
      });

      plugin.close();
    });
  });

	describe('toggle()', function() {
    it('opens a closed modal', function(done) {
      $html = $(template).appendTo('body');
      plugin = new Foundation.Reveal($html, {overlay: true});

      $html.on('open.zf.reveal', function() {
        plugin.$overlay.should.be.visible;
        done();
      });

      plugin.open();
    });
		it('closes an open modal', function(done) {
      $html = $(template).appendTo('body');
      plugin = new Foundation.Reveal($html, {});

      // Open it first
      plugin.open();

      $html.on('closed.zf.reveal', function() {
        $html.should.be.hidden;
      	done();
      });

      plugin.close();
    });
  });

  describe('events()', function() {
    it('opens the modal on anchor click', function(done) {
      $html = $(template).appendTo('body');
      var $anchor = $('<button data-open="exampleModal1">Open</button>').appendTo('body');
      plugin = new Foundation.Reveal($html, {});


<<<<<<< HEAD
      plugin.$overlay.should.be.visible;
      $anchor.remove();
=======
      $html.on('open.zf.reveal', function() {
        plugin.$overlay.should.be.visible;
        $anchor.remove();
      	done();
      });

      $anchor.trigger('click');
>>>>>>> 9a6139a1
    });
		it('closes a modal on overlay click if closeOnClick option is true', function(done) {
      $html = $(template).appendTo('body');
      plugin = new Foundation.Reveal($html, {overlay: true, closeOnClick: true});

      // Open it first
      plugin.open();

      $html.on('closed.zf.reveal', function() {
        $html.should.be.hidden;
      	done();
      });

      plugin.$overlay.trigger('click');
    });
    it('not closes a modal on overlay click if closeOnClick option is true', function(done) {
      $html = $(template).appendTo('body');
      plugin = new Foundation.Reveal($html, {overlay: true, closeOnClick: false});

      // Open it first
      plugin.open();

      plugin.$overlay.trigger('click');

      // Add timeout to make sure it does not close
      // Timeout is required because closed event will not be fired
      setTimeout(function() {
        $html.should.be.visible;
        done();
      }, 10);
    });
    it('closes Reveal with click on close button', function(done) {
      $html = $(template).appendTo('body');
      plugin = new Foundation.Reveal($html, {});

      // Open it first
      plugin.open();

      $html.on('closed.zf.reveal', function() {
        $html.should.be.hidden;
      	done();
      });

      $html.find('[data-close]').focus()
        .trigger('click');
    });
  });
});<|MERGE_RESOLUTION|>--- conflicted
+++ resolved
@@ -223,11 +223,7 @@
         $('body').should.not.have.class('is-reveal-open');
         done();
       });
-<<<<<<< HEAD
-      
-=======
-
->>>>>>> 9a6139a1
+
       plugin.close();
     });
     it('does not remove class from body if another reveal is open', function(done) {
@@ -240,17 +236,10 @@
       // Open both first
       plugin.open();
       plugin2.open();
-<<<<<<< HEAD
-
-
-      $html.on('closed.zf.reveal', function() {
-
-=======
-
-
-      $html.on('closed.zf.reveal', function() {
-
->>>>>>> 9a6139a1
+
+
+      $html.on('closed.zf.reveal', function() {
+
         $('body').should.have.class('is-reveal-open');
         plugin2.destroy();
         $html2.remove();
@@ -346,10 +335,6 @@
       plugin = new Foundation.Reveal($html, {});
 
 
-<<<<<<< HEAD
-      plugin.$overlay.should.be.visible;
-      $anchor.remove();
-=======
       $html.on('open.zf.reveal', function() {
         plugin.$overlay.should.be.visible;
         $anchor.remove();
@@ -357,7 +342,6 @@
       });
 
       $anchor.trigger('click');
->>>>>>> 9a6139a1
     });
 		it('closes a modal on overlay click if closeOnClick option is true', function(done) {
       $html = $(template).appendTo('body');
