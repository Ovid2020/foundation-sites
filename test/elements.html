--- conflicted
+++ resolved
@@ -39,11 +39,8 @@
         <dd><a href="#keystrokes">Keystrokes</a></dd>
         <dd><a href="#panels">Panels</a></dd>
         <dd><a href="#link-list">Link List</a></dd>
-<<<<<<< HEAD
-        <dd><a href="#link-list">Thumbs</a></dd>
-=======
         <dd><a href="#progress-bars">Progress Bars</a></dd>
->>>>>>> 1735bd4a
+         <dd><a href="#thumbs">Thumbs</a></dd>
         <dd><a href="#video">Video</a></dd>
 
       </dl>
@@ -309,6 +306,7 @@
 
       <div class="row">
         <div class="four columns">
+          <a name="thumbs"></a>
           <h4>Image Thumbnails</h4>
           <p>When you need an image thumbnail that is slightly more styled than just a plain old image.</p>
         </div>
