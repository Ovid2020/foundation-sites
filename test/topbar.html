--- conflicted
+++ resolved
@@ -15,12 +15,8 @@
   <!-- Included CSS Files -->
   <link rel="stylesheet" href="stylesheets/styles.css">
 
+  <script src="../vendor/assets/javascripts/foundation/modernizr.foundation.js"></script>
 
-  <script src="../vendor/assets/javascripts/foundation/modernizr.foundation.js"></script>
-<<<<<<< HEAD
-
-=======
->>>>>>> 62e91b2f
 </head>
 <body>
 
@@ -160,8 +156,6 @@
     </div>
   </div>
 
-
-
   <!-- Included JS Files -->
   <script src="../vendor/assets/javascripts/foundation/jquery.js"></script>
   <script src="../vendor/assets/javascripts/foundation/jquery.foundation.mediaQueryToggle.js"></script>
