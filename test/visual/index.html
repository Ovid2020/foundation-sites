<!doctype html>
<!--[if IE 9]><html class="lt-ie10" lang="en" > <![endif]-->
<html class="no-js" lang="en" dir="ltr">
  <head>
    <meta charset="utf-8">
    <meta http-equiv="X-UA-Compatible" content="IE=edge">
    <title>Foundation for Sites Testing</title>
    <link href="assets/css/foundation.css" rel="stylesheet" />
  </head>
  <body>
    <div class="row column">
      <h1>Foundation for Sites Component Testing</h1>
<<<<<<< HEAD
      <ul class="menu vertical">
        <li><a href="responsive-menu.html">Responsive Menu - Drilldown Medium Dropdown</a></li>
        <li><a href="responsive-menu-right-dropdown.html">Responsive Menu - Right Dropdown</a></li>
        <li><a href="responsive-menu-left-dropdown.html">Responsive Menu - Left Dropdown</a></li>
        <li><a href="various-menu-options.html">Various Menu Options</a></li>
      </ul>

      <h1>Foundation for Sites Flexbox Component Testing</h1>
      <ul class="menu vertical">
        <li><a href="various-menu-options-flex.html">Various Menu Options With Flexbox</a></li>
=======
      <ul>
        <li><a href="reveal.html">Reveal</a></li>
>>>>>>> e5548ef1
      </ul>
    </div>

    <script src="assets/js/vendor.js"></script>
    <script src="assets/js/foundation.js"></script>
  </body>
</html><|MERGE_RESOLUTION|>--- conflicted
+++ resolved
@@ -10,21 +10,17 @@
   <body>
     <div class="row column">
       <h1>Foundation for Sites Component Testing</h1>
-<<<<<<< HEAD
       <ul class="menu vertical">
         <li><a href="responsive-menu.html">Responsive Menu - Drilldown Medium Dropdown</a></li>
         <li><a href="responsive-menu-right-dropdown.html">Responsive Menu - Right Dropdown</a></li>
         <li><a href="responsive-menu-left-dropdown.html">Responsive Menu - Left Dropdown</a></li>
+        <li><a href="reveal.html">Reveal</a></li>
         <li><a href="various-menu-options.html">Various Menu Options</a></li>
       </ul>
 
       <h1>Foundation for Sites Flexbox Component Testing</h1>
       <ul class="menu vertical">
         <li><a href="various-menu-options-flex.html">Various Menu Options With Flexbox</a></li>
-=======
-      <ul>
-        <li><a href="reveal.html">Reveal</a></li>
->>>>>>> e5548ef1
       </ul>
     </div>
 
