<!DOCTYPE html>
<!-- paulirish.com/2008/conditional-stylesheets-vs-css-hacks-answer-neither/ -->
<!--[if IE 8]>    <html class="no-js lt-ie9" lang="en"> <![endif]-->
<!--[if gt IE 8]><!--> <html class="no-js" lang="en"> <!--<![endif]-->
<head>
	<meta charset="utf-8" />

	<!-- Set the viewport width to device width for mobile -->
	<meta name="viewport" content="width=device-width" />

	<title>Foundation Tabs Testing</title>

	<!-- Included CSS Files -->
	<link rel="stylesheet" href="stylesheets/styles.css">
  <link rel="stylesheet" href="stylesheets/qunit.css">

	<script src="../lib/assets/javascripts/foundation/modernizr.foundation.js"></script>
</head>
<body>

	<div class="row">
    <div class="twelve columns">
      <p><a href="index.html">&laquo; Back</a></p>
      <h2>Foundation Tabs Testing</h2>
      <hr />
      <dl class="sub-nav">
        <dt>Go to:</dt>
        <dd><a href="#simple-tabs">Simple Tabs</a></dd>
        <dd><a href="#absolute-tabs">Absolutely Linked Tabs</a></dd>
        <dd><a href="#tab-sizing">Tab Sizing</a></dd>
        <dd><a href="#contained-tabs">Contained Tabs</a></dd>
        <dd><a href="#pill-style-tables">Pill-Style Tabs</a></dd>
        <dd><a href="#vertical-tabs">Vertical Tabs</a></dd>
        <dd><a href="#mobile-tabs">Mobile Tabs</a></dd>

      </dl>
    </div>
  </div>

  <div class="row">
    <div class="twelve columns">
      <div id="qunit"></div>
      <div id="qunit-fixture"></div>
    </div>
  </div>

	<!-- Test Foundation Components Here -->
  <div class="row">
    <div class="twelve columns">
  		<h3>Tabs</h3>
  		<h4 class="subheader">Tabs are very versatile <span class="has-tip" data-width="210" title="I'm on bottom and the default position.">"both"</span> as organization and navigational constructs. With the base Foundation package, tabs in the markup specified below are already hooked up &mdash; no extra work required.</h4>

      <br>

      <div class="row">
        <div class="four columns">
          <a name="simple-tabs"></a>
          <h4>Simple Tabs</h4>
          <p>Tabs are made of <strong>two objects:</strong> a <code>dl</code> object containing the tabs themselves, and a <code>ul</code> object containing the tab content.</p>
        </div>
        <br>
        <div class="eight columns">
          <ul class="tabs">
            <li class="active"><a href="#simple1">Simple Tab 1</a></li>
            <li><a href="#simple2">Simple Tab 2</a></li>
            <li><a href="#simple3">Simple Tab 3</a></li>
          </ul>
          <ul class="tabs-content">
            <li class="active" id="simple1Tab">This is simple tab 1's content. Pretty neat, huh?</li>
            <li id="simple2Tab">This is simple tab 2's content. Now you see it!</li>
            <li id="simple3Tab">This is simple tab 3's content. It's only okay.</li>
          </ul>
        </div>
      </div>

      <br><br>

      <div class="row">
        <div class="four columns">
          <a name="absolute-tabs"></a>
          <h4>Absolutely Linked Tabs</h4>
          <p>Tabs can be linked to a path and used as navigation.</p>
        </div>
        <br>
        <div class="eight columns">
          <dl class="tabs">
            <dd class="active"><a href="tabs.html">Tabs</a></dd>
            <dd><a href="forms.html">Forms</a></dd>
            <dd class="hide-for-small"><a href="elements.html">Elements</a></dd>
          </dl>
        </div>
      </div>

      <br><br>

      <div class="row">
        <div class="four columns">
          <a name="tab-sizing"></a>
          <h4>Tab Sizing</h4>
          <p>If you want your tabs to run the full width of their container evenly, you can add class of <code>.two-up</code>, <code>.three-up</code>, <code>.four-up</code>, and <code>.five-up</code> to them.</p>
        </div>
        <br>
        <div class="eight columns">
          <dl class="tabs three-up">
            <dd class="active"><a href="#evenTab1">Even Tab 1</a></dd>
            <dd><a href="#evenTab2">Even Tab 2</a></dd>
            <dd><a href="#evenTab3">Even Tab 3</a></dd>
          </dl>

          <dl class="tabs five-up">
            <dd class="active"><a href="#evenTab4">Tab 4</a></dd>
            <dd><a href="#evenTab5">Tab 5</a></dd>
            <dd><a href="#evenTab6">Tab 6</a></dd>
            <dd><a href="#evenTab7">Tab 7</a></dd>
            <dd><a href="#evenTab8">Tab 8</a></dd>
          </dl>
        </div>
      </div>

      <br><br>

      <div class="row">
        <div class="four columns">
          <a name="contained-tabs"></a>
          <h4>Contained Tabs</h4>
          <p>Contained tabs have a simple added class of "contained" on the tabs-content element. What that means is the tab content has a border around it tying it to the tabs. You can still use standard column sizes inside a tab element.</p>
        </div>
        <br>
        <div class="eight columns">
          <ul class="tabs contained mobile">
            <li class="section-title">Title 1</li>
            <li class="active"><a href="#simpleContained1">Simple Tab 1</a></li>
            <li class=""><a href="#simpleContained2">Simple Tab 2</a></li>
            <li class="section-title">Title 1</li>
            <li class=""><a href="#simpleContained3">Simple Tab 3</a></li>
          </ul>
          <ul class="tabs-content contained">
            <li class="active" id="simpleContained1Tab">This is simple tab 1's content. Pretty neat, huh?</li>
            <li id="simpleContained2Tab">This is simple tab 2's content. Now you see it!</li>
            <li id="simpleContained3Tab">This is simple tab 3's content. It's only okay.</li>
          </ul>
        </div>
      </div>

      <br><br>

      <div class="row">
        <div class="four columns">
          <a name="pill-style-tabs"></a>
          <h4>Pill-Style Tabs</h4>
          <p>If you need an alternate view for tabs (especially for filters, or similar), you can use pill-style tabs. They look like this:</p>
        </div>
        <br>
        <div class="eight columns">
          <dl class="tabs pill three-up">
            <dd class="active"><a href="#pillTab1">Pill Tab 1</a></dd>
            <dd><a href="#pillTab2">Pill Tab 2</a></dd>
            <dd class="hide-for-small"><a href="#pillTab3">Pill Tab 3</a></dd>
          </dl>
        </div>
      </div>

      <div class="row">
        <div class="four columns">
          <a name="vertical-tabs"></a>
          <h4>Vertical Tabs</h4>
          <p>You can also use tabs in a vertical configuration by adding a class of 'vertical' to the <code>dl</code> element. These are great for more scalable nav, and you can see how they work on this page on a tablet or desktop.</p>
        </div>
        <div class="eight columns">
          <dl class="vertical tabs">
            <dd class="active"><a href="#vertical1">Vertical Tab 1</a></dd>
            <dd><a href="#vertical2">Vertical Tab 2</a></dd>
            <dd><a href="#vertical3">Vertical Tab 3</a></dd>
          </dl>
        </div>
      </div>


      <a name="mobile-tabs"></a>
  		<h4>Mobile Tabs</h4>
  		<p>If you want a standard, horizontal tab group to act vertical on small devices, adding a class of "mobile" to a standard (not vertical) tab group will switch them to full width nav bars on small screens.</p>

  	</div>
  </div>

	<!-- Included JS Files -->
<<<<<<< HEAD
	<script src="../lib/assets/javascripts/foundation/jquery.js"></script>
  <script src="../lib/assets/javascripts/foundation/foundation.js"></script>
  <script src="../lib/assets/javascripts/foundation/jquery.foundation.tabs.js"></script>
	<script src="javascripts/qunit.js"></script>
  <script src="javascripts/tests/tabs.js"></script>
  <script>
    $.foundation('tabs');
=======
	<script src="../vendor/assets/javascripts/foundation/jquery.js"></script>
  <script src="../vendor/assets/javascripts/foundation/foundation.js"></script>
  <script src="../vendor/assets/javascripts/foundation/jquery.foundation.tabs.js"></script>
  <script src="../vendor/assets/javascripts/foundation/jquery.foundation.tooltips.js"></script>
	<script src="../vendor/assets/javascripts/foundation/app.js"></script>
  <script type="text/javascript">
    // Page-Specific JavaScript Goes Here
>>>>>>> d49a9036
  </script>
</body>
</html><|MERGE_RESOLUTION|>--- conflicted
+++ resolved
@@ -12,7 +12,6 @@
 
 	<!-- Included CSS Files -->
 	<link rel="stylesheet" href="stylesheets/styles.css">
-  <link rel="stylesheet" href="stylesheets/qunit.css">
 
 	<script src="../lib/assets/javascripts/foundation/modernizr.foundation.js"></script>
 </head>
@@ -34,13 +33,6 @@
         <dd><a href="#mobile-tabs">Mobile Tabs</a></dd>
 
       </dl>
-    </div>
-  </div>
-
-  <div class="row">
-    <div class="twelve columns">
-      <div id="qunit"></div>
-      <div id="qunit-fixture"></div>
     </div>
   </div>
 
@@ -184,7 +176,6 @@
   </div>
 
 	<!-- Included JS Files -->
-<<<<<<< HEAD
 	<script src="../lib/assets/javascripts/foundation/jquery.js"></script>
   <script src="../lib/assets/javascripts/foundation/foundation.js"></script>
   <script src="../lib/assets/javascripts/foundation/jquery.foundation.tabs.js"></script>
@@ -192,15 +183,6 @@
   <script src="javascripts/tests/tabs.js"></script>
   <script>
     $.foundation('tabs');
-=======
-	<script src="../vendor/assets/javascripts/foundation/jquery.js"></script>
-  <script src="../vendor/assets/javascripts/foundation/foundation.js"></script>
-  <script src="../vendor/assets/javascripts/foundation/jquery.foundation.tabs.js"></script>
-  <script src="../vendor/assets/javascripts/foundation/jquery.foundation.tooltips.js"></script>
-	<script src="../vendor/assets/javascripts/foundation/app.js"></script>
-  <script type="text/javascript">
-    // Page-Specific JavaScript Goes Here
->>>>>>> d49a9036
   </script>
 </body>
 </html>