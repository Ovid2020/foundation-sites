--- conflicted
+++ resolved
@@ -104,11 +104,7 @@
     if(!this.options.autoHeight) {
       this.$submenus.addClass('drilldown-submenu-cover-previous');
     }
-<<<<<<< HEAD
-    
-=======
-
->>>>>>> 4e00bcdd
+
     // create a wrapper on element if it doesn't exist.
     if(!this.$element.parent().hasClass('is-drilldown')){
       this.$wrapper = $(this.options.wrapper).addClass('is-drilldown');
