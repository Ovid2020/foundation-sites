--- conflicted
+++ resolved
@@ -108,11 +108,7 @@
     if(!this.options.autoHeight) {
       this.$submenus.addClass('drilldown-submenu-cover-previous');
     }
-<<<<<<< HEAD
-    
-=======
-
->>>>>>> 9a6139a1
+
     // create a wrapper on element if it doesn't exist.
     if(!this.$element.parent().hasClass('is-drilldown')){
       this.$wrapper = $(this.options.wrapper).addClass('is-drilldown');
