--- conflicted
+++ resolved
@@ -220,7 +220,7 @@
                 $element.parent('li').parent('ul').parent('li').children('a').first().focus();
               }, 1);
             });
-            return true;            
+            return true;
           } else if ($element.is(_this.$submenuAnchors)) {
             _this._show($element.parent('li'));
             $element.parent('li').one(Foundation.transitionend($element), function(){
@@ -334,17 +334,6 @@
    * @private
    */
   _getMaxDims() {
-<<<<<<< HEAD
-    var biggest = 0
-    var result = {};
-
-    this.$submenus.add(this.$element).each((i, elem) => {
-      var height = elem.getBoundingClientRect().height;
-      if (height > biggest) biggest = height;
-    });
-
-    result['min-height'] = `${biggest}px`;
-=======
     var max = 0, result = {}, oneHeight = this.$menuItems[0].getBoundingClientRect().height,_this = this;
     this.$submenus.add(this.$element).each(function(){
       var numOfElems = $(this).children('li').length;
@@ -357,7 +346,6 @@
 
     if(!this.options.autoHeight) result['min-height'] = `${max * oneHeight}px`;
 
->>>>>>> 563939d7
     result['max-width'] = `${this.$element[0].getBoundingClientRect().width}px`;
 
     return result;
