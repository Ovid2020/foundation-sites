--- conflicted
+++ resolved
@@ -94,24 +94,9 @@
       _this._updateActive();
     });
 
-<<<<<<< HEAD
     _this.onLoadListener = onLoad($(window), function () {
       _this.$element
         .on({
-=======
-    if (document.readyState === "complete") {
-      _this.$element.on({
-        'resizeme.zf.trigger': _this.reflow.bind(_this),
-        'scrollme.zf.trigger': _this._updateActive.bind(_this)
-      }).on('click.zf.magellan', 'a[href^="#"]', function(e) {
-        e.preventDefault();
-        var arrival = this.getAttribute('href');
-        _this.scrollToLoc(arrival);
-      });
-    } else {
-      $(window).one('load', function(){
-        _this.$element.on({
->>>>>>> 1ce40215
           'resizeme.zf.trigger': _this.reflow.bind(_this),
           'scrollme.zf.trigger': _this._updateActive.bind(_this)
         })
