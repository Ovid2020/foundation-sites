'use strict';


import $ from 'jquery';
<<<<<<< HEAD
import { GetYoDigits } from './foundation.core.utils';
import { Plugin } from './foundation.core.plugin';
=======
import { onLoad, GetYoDigits } from './foundation.util.core';
import { Plugin } from './foundation.plugin';
>>>>>>> 7ea9ddec
import { SmoothScroll } from './foundation.smoothScroll';

/**
 * Magellan module.
 * @module foundation.magellan
 * @requires foundation.smoothScroll
 */

class Magellan extends Plugin {
  /**
   * Creates a new instance of Magellan.
   * @class
   * @name Magellan
   * @fires Magellan#init
   * @param {Object} element - jQuery object to add the trigger to.
   * @param {Object} options - Overrides to the default plugin settings.
   */
  _setup(element, options) {
    this.$element = element;
    this.options  = $.extend({}, Magellan.defaults, this.$element.data(), options);
    this.className = 'Magellan'; // ie9 back compat

    this._init();
    this.calcPoints();
  }

  /**
   * Initializes the Magellan plugin and calls functions to get equalizer functioning on load.
   * @private
   */
  _init() {
    var id = this.$element[0].id || GetYoDigits(6, 'magellan');
    var _this = this;
    this.$targets = $('[data-magellan-target]');
    this.$links = this.$element.find('a');
    this.$element.attr({
      'data-resize': id,
      'data-scroll': id,
      'id': id
    });
    this.$active = $();
    this.scrollPos = parseInt(window.pageYOffset, 10);

    this._events();
  }

  /**
   * Calculates an array of pixel values that are the demarcation lines between locations on the page.
   * Can be invoked if new elements are added or the size of a location changes.
   * @function
   */
  calcPoints() {
    var _this = this,
        body = document.body,
        html = document.documentElement;

    this.points = [];
    this.winHeight = Math.round(Math.max(window.innerHeight, html.clientHeight));
    this.docHeight = Math.round(Math.max(body.scrollHeight, body.offsetHeight, html.clientHeight, html.scrollHeight, html.offsetHeight));

    this.$targets.each(function(){
      var $tar = $(this),
          pt = Math.round($tar.offset().top - _this.options.threshold);
      $tar.targetPoint = pt;
      _this.points.push(pt);
    });
  }

  /**
   * Initializes events for Magellan.
   * @private
   */
  _events() {
    var _this = this,
        $body = $('html, body'),
        opts = {
          duration: _this.options.animationDuration,
          easing:   _this.options.animationEasing
        };

    $(window).one('load', function(){
      if(_this.options.deepLinking){
        if(location.hash){
          _this.scrollToLoc(location.hash);
        }
      }
      _this.calcPoints();
      _this._updateActive();
    });

    _this.onLoadListener = onLoad($(window), function () {
      _this.$element
        .on({
          'resizeme.zf.trigger': _this.reflow.bind(_this),
          'scrollme.zf.trigger': _this._updateActive.bind(_this)
        })
        .on('click.zf.magellan', 'a[href^="#"]', function (e) {
          e.preventDefault();
          var arrival = this.getAttribute('href');
          _this.scrollToLoc(arrival);
        });
    });

    this._deepLinkScroll = function(e) {
      if(_this.options.deepLinking) {
        _this.scrollToLoc(window.location.hash);
      }
    };

    $(window).on('hashchange', this._deepLinkScroll);
  }

  /**
   * Function to scroll to a given location on the page.
   * @param {String} loc - a properly formatted jQuery id selector. Example: '#foo'
   * @function
   */
  scrollToLoc(loc) {
    this._inTransition = true;
    var _this = this;

    var options = {
      animationEasing: this.options.animationEasing,
      animationDuration: this.options.animationDuration,
      threshold: this.options.threshold,
      offset: this.options.offset
    };

    SmoothScroll.scrollToLoc(loc, options, function() {
      _this._inTransition = false;
    })
  }

  /**
   * Calls necessary functions to update Magellan upon DOM change
   * @function
   */
  reflow() {
    this.calcPoints();
    this._updateActive();
  }

  /**
   * Updates the visibility of an active location link, and updates the url hash for the page, if deepLinking enabled.
   * @private
   * @function
   * @fires Magellan#update
   */
  _updateActive(/*evt, elem, scrollPos*/) {
    if(this._inTransition) return;

    const newScrollPos = parseInt(window.pageYOffset, 10);
    const isScrollingUp = this.scrollPos > newScrollPos;
    this.scrollPos = newScrollPos;

    let activeIdx;
    // Before the first point: no link
    if(newScrollPos < this.points[0]){ /* do nothing */ }
    // At the bottom of the page: last link
    else if(newScrollPos + this.winHeight === this.docHeight){ activeIdx = this.points.length - 1; }
    // Otherwhise, use the last visible link
    else{
      const visibleLinks = this.points.filter((p, i) => {
        return (p - this.options.offset - (isScrollingUp ? this.options.threshold : 0)) <= newScrollPos;
      });
      activeIdx = visibleLinks.length ? visibleLinks.length - 1 : 0;
    }

    // Get the new active link
    const $oldActive = this.$active;
    let activeHash = '';
    if(activeIdx !== undefined){
      this.$active = this.$links.filter('[href="#' + this.$targets.eq(activeIdx).data('magellan-target') + '"]');
      activeHash = this.$active[0].getAttribute('href');
    }else{
      this.$active = $();
    }
    const isNewActive = !(!this.$active.length && !$oldActive.length) && !this.$active.is($oldActive);
    const isNewHash = activeHash !== window.location.hash;

    // Update the active link element
    if(isNewActive) {
      $oldActive.removeClass(this.options.activeClass);
      this.$active.addClass(this.options.activeClass);
    }

    // Update the hash (it may have changed with the same active link)
    if(this.options.deepLinking && isNewHash){
      if(window.history.pushState){
        // Set or remove the hash (see: https://stackoverflow.com/a/5298684/4317384
        const url = activeHash ? activeHash : window.location.pathname + window.location.search;
        if(this.options.updateHistory){
          window.history.pushState({}, '', url);
        }else{
          window.history.replaceState({}, '', url);
        }
      }else{
        window.location.hash = activeHash;
      }
    }

    if (isNewActive) {
      /**
       * Fires when magellan is finished updating to the new active element.
       * @event Magellan#update
       */
    	this.$element.trigger('update.zf.magellan', [this.$active]);
	  }
  }

  /**
   * Destroys an instance of Magellan and resets the url of the window.
   * @function
   */
  _destroy() {
    this.$element.off('.zf.trigger .zf.magellan')
        .find(`.${this.options.activeClass}`).removeClass(this.options.activeClass);

    if(this.options.deepLinking){
      var hash = this.$active[0].getAttribute('href');
      window.location.hash.replace(hash, '');
    }

    $(window)
      .off('hashchange', this._deepLinkScroll)
      .off(this.onLoadListener);
  }
}

/**
 * Default settings for plugin
 */
Magellan.defaults = {
  /**
   * Amount of time, in ms, the animated scrolling should take between locations.
   * @option
   * @type {number}
   * @default 500
   */
  animationDuration: 500,
  /**
   * Animation style to use when scrolling between locations. Can be `'swing'` or `'linear'`.
   * @option
   * @type {string}
   * @default 'linear'
   * @see {@link https://api.jquery.com/animate|Jquery animate}
   */
  animationEasing: 'linear',
  /**
   * Number of pixels to use as a marker for location changes.
   * @option
   * @type {number}
   * @default 50
   */
  threshold: 50,
  /**
   * Class applied to the active locations link on the magellan container.
   * @option
   * @type {string}
   * @default 'is-active'
   */
  activeClass: 'is-active',
  /**
   * Allows the script to manipulate the url of the current page, and if supported, alter the history.
   * @option
   * @type {boolean}
   * @default false
   */
  deepLinking: false,
  /**
   * Update the browser history with the active link, if deep linking is enabled.
   * @option
   * @type {boolean}
   * @default false
   */
  updateHistory: false,
  /**
   * Number of pixels to offset the scroll of the page on item click if using a sticky nav bar.
   * @option
   * @type {number}
   * @default 0
   */
  offset: 0
}

export {Magellan};<|MERGE_RESOLUTION|>--- conflicted
+++ resolved
@@ -2,13 +2,8 @@
 
 
 import $ from 'jquery';
-<<<<<<< HEAD
-import { GetYoDigits } from './foundation.core.utils';
 import { Plugin } from './foundation.core.plugin';
-=======
-import { onLoad, GetYoDigits } from './foundation.util.core';
-import { Plugin } from './foundation.plugin';
->>>>>>> 7ea9ddec
+import { onLoad, GetYoDigits } from './foundation.core.utils';
 import { SmoothScroll } from './foundation.smoothScroll';
 
 /**
