--- conflicted
+++ resolved
@@ -96,17 +96,7 @@
    * @fires ResponsiveToggle#toggled
    */
   toggleMenu() {
-<<<<<<< HEAD
     if (!MediaQuery.atLeast(this.options.hideFor)) {
-      if(this.options.animate) {
-        if (this.$targetMenu.is(':hidden')) {
-          Motion.animateIn(this.$targetMenu, this.animationIn, () => {
-            /**
-             * Fires when the element attached to the tab bar toggles.
-             * @event ResponsiveToggle#toggled
-             */
-=======
-    if (!Foundation.MediaQuery.atLeast(this.options.hideFor)) {
       /**
        * Fires when the element attached to the tab bar toggles.
        * @event ResponsiveToggle#toggled
@@ -114,21 +104,12 @@
       if(this.options.animate) {
         if (this.$targetMenu.is(':hidden')) {
           Foundation.Motion.animateIn(this.$targetMenu, this.animationIn, () => {
->>>>>>> 15e18038
             this.$element.trigger('toggled.zf.responsiveToggle');
             this.$targetMenu.find('[data-mutate]').triggerHandler('mutateme.zf.trigger');
           });
         }
         else {
-<<<<<<< HEAD
           Motion.animateOut(this.$targetMenu, this.animationOut, () => {
-            /**
-             * Fires when the element attached to the tab bar toggles.
-             * @event ResponsiveToggle#toggled
-             */
-=======
-          Foundation.Motion.animateOut(this.$targetMenu, this.animationOut, () => {
->>>>>>> 15e18038
             this.$element.trigger('toggled.zf.responsiveToggle');
           });
         }
