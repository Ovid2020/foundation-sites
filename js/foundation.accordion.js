--- conflicted
+++ resolved
@@ -314,7 +314,6 @@
    * @default 300
    */
   deepLinkSmudgeDelay: 300,
-<<<<<<< HEAD
 
   /**
    * Update the browser history with the open accordion
@@ -324,16 +323,5 @@
    */
   updateHistory: false
 };
-=======
->>>>>>> 9a6139a1
-
-  /**
-   * Update the browser history with the open accordion
-   * @option
-   * @type {boolean}
-   * @default false
-   */
-  updateHistory: false
-};
 
 export {Accordion};