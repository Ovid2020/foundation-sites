--- conflicted
+++ resolved
@@ -55,7 +55,6 @@
     this.$tabs = this.$element.children('[role="menuitem"]');
     this.$tabs.find('ul.is-dropdown-submenu').addClass(this.options.verticalClass);
 
-<<<<<<< HEAD
     if (this.options.alignment === 'auto') {
         if (this.$element.hasClass(this.options.rightClass) || Foundation.rtl() || this.$element.parents('.top-bar-right').is('*')) {
             this.options.alignment = 'right';
@@ -64,11 +63,6 @@
             this.options.alignment = 'left';
             subs.addClass('opens-right');
         }
-=======
-    if (this.$element.hasClass(this.options.rightClass) || this.options.alignment === 'right' || Rtl() || this.$element.parents('.top-bar-right').is('*')) {
-      this.options.alignment = 'right';
-      subs.addClass('opens-left');
->>>>>>> 4e850afd
     } else {
       if (this.options.alignment === 'right') {
           subs.addClass('opens-left');
