--- conflicted
+++ resolved
@@ -1,18 +1,13 @@
 'use strict';
 
 import $ from 'jquery';
+import { Plugin } from './foundation.core.plugin';
+import { rtl as Rtl } from './foundation.core.utils';
 import { Keyboard } from './foundation.util.keyboard';
 import { Nest } from './foundation.util.nest';
 import { Box } from './foundation.util.box';
-<<<<<<< HEAD
-import { rtl as Rtl } from './foundation.util.core';
-import { Plugin } from './foundation.plugin';
 import { Touch } from './foundation.util.touch'
-=======
-import { rtl as Rtl } from './foundation.core.utils';
-import { Plugin } from './foundation.core.plugin';
-
->>>>>>> b13b2172
+
 
 /**
  * DropdownMenu module.
