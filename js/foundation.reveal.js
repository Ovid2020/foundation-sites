--- conflicted
+++ resolved
@@ -210,15 +210,10 @@
         }
       }
     });
-<<<<<<< HEAD
+
 
     // handle accessibility
-    this.$element.attr({'aria-hidden': false}).attr('tabindex', -1).focus();
-
-
-=======
-    this.$element.attr({'aria-hidden': false})
->>>>>>> 94c4818b
+    this.$element.attr({'aria-hidden': false}).attr('tabindex', -1).focus()
     /**
      * Fires when the modal has successfully opened.
      * @event Reveal#open
@@ -275,7 +270,7 @@
           e.preventDefault();
         } else if (visibleFocusableElements.length === 0) { // no focusable elements inside the modal at all, prevent tabbing in general
           e.preventDefault();
-        } 
+        }
       }
     });
 
@@ -314,7 +309,7 @@
       $('body').off('click.zf.reveal');
     }
     this.$element.off('keydown.zf.reveal');
-    
+
     //if the modal changed size, reset it
     if(this.changedSize){
       this.$element.css({
