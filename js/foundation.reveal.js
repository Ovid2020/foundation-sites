'use strict';

!function($) {

/**
 * Reveal module.
 * @module foundation.reveal
 * @requires foundation.util.keyboard
 * @requires foundation.util.box
 * @requires foundation.util.triggers
 * @requires foundation.util.mediaQuery
 * @requires foundation.util.motion if using animations
 */

class Reveal {
  /**
   * Creates a new instance of Reveal.
   * @class
   * @param {jQuery} element - jQuery object to use for the modal.
   * @param {Object} options - optional parameters.
   */
  constructor(element, options) {
    this.$element = element;
    this.options = $.extend({}, Reveal.defaults, this.$element.data(), options);
    this._init();

    Foundation.registerPlugin(this, 'Reveal');
    Foundation.Keyboard.register('Reveal', {
      'ENTER': 'open',
      'SPACE': 'open',
      'ESCAPE': 'close',
    });
  }

  /**
   * Initializes the modal by adding the overlay and close buttons, (if selected).
   * @private
   */
  _init() {
    this.id = this.$element.attr('id');
    this.isActive = false;
    this.cached = {mq: Foundation.MediaQuery.current};
    this.isMobile = mobileSniff();

    this.$anchor = $(`[data-open="${this.id}"]`).length ? $(`[data-open="${this.id}"]`) : $(`[data-toggle="${this.id}"]`);
    this.$anchor.attr({
      'aria-controls': this.id,
      'aria-haspopup': true,
      'tabindex': 0
    });

    if (this.options.fullScreen || this.$element.hasClass('full')) {
      this.options.fullScreen = true;
      this.options.overlay = false;
    }
    if (this.options.overlay && !this.$overlay) {
      this.$overlay = this._makeOverlay(this.id);
    }

    this.$element.attr({
        'role': 'dialog',
        'aria-hidden': true,
        'data-yeti-box': this.id,
        'data-resize': this.id
    });

    if(this.$overlay) {
      this.$element.detach().appendTo(this.$overlay);
    } else {
      this.$element.detach().appendTo($(this.options.appendTo));
      this.$element.addClass('without-overlay');
    }
    this._events();
    if (this.options.deepLink && window.location.hash === ( `#${this.id}`)) {
      $(window).one('load.zf.reveal', this.open.bind(this));
    }
  }

  /**
   * Creates an overlay div to display behind the modal.
   * @private
   */
  _makeOverlay(id) {
    var $overlay = $('<div></div>')
                    .addClass('reveal-overlay')
                    .appendTo(this.options.appendTo);
    return $overlay;
  }

  /**
   * Updates position of modal
   * TODO:  Figure out if we actually need to cache these values or if it doesn't matter
   * @private
   */
  _updatePosition() {
    var width = this.$element.outerWidth();
    var outerWidth = $(window).width();
    var height = this.$element.outerHeight();
    var outerHeight = $(window).height();
    var left, top;
    if (this.options.hOffset === 'auto') {
      left = parseInt((outerWidth - width) / 2, 10);
    } else {
      left = parseInt(this.options.hOffset, 10);
    }
    if (this.options.vOffset === 'auto') {
      if (height > outerHeight) {
        top = parseInt(Math.min(100, outerHeight / 10), 10);
      } else {
        top = parseInt((outerHeight - height) / 4, 10);
      }
    } else {
      top = parseInt(this.options.vOffset, 10);
    }
    this.$element.css({top: top + 'px'});
    // only worry about left if we don't have an overlay or we havea  horizontal offset,
    // otherwise we're perfectly in the middle
    if(!this.$overlay || (this.options.hOffset !== 'auto')) {
      this.$element.css({left: left + 'px'});
      this.$element.css({margin: '0px'});
    }

  }

  /**
   * Adds event handlers for the modal.
   * @private
   */
  _events() {
    var _this = this;

    this.$element.on({
      'open.zf.trigger': this.open.bind(this),
      'close.zf.trigger': (event, $element) => {
        if ((event.target === _this.$element[0]) ||
            ($(event.target).parents('[data-closable]')[0] === $element)) { // only close reveal when it's explicitly called
          return this.close.apply(this);
        }
      },
      'toggle.zf.trigger': this.toggle.bind(this),
      'resizeme.zf.trigger': function() {
        _this._updatePosition();
      }
    });

    if (this.$anchor.length) {
      this.$anchor.on('keydown.zf.reveal', function(e) {
        if (e.which === 13 || e.which === 32) {
          e.stopPropagation();
          e.preventDefault();
          _this.open();
        }
      });
    }

    if (this.options.closeOnClick && this.options.overlay) {
      this.$overlay.off('.zf.reveal').on('click.zf.reveal', function(e) {
        if (e.target === _this.$element[0] ||
          $.contains(_this.$element[0], e.target) ||
            !$.contains(document, e.target)) {
              return;
        }
        _this.close();
      });
    }
    if (this.options.deepLink) {
      $(window).on(`popstate.zf.reveal:${this.id}`, this._handleState.bind(this));
    }
  }

  /**
   * Handles modal methods on back/forward button clicks or any other event that triggers popstate.
   * @private
   */
  _handleState(e) {
    if(window.location.hash === ( '#' + this.id) && !this.isActive){ this.open(); }
    else{ this.close(); }
  }


  /**
   * Opens the modal controlled by `this.$anchor`, and closes all others by default.
   * @function
   * @fires Reveal#closeme
   * @fires Reveal#open
   */
  open() {
    if (this.options.deepLink) {
      var hash = `#${this.id}`;

      if (window.history.pushState) {
        window.history.pushState(null, null, hash);
      } else {
        window.location.hash = hash;
      }
    }

    this.isActive = true;

    // Make elements invisible, but remove display: none so we can get size and positioning
    this.$element
        .css({ 'visibility': 'hidden' })
        .show()
        .scrollTop(0);
    if (this.options.overlay) {
      this.$overlay.css({'visibility': 'hidden'}).show();
    }

    this._updatePosition();

    this.$element
      .hide()
      .css({ 'visibility': '' });

    if(this.$overlay) {
      this.$overlay.css({'visibility': ''}).hide();
      if(this.$element.hasClass('fast')) {
        this.$overlay.addClass('fast');
      } else if (this.$element.hasClass('slow')) {
        this.$overlay.addClass('slow');
      }
    }


    if (!this.options.multipleOpened) {
      /**
       * Fires immediately before the modal opens.
       * Closes any other modals that are currently open
       * @event Reveal#closeme
       */
      this.$element.trigger('closeme.zf.reveal', this.id);
    }
    // Motion UI method of reveal
    if (this.options.animationIn) {
      var _this = this;
      function afterAnimationFocus(){
        _this.$element
          .attr({
            'aria-hidden': false,
            'tabindex': -1
          })
          .focus();
<<<<<<< HEAD
          Foundation.Keyboard.trapFocus(_this.$element);
=======
>>>>>>> 7440a11f
      }
      if (this.options.overlay) {
        Foundation.Motion.animateIn(this.$overlay, 'fade-in');
      }
      Foundation.Motion.animateIn(this.$element, this.options.animationIn, () => {
        if(this.$element) { // protect against object having been removed
          this.focusableElements = Foundation.Keyboard.findFocusable(this.$element);
          afterAnimationFocus();
        }
      });
    }
    // jQuery method of reveal
    else {
      if (this.options.overlay) {
        this.$overlay.show(0);
      }
      this.$element.show(this.options.showDelay);
    }

    // handle accessibility
    this.$element
      .attr({
        'aria-hidden': false,
        'tabindex': -1
      })
      .focus();
    Foundation.Keyboard.trapFocus(this.$element);

    /**
     * Fires when the modal has successfully opened.
     * @event Reveal#open
     */
    this.$element.trigger('open.zf.reveal');

    if (this.isMobile) {
      this.originalScrollPos = window.pageYOffset;
      $('html, body').addClass('is-reveal-open');
    }
    else {
      $('body').addClass('is-reveal-open');
    }

    setTimeout(() => {
      this._extraHandlers();
    }, 0);
  }

  /**
   * Adds extra event handlers for the body and window if necessary.
   * @private
   */
  _extraHandlers() {
    var _this = this;
    if(!this.$element) { return; } // If we're in the middle of cleanup, don't freak out
    this.focusableElements = Foundation.Keyboard.findFocusable(this.$element);

    if (!this.options.overlay && this.options.closeOnClick && !this.options.fullScreen) {
      $('body').on('click.zf.reveal', function(e) {
        if (e.target === _this.$element[0] ||
          $.contains(_this.$element[0], e.target) ||
            !$.contains(document, e.target)) { return; }
        _this.close();
      });
    }

    if (this.options.closeOnEsc) {
      $(window).on('keydown.zf.reveal', function(e) {
        Foundation.Keyboard.handleKey(e, 'Reveal', {
          close: function() {
            if (_this.options.closeOnEsc) {
              _this.close();
              _this.$anchor.focus();
            }
          }
        });
      });
    }

    // lock focus within modal while tabbing
    this.$element.on('keydown.zf.reveal', function(e) {
      var $target = $(this);
      // handle keyboard event with keyboard util
      Foundation.Keyboard.handleKey(e, 'Reveal', {
<<<<<<< HEAD
=======
        tab_forward: function() {
          _this.focusableElements = Foundation.Keyboard.findFocusable(_this.$element);
          if (_this.$element.find(':focus').is(_this.focusableElements.eq(-1))) { // left modal downwards, setting focus to first element
            _this.focusableElements.eq(0).focus();
            return true;
          }
          if (_this.focusableElements.length === 0) { // no focusable elements inside the modal at all, prevent tabbing in general
            return true;
          }
        },
        tab_backward: function() {
          _this.focusableElements = Foundation.Keyboard.findFocusable(_this.$element);
          if (_this.$element.find(':focus').is(_this.focusableElements.eq(0)) || _this.$element.is(':focus')) { // left modal upwards, setting focus to last element
            _this.focusableElements.eq(-1).focus();
            return true;
          }
          if (_this.focusableElements.length === 0) { // no focusable elements inside the modal at all, prevent tabbing in general
            return true;
          }
        },
>>>>>>> 7440a11f
        open: function() {
          if (_this.$element.find(':focus').is(_this.$element.find('[data-close]'))) {
            setTimeout(function() { // set focus back to anchor if close button has been activated
              _this.$anchor.focus();
            }, 1);
          } else if ($target.is(_this.focusableElements)) { // dont't trigger if acual element has focus (i.e. inputs, links, ...)
            _this.open();
          }
        },
        close: function() {
          if (_this.options.closeOnEsc) {
            _this.close();
            _this.$anchor.focus();
          }
        },
        handled: function(preventDefault) {
          if (preventDefault) {
            e.preventDefault();
          }
        }
      });
    });
  }

  /**
   * Closes the modal.
   * @function
   * @fires Reveal#closed
   */
  close() {
    if (!this.isActive || !this.$element.is(':visible')) {
      return false;
    }
    var _this = this;

    // Motion UI method of hiding
    if (this.options.animationOut) {
      if (this.options.overlay) {
        Foundation.Motion.animateOut(this.$overlay, 'fade-out', finishUp);
      }
      else {
        finishUp();
      }

      Foundation.Motion.animateOut(this.$element, this.options.animationOut);
    }
    // jQuery method of hiding
    else {
      if (this.options.overlay) {
        this.$overlay.hide(0, finishUp);
      }
      else {
        finishUp();
      }

      this.$element.hide(this.options.hideDelay);
    }

    // Conditionals to remove extra event listeners added on open
    if (this.options.closeOnEsc) {
      $(window).off('keydown.zf.reveal');
    }

    if (!this.options.overlay && this.options.closeOnClick) {
      $('body').off('click.zf.reveal');
    }

    this.$element.off('keydown.zf.reveal');

    function finishUp() {
      if (_this.isMobile) {
        $('html, body').removeClass('is-reveal-open');
        if(_this.originalScrollPos) {
          $('body').scrollTop(_this.originalScrollPos);
          _this.originalScrollPos = null;
        }
      }
      else {
        $('body').removeClass('is-reveal-open');
      }


      Foundation.Keyboard.releaseFocus(_this.$element);

      _this.$element.attr('aria-hidden', true);

      /**
      * Fires when the modal is done closing.
      * @event Reveal#closed
      */
      _this.$element.trigger('closed.zf.reveal');
    }

    /**
    * Resets the modal content
    * This prevents a running video to keep going in the background
    */
    if (this.options.resetOnClose) {
      this.$element.html(this.$element.html());
    }

    this.isActive = false;
     if (_this.options.deepLink) {
       if (window.history.replaceState) {
         window.history.replaceState("", document.title, window.location.pathname);
       } else {
         window.location.hash = '';
       }
     }
  }

  /**
   * Toggles the open/closed state of a modal.
   * @function
   */
  toggle() {
    if (this.isActive) {
      this.close();
    } else {
      this.open();
    }
  };

  /**
   * Destroys an instance of a modal.
   * @function
   */
  destroy() {
    if (this.options.overlay) {
      this.$element.appendTo($(this.options.appendTo)); // move $element outside of $overlay to prevent error unregisterPlugin()
      this.$overlay.hide().off().remove();
    }
    this.$element.hide().off();
    this.$anchor.off('.zf');
    $(window).off(`.zf.reveal:${this.id}`);

    Foundation.unregisterPlugin(this);
  };
}

Reveal.defaults = {
  /**
   * Motion-UI class to use for animated elements. If none used, defaults to simple show/hide.
   * @option
   * @example 'slide-in-left'
   */
  animationIn: '',
  /**
   * Motion-UI class to use for animated elements. If none used, defaults to simple show/hide.
   * @option
   * @example 'slide-out-right'
   */
  animationOut: '',
  /**
   * Time, in ms, to delay the opening of a modal after a click if no animation used.
   * @option
   * @example 10
   */
  showDelay: 0,
  /**
   * Time, in ms, to delay the closing of a modal after a click if no animation used.
   * @option
   * @example 10
   */
  hideDelay: 0,
  /**
   * Allows a click on the body/overlay to close the modal.
   * @option
   * @example true
   */
  closeOnClick: true,
  /**
   * Allows the modal to close if the user presses the `ESCAPE` key.
   * @option
   * @example true
   */
  closeOnEsc: true,
  /**
   * If true, allows multiple modals to be displayed at once.
   * @option
   * @example false
   */
  multipleOpened: false,
  /**
   * Distance, in pixels, the modal should push down from the top of the screen.
   * @option
   * @example auto
   */
  vOffset: 'auto',
  /**
   * Distance, in pixels, the modal should push in from the side of the screen.
   * @option
   * @example auto
   */
  hOffset: 'auto',
  /**
   * Allows the modal to be fullscreen, completely blocking out the rest of the view. JS checks for this as well.
   * @option
   * @example false
   */
  fullScreen: false,
  /**
   * Percentage of screen height the modal should push up from the bottom of the view.
   * @option
   * @example 10
   */
  btmOffsetPct: 10,
  /**
   * Allows the modal to generate an overlay div, which will cover the view when modal opens.
   * @option
   * @example true
   */
  overlay: true,
  /**
   * Allows the modal to remove and reinject markup on close. Should be true if using video elements w/o using provider's api, otherwise, videos will continue to play in the background.
   * @option
   * @example false
   */
  resetOnClose: false,
  /**
   * Allows the modal to alter the url on open/close, and allows the use of the `back` button to close modals. ALSO, allows a modal to auto-maniacally open on page load IF the hash === the modal's user-set id.
   * @option
   * @example false
   */
  deepLink: false,
    /**
   * Allows the modal to append to custom div.
   * @option
   * @example false
   */
  appendTo: "body"

};

// Window exports
Foundation.plugin(Reveal, 'Reveal');

function iPhoneSniff() {
  return /iP(ad|hone|od).*OS/.test(window.navigator.userAgent);
}

function androidSniff() {
  return /Android/.test(window.navigator.userAgent);
}

function mobileSniff() {
  return iPhoneSniff() || androidSniff();
}

}(jQuery);<|MERGE_RESOLUTION|>--- conflicted
+++ resolved
@@ -240,10 +240,7 @@
             'tabindex': -1
           })
           .focus();
-<<<<<<< HEAD
           Foundation.Keyboard.trapFocus(_this.$element);
-=======
->>>>>>> 7440a11f
       }
       if (this.options.overlay) {
         Foundation.Motion.animateIn(this.$overlay, 'fade-in');
@@ -327,29 +324,6 @@
       var $target = $(this);
       // handle keyboard event with keyboard util
       Foundation.Keyboard.handleKey(e, 'Reveal', {
-<<<<<<< HEAD
-=======
-        tab_forward: function() {
-          _this.focusableElements = Foundation.Keyboard.findFocusable(_this.$element);
-          if (_this.$element.find(':focus').is(_this.focusableElements.eq(-1))) { // left modal downwards, setting focus to first element
-            _this.focusableElements.eq(0).focus();
-            return true;
-          }
-          if (_this.focusableElements.length === 0) { // no focusable elements inside the modal at all, prevent tabbing in general
-            return true;
-          }
-        },
-        tab_backward: function() {
-          _this.focusableElements = Foundation.Keyboard.findFocusable(_this.$element);
-          if (_this.$element.find(':focus').is(_this.focusableElements.eq(0)) || _this.$element.is(':focus')) { // left modal upwards, setting focus to last element
-            _this.focusableElements.eq(-1).focus();
-            return true;
-          }
-          if (_this.focusableElements.length === 0) { // no focusable elements inside the modal at all, prevent tabbing in general
-            return true;
-          }
-        },
->>>>>>> 7440a11f
         open: function() {
           if (_this.$element.find(':focus').is(_this.$element.find('[data-close]'))) {
             setTimeout(function() { // set focus back to anchor if close button has been activated
