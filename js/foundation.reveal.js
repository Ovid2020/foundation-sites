--- conflicted
+++ resolved
@@ -27,14 +27,7 @@
     this.options = $.extend({}, Reveal.defaults, this.$element.data(), options);
     this._init();
 
-<<<<<<< HEAD
     Keyboard.register('Reveal', {
-      'ENTER': 'open',
-      'SPACE': 'open',
-=======
-    Foundation.registerPlugin(this, 'Reveal');
-    Foundation.Keyboard.register('Reveal', {
->>>>>>> 16060cb3
       'ESCAPE': 'close',
     });
   }
@@ -313,12 +306,7 @@
   _extraHandlers() {
     var _this = this;
     if(!this.$element) { return; } // If we're in the middle of cleanup, don't freak out
-<<<<<<< HEAD
     this.focusableElements = Keyboard.findFocusable(this.$element);
-=======
-
-    this.focusableElements = Foundation.Keyboard.findFocusable(this.$element);
->>>>>>> 16060cb3
 
     if (!this.options.overlay && this.options.closeOnClick && !this.options.fullScreen) {
       $('body').on('click.zf.reveal', function(e) {
@@ -340,37 +328,6 @@
         });
       });
     }
-<<<<<<< HEAD
-
-    // lock focus within modal while tabbing
-    this.$element.on('keydown.zf.reveal', function(e) {
-      var $target = $(this);
-      // handle keyboard event with keyboard util
-      Keyboard.handleKey(e, 'Reveal', {
-        open: function() {
-          if (_this.$element.find(':focus').is(_this.$element.find('[data-close]'))) {
-            setTimeout(function() { // set focus back to anchor if close button has been activated
-              _this.$anchor.focus();
-            }, 1);
-          } else if ($target.is(_this.focusableElements)) { // dont't trigger if acual element has focus (i.e. inputs, links, ...)
-            _this.open();
-          }
-        },
-        close: function() {
-          if (_this.options.closeOnEsc) {
-            _this.close();
-            _this.$anchor.focus();
-          }
-        },
-        handled: function(preventDefault) {
-          if (preventDefault) {
-            e.preventDefault();
-          }
-        }
-      });
-    });
-=======
->>>>>>> 16060cb3
   }
 
   /**
