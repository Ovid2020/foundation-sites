--- conflicted
+++ resolved
@@ -341,10 +341,6 @@
     }
     // jQuery method of hiding
     else {
-<<<<<<< HEAD
-
-=======
->>>>>>> 9a6139a1
       this.$element.hide(this.options.hideDelay);
 
       if (this.options.overlay) {
