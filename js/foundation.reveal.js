'use strict';

!function($) {

/**
 * Reveal module.
 * @module foundation.reveal
 * @requires foundation.util.keyboard
 * @requires foundation.util.box
 * @requires foundation.util.triggers
 * @requires foundation.util.mediaQuery
 * @requires foundation.util.motion if using animations
 */

class Reveal {
  /**
   * Creates a new instance of Reveal.
   * @class
   * @param {jQuery} element - jQuery object to use for the modal.
   * @param {Object} options - optional parameters.
   */
  constructor(element, options) {
    this.$element = element;
    this.options = $.extend({}, Reveal.defaults, this.$element.data(), options);
    this._init();

    Foundation.registerPlugin(this, 'Reveal');
    Foundation.Keyboard.register('Reveal', {
      'ENTER': 'open',
      'SPACE': 'open',
      'ESCAPE': 'close',
      'TAB': 'tab_forward',
      'SHIFT_TAB': 'tab_backward'
    });
  }

  /**
   * Initializes the modal by adding the overlay and close buttons, (if selected).
   * @private
   */
  _init() {
    this.id = this.$element.attr('id');
    this.isActive = false;
    this.cached = {mq: Foundation.MediaQuery.current};
    this.isiOS = iPhoneSniff();

    if(this.isiOS){ this.$element.addClass('is-ios'); }

    this.$anchor = $(`[data-open="${this.id}"]`).length ? $(`[data-open="${this.id}"]`) : $(`[data-toggle="${this.id}"]`);
    // Accessibility Update: An element that envokes a modal should have a tabindex of zero and aria tags
    this.$anchor.attr({
      'aria-controls': this.id,
      'aria-haspopup': true,
      'tabindex': 0
    });

    // Accessibility Update : Conditional to determine which elements provides the aria-labeledby content.
    // If there is a header associate the aria-labeledby to the header vs. the link
    this.$header = $(this.$element.find('h1,h2,h3,h4,h5,h6')[0]);
    if( this.$header.length ){
      var headerId = this.$header[0].id || Foundation.GetYoDigits(6, 'reveal');
      this.$header.attr({
        'id': headerId
      });
      this.$element.attr({'aria-labelledby': headerId});

    // If no header associate the link text to the aria-labeledby
    } else if (this.$anchor.length) {
      var anchorId = this.$anchor[0].id || Foundation.GetYoDigits(6, 'reveal');
      this.$anchor.attr({
        'id': anchorId,
      });
      this.$element.attr({'aria-labelledby': anchorId});
    }

    if (this.options.fullScreen || this.$element.hasClass('full')) {
      this.options.fullScreen = true;
      this.options.overlay = false;
    }
    if (this.options.overlay && !this.$overlay) {
      this.$overlay = this._makeOverlay(this.id);
    }

    this.$element.attr({
        'role': 'dialog',
        'aria-hidden': true,
        'data-yeti-box': this.id,
        'data-resize': this.id
    });

    if(this.$overlay) {
      this.$element.detach().appendTo(this.$overlay);
    } else {
      this.$element.detach().appendTo($('body'));
      this.$element.addClass('without-overlay');
    }
    this._events();
    if (this.options.deepLink && window.location.hash === ( `#${this.id}`)) {
      $(window).one('load.zf.reveal', this.open.bind(this));
    }
  }

  /**
   * Creates an overlay div to display behind the modal.
   * @private
   */
  _makeOverlay(id) {
    var $overlay = $('<div></div>')
                    .addClass('reveal-overlay')
<<<<<<< HEAD
                    // REMOVED Issue #7904 .attr({'tabindex': -1, 'aria-hidden': true})
=======
>>>>>>> 61e94d32
                    .appendTo('body');
    return $overlay;
  }

  /**
   * Updates position of modal
   * TODO:  Figure out if we actually need to cache these values or if it doesn't matter
   * @private
   */
  _updatePosition() {
    var width = this.$element.outerWidth();
    var outerWidth = $(window).width();
    var height = this.$element.outerHeight();
    var outerHeight = $(window).height();
    var left, top;
    if (this.options.hOffset === 'auto') {
      left = parseInt((outerWidth - width) / 2, 10);
    } else {
      left = parseInt(this.options.hOffset, 10);
    }
    if (this.options.vOffset === 'auto') {
      if (height > outerHeight) {
        top = parseInt(Math.min(100, outerHeight / 10), 10);
      } else {
        top = parseInt((outerHeight - height) / 4, 10);
      }
    } else {
      top = parseInt(this.options.vOffset, 10);
    }
    this.$element.css({top: top + 'px'});
    // only worry about left if we don't have an overlay or we havea  horizontal offset,
    // otherwise we're perfectly in the middle
    if(!this.$overlay || (this.options.hOffset !== 'auto')) {
      this.$element.css({left: left + 'px'});
      this.$element.css({margin: '0px'});
    }

  }

  /**
   * Adds event handlers for the modal.
   * @private
   */
  _events() {
    var _this = this;

    this.$element.on({
      'open.zf.trigger': this.open.bind(this),
      'close.zf.trigger': this.close.bind(this),
      'toggle.zf.trigger': this.toggle.bind(this),
      'resizeme.zf.trigger': function() {
        _this._updatePosition();
      }
    });

    if (this.$anchor.length) {
      this.$anchor.on('keydown.zf.reveal', function(e) {
        if (e.which === 13 || e.which === 32) {
          e.stopPropagation();
          e.preventDefault();
          _this.open();
        }
      });
    }

    if (this.options.closeOnClick && this.options.overlay) {
      this.$overlay.off('.zf.reveal').on('click.zf.reveal', function(e) {
        if (e.target === _this.$element[0] || $.contains(_this.$element[0], e.target)) { return; }
        _this.close();
      });
    }
    if (this.options.deepLink) {
      $(window).on(`popstate.zf.reveal:${this.id}`, this._handleState.bind(this));
    }
  }

  /**
   * Handles modal methods on back/forward button clicks or any other event that triggers popstate.
   * @private
   */
  _handleState(e) {
    if(window.location.hash === ( '#' + this.id) && !this.isActive){ this.open(); }
    else{ this.close(); }
  }


  /**
   * Opens the modal controlled by `this.$anchor`, and closes all others by default.
   * @function
   * @fires Reveal#closeme
   * @fires Reveal#open
   */
  open() {
    if (this.options.deepLink) {
      var hash = `#${this.id}`;

      if (window.history.pushState) {
        window.history.pushState(null, null, hash);
      } else {
        window.location.hash = hash;
      }
    }

    this.isActive = true;

    // Make elements invisible, but remove display: none so we can get size and positioning
    this.$element
        .css({ 'visibility': 'hidden' })
        .show()
        .scrollTop(0);
    if (this.options.overlay) {
      this.$overlay.css({'visibility': 'hidden'}).show();
    }

    this._updatePosition();

    this.$element
      .hide()
      .css({ 'visibility': '' });

    if(this.$overlay) {
      this.$overlay.css({'visibility': ''}).hide();
    }


    if (!this.options.multipleOpened) {
      /**
       * Fires immediately before the modal opens.
       * Closes any other modals that are currently open
       * @event Reveal#closeme
       */
      this.$element.trigger('closeme.zf.reveal', this.id);
    }

    // Motion UI method of reveal
    if (this.options.animationIn) {
      if (this.options.overlay) {
        Foundation.Motion.animateIn(this.$overlay, 'fade-in');
      }
      Foundation.Motion.animateIn(this.$element, this.options.animationIn, () => {
        this.focusableElements = Foundation.Keyboard.findFocusable(this.$element);
      });
    }
    // jQuery method of reveal
    else {
      if (this.options.overlay) {
        this.$overlay.show(0);
      }
      this.$element.show(this.options.showDelay);
    }

    // handle accessibility
    this.$element
      .attr({
        'aria-hidden': false,
        'tabindex': -1
      })
      .focus();

    /**
     * Fires when the modal has successfully opened.
     * @event Reveal#open
     */
    this.$element.trigger('open.zf.reveal');

    if (this.isiOS) {
      var scrollPos = window.pageYOffset;
      $('html, body').addClass('is-reveal-open').scrollTop(scrollPos);
    }
    else {
      $('body').addClass('is-reveal-open');
    }

    $('body')
      .addClass('is-reveal-open');
<<<<<<< HEAD
      // REMOVED Issue #7904 .attr('aria-hidden', (this.options.overlay || this.options.fullScreen) ? true : false);
=======
>>>>>>> 61e94d32

    setTimeout(() => {
      this._extraHandlers();
    }, 0);
  }

  /**
   * Adds extra event handlers for the body and window if necessary.
   * @private
   */
  _extraHandlers() {
    var _this = this;
    this.focusableElements = Foundation.Keyboard.findFocusable(this.$element);

    if (!this.options.overlay && this.options.closeOnClick && !this.options.fullScreen) {
      $('body').on('click.zf.reveal', function(e) {
        if (e.target === _this.$element[0] || $.contains(_this.$element[0], e.target)) { return; }
        _this.close();
      });
    }

    if (this.options.closeOnEsc) {
      $(window).on('keydown.zf.reveal', function(e) {
        Foundation.Keyboard.handleKey(e, 'Reveal', {
          close: function() {
            if (_this.options.closeOnEsc) {
              _this.close();
              _this.$anchor.focus();
            }
          }
        });
      });
    }

    // lock focus within modal while tabbing
    this.$element.on('keydown.zf.reveal', function(e) {
      var $target = $(this);
      // handle keyboard event with keyboard util
      Foundation.Keyboard.handleKey(e, 'Reveal', {
        tab_forward: function() {
          if (_this.$element.find(':focus').is(_this.focusableElements.eq(-1))) { // left modal downwards, setting focus to first element
            _this.focusableElements.eq(0).focus();
            e.preventDefault();
          }
          if (_this.focusableElements.length === 0) { // no focusable elements inside the modal at all, prevent tabbing in general
            e.preventDefault();
          }
        },
        tab_backward: function() {
          if (_this.$element.find(':focus').is(_this.focusableElements.eq(0)) || _this.$element.is(':focus')) { // left modal upwards, setting focus to last element
            _this.focusableElements.eq(-1).focus();
            e.preventDefault();
          }
          if (_this.focusableElements.length === 0) { // no focusable elements inside the modal at all, prevent tabbing in general
            e.preventDefault();
          }
        },
        open: function() {
          if (_this.$element.find(':focus').is(_this.$element.find('[data-close]'))) {
            setTimeout(function() { // set focus back to anchor if close button has been activated
              _this.$anchor.focus();
            }, 1);
          } else if ($target.is(_this.focusableElements)) { // dont't trigger if acual element has focus (i.e. inputs, links, ...)
            _this.open();
          }
        },
        close: function() {
          if (_this.options.closeOnEsc) {
            _this.close();
            _this.$anchor.focus();
          }
        }
      });
    });
  }

  /**
   * Closes the modal.
   * @function
   * @fires Reveal#closed
   */
  close() {
    if (!this.isActive || !this.$element.is(':visible')) {
      return false;
    }
    var _this = this;

    // Motion UI method of hiding
    if (this.options.animationOut) {
      if (this.options.overlay) {
        Foundation.Motion.animateOut(this.$overlay, 'fade-out', finishUp);
      }
      else {
        finishUp();
      }

      Foundation.Motion.animateOut(this.$element, this.options.animationOut);
    }
    // jQuery method of hiding
    else {
      if (this.options.overlay) {
        this.$overlay.hide(0, finishUp);
      }
      else {
        finishUp();
      }

      this.$element.hide(this.options.hideDelay);
    }

    // Conditionals to remove extra event listeners added on open
    if (this.options.closeOnEsc) {
      $(window).off('keydown.zf.reveal');
    }

    if (!this.options.overlay && this.options.closeOnClick) {
      $('body').off('click.zf.reveal');
    }

    this.$element.off('keydown.zf.reveal');

    function finishUp() {
      if (_this.isiOS) {
        $('html, body').removeClass('is-reveal-open');
      }
      else {
        $('body').removeClass('is-reveal-open');
      }

      $('body').attr({
        'aria-hidden': false,
        'tabindex': ''
      });

      _this.$element.attr('aria-hidden', true);

      /**
      * Fires when the modal is done closing.
      * @event Reveal#closed
      */
      _this.$element.trigger('closed.zf.reveal');
    }

    /**
    * Resets the modal content
    * This prevents a running video to keep going in the background
    */
    if (this.options.resetOnClose) {
      this.$element.html(this.$element.html());
    }

    this.isActive = false;
     if (_this.options.deepLink) {
       if (window.history.replaceState) {
         window.history.replaceState("", document.title, window.location.pathname);
       } else {
         window.location.hash = '';
       }
     }
  }

  /**
   * Toggles the open/closed state of a modal.
   * @function
   */
  toggle() {
    if (this.isActive) {
      this.close();
    } else {
      this.open();
    }
  };

  /**
   * Destroys an instance of a modal.
   * @function
   */
  destroy() {
    if (this.options.overlay) {
      this.$element.appendTo($('body')); // move $element outside of $overlay to prevent error unregisterPlugin()
      this.$overlay.hide().off().remove();
    }
    this.$element.hide().off();
    this.$anchor.off('.zf');
    $(window).off(`.zf.reveal:${this.id}`);

    Foundation.unregisterPlugin(this);
  };
}

Reveal.defaults = {
  /**
   * Motion-UI class to use for animated elements. If none used, defaults to simple show/hide.
   * @option
   * @example 'slide-in-left'
   */
  animationIn: '',
  /**
   * Motion-UI class to use for animated elements. If none used, defaults to simple show/hide.
   * @option
   * @example 'slide-out-right'
   */
  animationOut: '',
  /**
   * Time, in ms, to delay the opening of a modal after a click if no animation used.
   * @option
   * @example 10
   */
  showDelay: 0,
  /**
   * Time, in ms, to delay the closing of a modal after a click if no animation used.
   * @option
   * @example 10
   */
  hideDelay: 0,
  /**
   * Allows a click on the body/overlay to close the modal.
   * @option
   * @example true
   */
  closeOnClick: true,
  /**
   * Allows the modal to close if the user presses the `ESCAPE` key.
   * @option
   * @example true
   */
  closeOnEsc: true,
  /**
   * If true, allows multiple modals to be displayed at once.
   * @option
   * @example false
   */
  multipleOpened: false,
  /**
   * Distance, in pixels, the modal should push down from the top of the screen.
   * @option
   * @example auto
   */
  vOffset: 'auto',
  /**
   * Distance, in pixels, the modal should push in from the side of the screen.
   * @option
   * @example auto
   */
  hOffset: 'auto',
  /**
   * Allows the modal to be fullscreen, completely blocking out the rest of the view. JS checks for this as well.
   * @option
   * @example false
   */
  fullScreen: false,
  /**
   * Percentage of screen height the modal should push up from the bottom of the view.
   * @option
   * @example 10
   */
  btmOffsetPct: 10,
  /**
   * Allows the modal to generate an overlay div, which will cover the view when modal opens.
   * @option
   * @example true
   */
  overlay: true,
  /**
   * Allows the modal to remove and reinject markup on close. Should be true if using video elements w/o using provider's api, otherwise, videos will continue to play in the background.
   * @option
   * @example false
   */
  resetOnClose: false,
  /**
   * Allows the modal to alter the url on open/close, and allows the use of the `back` button to close modals. ALSO, allows a modal to auto-maniacally open on page load IF the hash === the modal's user-set id.
   * @option
   * @example false
   */
  deepLink: false
};

// Window exports
Foundation.plugin(Reveal, 'Reveal');

function iPhoneSniff() {
  return /iP(ad|hone|od).*OS/.test(window.navigator.userAgent);
}

}(jQuery);<|MERGE_RESOLUTION|>--- conflicted
+++ resolved
@@ -107,10 +107,6 @@
   _makeOverlay(id) {
     var $overlay = $('<div></div>')
                     .addClass('reveal-overlay')
-<<<<<<< HEAD
-                    // REMOVED Issue #7904 .attr({'tabindex': -1, 'aria-hidden': true})
-=======
->>>>>>> 61e94d32
                     .appendTo('body');
     return $overlay;
   }
@@ -286,10 +282,6 @@
 
     $('body')
       .addClass('is-reveal-open');
-<<<<<<< HEAD
-      // REMOVED Issue #7904 .attr('aria-hidden', (this.options.overlay || this.options.fullScreen) ? true : false);
-=======
->>>>>>> 61e94d32
 
     setTimeout(() => {
       this._extraHandlers();
