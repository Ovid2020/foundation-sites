--- conflicted
+++ resolved
@@ -9,7 +9,7 @@
  * @requires foundation.util.mediaQuery
  * @requires foundation.util.motion if using animations
  */
-  
+
 export default class Reveal {
   /**
    * Creates a new instance of Reveal.
@@ -46,12 +46,7 @@
 
     this.$anchor = $(`[data-open="${this.id}"]`).length ? $(`[data-open="${this.id}"]`) : $(`[data-toggle="${this.id}"]`);
 
-<<<<<<< HEAD
     if (this.$anchor.length) {
-=======
-
-    if(this.$anchor.length){
->>>>>>> daa4439c
       var anchorId = this.$anchor[0].id || Foundation.GetYoDigits(6, 'reveal');
 
       this.$anchor.attr({
@@ -63,13 +58,7 @@
       this.$element.attr({'aria-labelledby': anchorId});
     }
 
-<<<<<<< HEAD
-    // this.options.fullScreen = this.$element.hasClass('full');
     if (this.options.fullScreen || this.$element.hasClass('full')) {
-=======
-
-    if(this.options.fullScreen || this.$element.hasClass('full')){
->>>>>>> daa4439c
       this.options.fullScreen = true;
       this.options.overlay = false;
     }
@@ -118,16 +107,10 @@
       'open.zf.trigger': this.open.bind(this),
       'close.zf.trigger': this.close.bind(this),
       'toggle.zf.trigger': this.toggle.bind(this),
-<<<<<<< HEAD
       'resizeme.zf.trigger': function() {
-        if (_this.$element.is(':visible')) {
-          _this._setPosition(function() {});
-=======
-      'resizeme.zf.trigger': function(){
         _this.updateVals = true;
-        if(_this.isActive){
+        if (_this.isActive) {
           _this._setPosition();
->>>>>>> daa4439c
         }
       }
     });
@@ -142,12 +125,7 @@
       });
     }
 
-<<<<<<< HEAD
-
     if (this.options.closeOnClick && this.options.overlay) {
-=======
-    if(this.options.closeOnClick && this.options.overlay){
->>>>>>> daa4439c
       this.$overlay.off('.zf.reveal').on('click.zf.reveal', this.close.bind(this));
     }
     if (this.options.deepLink) {
@@ -159,17 +137,12 @@
    * Handles modal methods on back/forward button clicks or any other event that triggers popstate.
    * @private
    */
-<<<<<<< HEAD
   _handleState(e) {
-    if (window.location.hash === ( `#${this.id}`) && !this.isActive) { this.open(); }
-    else { this.close(); }
-  }
-=======
-  Reveal.prototype._handleState = function(e){
     if(window.location.hash === ( '#' + this.id) && !this.isActive){ this.open(); }
     else{ this.close(); }
-  };
-  Reveal.prototype._cacheValues = function(){
+  }
+
+  _cacheValues() {
     if(this.cached.mq !== Foundation.MediaQuery.current || this.$offsetParent === undefined){
       this.$offsetParent = this.$element.offsetParent();
       this.cached.mq = Foundation.MediaQuery.current;
@@ -182,15 +155,13 @@
 
     this.updateVals = false;
     return;
-  };
->>>>>>> daa4439c
+  }
 
   /**
    * Sets the position of the modal before opening
    * @param {Function} cb - a callback function to execute when positioning is complete.
    * @private
    */
-<<<<<<< HEAD
   _setPosition(cb) {
     var eleDims = Foundation.Box.GetDimensions(this.$element);
     var elePos = this.options.fullScreen ? 'reveal full' : (eleDims.height >= (0.5 * eleDims.windowDims.height)) ? 'reveal' : 'center';
@@ -221,10 +192,6 @@
           .offset(Foundation.Box.GetOffsets(this.$element, null, elePos, this.options.vOffset));
           //the max height based on a percentage of vertical offset plus vertical offset
     }
-=======
-  Reveal.prototype._setPosition = function(cb){
-    if(!this.cached.winWidth || this.updateVals){ this._cacheValues(); }
->>>>>>> daa4439c
 
     var x = Math.round((this.cached.winWidth - this.cached.modalDims.width) / 2 - (this.cached.parentOffset.left > 0 ? this.cached.parentOffset.left : 0)),
         y = Math.round(window.pageYOffset - (this.cached.parentOffset.top > 0 ? this.cached.parentOffset.top : 0) + this.cached.vertOffset);
@@ -232,14 +199,16 @@
     this.$element.css(this._applyCss(x, y));
 
     if(cb) cb();
-  };
-  Reveal.prototype._applyCss = (function(x, y){
+  }
+
+  _applyCss(function(x, y) {
     var _this = this;
     return (_this.options.animationIn ?
       {top: y + 'px', left: x + 'px'}
       : {transform: 'translate(' + x + 'px, ' + y + 'px)'}
       );
-  });
+  }
+
   /**
    * Opens the modal controlled by `this.$anchor`, and closes all others by default.
    * @function
@@ -315,14 +284,9 @@
       $('body').addClass('is-reveal-open');
     }
 
-<<<<<<< HEAD
     $('body').addClass('is-reveal-open')
              .attr({'aria-hidden': (this.options.overlay || this.options.fullScreen) ? true : false});
     setTimeout(function() {
-=======
-    $('body').attr({'aria-hidden': (this.options.overlay || this.options.fullScreen) ? true : false});
-    setTimeout(function(){
->>>>>>> daa4439c
       _this._extraHandlers();
     }, 0);
   }
@@ -428,22 +392,12 @@
     }
 
     this.$element.off('keydown.zf.reveal');
-<<<<<<< HEAD
-    function finishUp() {
-      //if the modal changed size, reset it
-      if (_this.changedSize) {
-        _this.$element.css({
-          'height': '',
-          'width': ''
-        });
-=======
 
     function finishUp(){
       if(_this.isiOS){
         $('html, body').removeClass('is-reveal-open');
       }else{
         $('body').removeClass('is-reveal-open');
->>>>>>> daa4439c
       }
 
       $('body').attr({'aria-hidden': false, 'tabindex': ''});
@@ -455,7 +409,6 @@
       */
       .trigger('closed.zf.reveal');
     }
-
 
     /**
     * Resets the modal content
@@ -503,7 +456,6 @@
   };
 }
 
-<<<<<<< HEAD
 Reveal.defaults = {
   /**
    * Motion-UI class to use for animated elements. If none used, defaults to simple show/hide.
@@ -596,27 +548,6 @@
   window.Foundation.plugin(Reveal, 'Reveal');
 }
 
-// Exports for AMD/Browserify
-if (typeof module !== 'undefined' && typeof module.exports !== 'undefined')
-  module.exports = Reveal;
-if (typeof define === 'function')
-  define(['foundation'], function() {
-    return Reveal;
-  });
-=======
-  Foundation.plugin(Reveal, 'Reveal');
-
-  function iPhoneSniff(){
-    return /iP(ad|hone|od).*OS/.test(window.navigator.userAgent);
-  }
-
-  // Exports for AMD/Browserify
-  if (typeof module !== 'undefined' && typeof module.exports !== 'undefined')
-    module.exports = Reveal;
-  if (typeof define === 'function')
-    define(['foundation'], function() {
-      return Reveal;
-    });
-
-}(Foundation, jQuery);
->>>>>>> daa4439c
+function iPhoneSniff(){
+  return /iP(ad|hone|od).*OS/.test(window.navigator.userAgent);
+}