'use strict';

import $ from 'jquery';
import { Plugin } from './foundation.plugin';

/**
 * Abide module.
 * @module foundation.abide
 */

class Abide extends Plugin {
  /**
   * Creates a new instance of Abide.
   * @class
   * @fires Abide#init
   * @param {Object} element - jQuery object to add the trigger to.
   * @param {Object} options - Overrides to the default plugin settings.
   */
  _setup(element, options = {}) {
    this.$element = element;
    this.options  = $.extend({}, Abide.defaults, this.$element.data(), options);

    this._init();
  }

  /**
   * Initializes the Abide plugin and calls functions to get Abide functioning on load.
   * @private
   */
  _init() {
    this.$inputs = this.$element.find('input, textarea, select');

    this._events();
  }

  /**
   * Initializes events for Abide.
   * @private
   */
  _events() {
    this.$element.off('.abide')
      .on('reset.zf.abide', () => {
        this.resetForm();
      })
      .on('submit.zf.abide', () => {
        return this.validateForm();
      });

    if (this.options.validateOn === 'fieldChange') {
      this.$inputs
        .off('change.zf.abide')
        .on('change.zf.abide', (e) => {
          this.validateInput($(e.target));
        });
    }

    if (this.options.liveValidate) {
      this.$inputs
        .off('input.zf.abide')
        .on('input.zf.abide', (e) => {
          this.validateInput($(e.target));
        });
    }

    if (this.options.validateOnBlur) {
      this.$inputs
        .off('blur.zf.abide')
        .on('blur.zf.abide', (e) => {
          this.validateInput($(e.target));
        });
    }
  }

  /**
   * Calls necessary functions to update Abide upon DOM change
   * @private
   */
  _reflow() {
    this._init();
  }

  /**
   * Checks whether or not a form element has the required attribute and if it's checked or not
   * @param {Object} element - jQuery object to check for required attribute
   * @returns {Boolean} Boolean value depends on whether or not attribute is checked or empty
   */
  requiredCheck($el) {
    if (!$el.attr('required')) return true;

    var isGood = true;

    switch ($el[0].type) {
      case 'checkbox':
        isGood = $el[0].checked;
        break;

      case 'select':
      case 'select-one':
      case 'select-multiple':
        var opt = $el.find('option:selected');
        if (!opt.length || !opt.val()) isGood = false;
        break;

      default:
        if(!$el.val() || !$el.val().length) isGood = false;
    }

    return isGood;
  }

  /**
   * Get:
   * - Based on $el, the first element(s) corresponding to `formErrorSelector` in this order:
   *   1. The element's direct sibling('s).
   *   2. The element's parent's children.
   * - Element(s) with the attribute `[data-form-error-for]` set with the element's id.
   *
   * This allows for multiple form errors per input, though if none are found, no form errors will be shown.
   *
   * @param {Object} $el - jQuery object to use as reference to find the form error selector.
   * @returns {Object} jQuery object with the selector.
   */
  findFormError($el) {
    var id = $el[0].id;
    var $error = $el.siblings(this.options.formErrorSelector);

    if (!$error.length) {
      $error = $el.parent().find(this.options.formErrorSelector);
    }

    $error = $error.add(this.$element.find(`[data-form-error-for="${id}"]`));

    return $error;
  }

  /**
   * Get the first element in this order:
   * 2. The <label> with the attribute `[for="someInputId"]`
   * 3. The `.closest()` <label>
   *
   * @param {Object} $el - jQuery object to check for required attribute
   * @returns {Boolean} Boolean value depends on whether or not attribute is checked or empty
   */
  findLabel($el) {
    var id = $el[0].id;
    var $label = this.$element.find(`label[for="${id}"]`);

    if (!$label.length) {
      return $el.closest('label');
    }

    return $label;
  }

  /**
   * Get the set of labels associated with a set of radio els in this order
   * 2. The <label> with the attribute `[for="someInputId"]`
   * 3. The `.closest()` <label>
   *
   * @param {Object} $el - jQuery object to check for required attribute
   * @returns {Boolean} Boolean value depends on whether or not attribute is checked or empty
   */
  findRadioLabels($els) {
    var labels = $els.map((i, el) => {
      var id = el.id;
      var $label = this.$element.find(`label[for="${id}"]`);

      if (!$label.length) {
        $label = $(el).closest('label');
      }
      return $label[0];
    });

    return $(labels);
  }

  /**
   * Adds the CSS error class as specified by the Abide settings to the label, input, and the form
   * @param {Object} $el - jQuery object to add the class to
   */
  addErrorClasses($el) {
    var $label = this.findLabel($el);
    var $formError = this.findFormError($el);

    if ($label.length) {
      $label.addClass(this.options.labelErrorClass);
    }

    if ($formError.length) {
      $formError.addClass(this.options.formErrorClass);
    }

    $el.addClass(this.options.inputErrorClass).attr('data-invalid', '');
  }

  /**
   * Remove CSS error classes etc from an entire radio button group
   * @param {String} groupName - A string that specifies the name of a radio button group
   *
   */

  removeRadioErrorClasses(groupName) {
    var $els = this.$element.find(`:radio[name="${groupName}"]`);
    var $labels = this.findRadioLabels($els);
    var $formErrors = this.findFormError($els);

    if ($labels.length) {
      $labels.removeClass(this.options.labelErrorClass);
    }

    if ($formErrors.length) {
      $formErrors.removeClass(this.options.formErrorClass);
    }

    $els.removeClass(this.options.inputErrorClass).removeAttr('data-invalid');

  }

  /**
   * Removes CSS error class as specified by the Abide settings from the label, input, and the form
   * @param {Object} $el - jQuery object to remove the class from
   */
  removeErrorClasses($el) {
    // radios need to clear all of the els
    if($el[0].type == 'radio') {
      return this.removeRadioErrorClasses($el.attr('name'));
    }

    var $label = this.findLabel($el);
    var $formError = this.findFormError($el);

    if ($label.length) {
      $label.removeClass(this.options.labelErrorClass);
    }

    if ($formError.length) {
      $formError.removeClass(this.options.formErrorClass);
    }

    $el.removeClass(this.options.inputErrorClass).removeAttr('data-invalid');
  }

  /**
<<<<<<< HEAD
   * Goes through a form to find inputs and proceeds to validate them in ways specific to their type. 
=======
   * Goes through a form to find inputs and proceeds to validate them in ways specific to their type.
>>>>>>> 9a6139a1
   * Ignores inputs with data-abide-ignore, type="hidden" or disabled attributes set
   * @fires Abide#invalid
   * @fires Abide#valid
   * @param {Object} element - jQuery object to validate, should be an HTML input
   * @returns {Boolean} goodToGo - If the input is valid or not.
   */
  validateInput($el) {
    var clearRequire = this.requiredCheck($el),
        validated = false,
        customValidator = true,
        validator = $el.attr('data-validator'),
        equalTo = true;

    // don't validate ignored inputs or hidden inputs or disabled inputs
    if ($el.is('[data-abide-ignore]') || $el.is('[type="hidden"]') || $el.is('[disabled]')) {
      return true;
    }

    switch ($el[0].type) {
      case 'radio':
        validated = this.validateRadio($el.attr('name'));
        break;

      case 'checkbox':
        validated = clearRequire;
        break;

      case 'select':
      case 'select-one':
      case 'select-multiple':
        validated = clearRequire;
        break;

      default:
        validated = this.validateText($el);
    }

    if (validator) {
      customValidator = this.matchValidation($el, validator, $el.attr('required'));
    }

    if ($el.attr('data-equalto')) {
      equalTo = this.options.validators.equalTo($el);
    }


    var goodToGo = [clearRequire, validated, customValidator, equalTo].indexOf(false) === -1;
    var message = (goodToGo ? 'valid' : 'invalid') + '.zf.abide';

    if (goodToGo) {
      // Re-validate inputs that depend on this one with equalto
      const dependentElements = this.$element.find(`[data-equalto="${$el.attr('id')}"]`);
      if (dependentElements.length) {
        let _this = this;
        dependentElements.each(function() {
          if ($(this).val()) {
            _this.validateInput($(this));
          }
        });
      }
    }

    this[goodToGo ? 'removeErrorClasses' : 'addErrorClasses']($el);

    /**
     * Fires when the input is done checking for validation. Event trigger is either `valid.zf.abide` or `invalid.zf.abide`
     * Trigger includes the DOM element of the input.
     * @event Abide#valid
     * @event Abide#invalid
     */
    $el.trigger(message, [$el]);

    return goodToGo;
  }

  /**
   * Goes through a form and if there are any invalid inputs, it will display the form error element
   * @returns {Boolean} noError - true if no errors were detected...
   * @fires Abide#formvalid
   * @fires Abide#forminvalid
   */
  validateForm() {
    var acc = [];
    var _this = this;

    this.$inputs.each(function() {
      acc.push(_this.validateInput($(this)));
    });

    var noError = acc.indexOf(false) === -1;

    this.$element.find('[data-abide-error]').css('display', (noError ? 'none' : 'block'));

    /**
     * Fires when the form is finished validating. Event trigger is either `formvalid.zf.abide` or `forminvalid.zf.abide`.
     * Trigger includes the element of the form.
     * @event Abide#formvalid
     * @event Abide#forminvalid
     */
    this.$element.trigger((noError ? 'formvalid' : 'forminvalid') + '.zf.abide', [this.$element]);

    return noError;
  }

  /**
   * Determines whether or a not a text input is valid based on the pattern specified in the attribute. If no matching pattern is found, returns true.
   * @param {Object} $el - jQuery object to validate, should be a text input HTML element
   * @param {String} pattern - string value of one of the RegEx patterns in Abide.options.patterns
   * @returns {Boolean} Boolean value depends on whether or not the input value matches the pattern specified
   */
  validateText($el, pattern) {
    // A pattern can be passed to this function, or it will be infered from the input's "pattern" attribute, or it's "type" attribute
    pattern = (pattern || $el.attr('pattern') || $el.attr('type'));
    var inputText = $el.val();
    var valid = false;

    if (inputText.length) {
      // If the pattern attribute on the element is in Abide's list of patterns, then test that regexp
      if (this.options.patterns.hasOwnProperty(pattern)) {
        valid = this.options.patterns[pattern].test(inputText);
      }
      // If the pattern name isn't also the type attribute of the field, then test it as a regexp
      else if (pattern !== $el.attr('type')) {
        valid = new RegExp(pattern).test(inputText);
      }
      else {
        valid = true;
      }
    }
    // An empty field is valid if it's not required
    else if (!$el.prop('required')) {
      valid = true;
    }

    return valid;
   }

  /**
   * Determines whether or a not a radio input is valid based on whether or not it is required and selected. Although the function targets a single `<input>`, it validates by checking the `required` and `checked` properties of all radio buttons in its group.
   * @param {String} groupName - A string that specifies the name of a radio button group
   * @returns {Boolean} Boolean value depends on whether or not at least one radio input has been selected (if it's required)
   */
  validateRadio(groupName) {
    // If at least one radio in the group has the `required` attribute, the group is considered required
    // Per W3C spec, all radio buttons in a group should have `required`, but we're being nice
    var $group = this.$element.find(`:radio[name="${groupName}"]`);
    var valid = false, required = false;

    // For the group to be required, at least one radio needs to be required
    $group.each((i, e) => {
      if ($(e).attr('required')) {
        required = true;
      }
    });
    if(!required) valid=true;

    if (!valid) {
      // For the group to be valid, at least one radio needs to be checked
      $group.each((i, e) => {
        if ($(e).prop('checked')) {
          valid = true;
        }
      });
    };

    return valid;
  }

  /**
   * Determines if a selected input passes a custom validation function. Multiple validations can be used, if passed to the element with `data-validator="foo bar baz"` in a space separated listed.
   * @param {Object} $el - jQuery input element.
   * @param {String} validators - a string of function names matching functions in the Abide.options.validators object.
   * @param {Boolean} required - self explanatory?
   * @returns {Boolean} - true if validations passed.
   */
  matchValidation($el, validators, required) {
    required = required ? true : false;

    var clear = validators.split(' ').map((v) => {
      return this.options.validators[v]($el, required, $el.parent());
    });
    return clear.indexOf(false) === -1;
  }

  /**
   * Resets form inputs and styles
   * @fires Abide#formreset
   */
  resetForm() {
    var $form = this.$element,
        opts = this.options;

    $(`.${opts.labelErrorClass}`, $form).not('small').removeClass(opts.labelErrorClass);
    $(`.${opts.inputErrorClass}`, $form).not('small').removeClass(opts.inputErrorClass);
    $(`${opts.formErrorSelector}.${opts.formErrorClass}`).removeClass(opts.formErrorClass);
    $form.find('[data-abide-error]').css('display', 'none');
    $(':input', $form).not(':button, :submit, :reset, :hidden, :radio, :checkbox, [data-abide-ignore]').val('').removeAttr('data-invalid');
    $(':input:radio', $form).not('[data-abide-ignore]').prop('checked',false).removeAttr('data-invalid');
    $(':input:checkbox', $form).not('[data-abide-ignore]').prop('checked',false).removeAttr('data-invalid');
    /**
     * Fires when the form has been reset.
     * @event Abide#formreset
     */
    $form.trigger('formreset.zf.abide', [$form]);
  }

  /**
   * Destroys an instance of Abide.
   * Removes error styles and classes from elements, without resetting their values.
   */
  _destroy() {
    var _this = this;
    this.$element
      .off('.abide')
      .find('[data-abide-error]')
        .css('display', 'none');

    this.$inputs
      .off('.abide')
      .each(function() {
        _this.removeErrorClasses($(this));
      });
  }
}

/**
 * Default settings for plugin
 */
Abide.defaults = {
  /**
   * The default event to validate inputs. Checkboxes and radios validate immediately.
   * Remove or change this value for manual validation.
   * @option
   * @type {?string}
   * @default 'fieldChange'
   */
  validateOn: 'fieldChange',

  /**
   * Class to be applied to input labels on failed validation.
   * @option
   * @type {string}
   * @default 'is-invalid-label'
   */
  labelErrorClass: 'is-invalid-label',

  /**
   * Class to be applied to inputs on failed validation.
   * @option
   * @type {string}
   * @default 'is-invalid-input'
   */
  inputErrorClass: 'is-invalid-input',

  /**
   * Class selector to use to target Form Errors for show/hide.
   * @option
   * @type {string}
   * @default '.form-error'
   */
  formErrorSelector: '.form-error',

  /**
   * Class added to Form Errors on failed validation.
   * @option
   * @type {string}
   * @default 'is-visible'
   */
  formErrorClass: 'is-visible',

  /**
   * Set to true to validate text inputs on any value change.
   * @option
   * @type {boolean}
   * @default false
   */
  liveValidate: false,

  /**
   * Set to true to validate inputs on blur.
   * @option
   * @type {boolean}
   * @default false
   */
  validateOnBlur: false,

  patterns: {
    alpha : /^[a-zA-Z]+$/,
    alpha_numeric : /^[a-zA-Z0-9]+$/,
    integer : /^[-+]?\d+$/,
    number : /^[-+]?\d*(?:[\.\,]\d+)?$/,

    // amex, visa, diners
    card : /^(?:4[0-9]{12}(?:[0-9]{3})?|5[1-5][0-9]{14}|6(?:011|5[0-9][0-9])[0-9]{12}|3[47][0-9]{13}|3(?:0[0-5]|[68][0-9])[0-9]{11}|(?:2131|1800|35\d{3})\d{11})$/,
    cvv : /^([0-9]){3,4}$/,

    // http://www.whatwg.org/specs/web-apps/current-work/multipage/states-of-the-type-attribute.html#valid-e-mail-address
    email : /^[a-zA-Z0-9.!#$%&'*+\/=?^_`{|}~-]+@[a-zA-Z0-9](?:[a-zA-Z0-9-]{0,61}[a-zA-Z0-9])?(?:\.[a-zA-Z0-9](?:[a-zA-Z0-9-]{0,61}[a-zA-Z0-9])?)+$/,

    url : /^(https?|ftp|file|ssh):\/\/(((([a-zA-Z]|\d|-|\.|_|~|[\u00A0-\uD7FF\uF900-\uFDCF\uFDF0-\uFFEF])|(%[\da-f]{2})|[!\$&'\(\)\*\+,;=]|:)*@)?(((\d|[1-9]\d|1\d\d|2[0-4]\d|25[0-5])\.(\d|[1-9]\d|1\d\d|2[0-4]\d|25[0-5])\.(\d|[1-9]\d|1\d\d|2[0-4]\d|25[0-5])\.(\d|[1-9]\d|1\d\d|2[0-4]\d|25[0-5]))|((([a-zA-Z]|\d|[\u00A0-\uD7FF\uF900-\uFDCF\uFDF0-\uFFEF])|(([a-zA-Z]|\d|[\u00A0-\uD7FF\uF900-\uFDCF\uFDF0-\uFFEF])([a-zA-Z]|\d|-|\.|_|~|[\u00A0-\uD7FF\uF900-\uFDCF\uFDF0-\uFFEF])*([a-zA-Z]|\d|[\u00A0-\uD7FF\uF900-\uFDCF\uFDF0-\uFFEF])))\.)+(([a-zA-Z]|[\u00A0-\uD7FF\uF900-\uFDCF\uFDF0-\uFFEF])|(([a-zA-Z]|[\u00A0-\uD7FF\uF900-\uFDCF\uFDF0-\uFFEF])([a-zA-Z]|\d|-|\.|_|~|[\u00A0-\uD7FF\uF900-\uFDCF\uFDF0-\uFFEF])*([a-zA-Z]|[\u00A0-\uD7FF\uF900-\uFDCF\uFDF0-\uFFEF])))\.?)(:\d*)?)(\/((([a-zA-Z]|\d|-|\.|_|~|[\u00A0-\uD7FF\uF900-\uFDCF\uFDF0-\uFFEF])|(%[\da-f]{2})|[!\$&'\(\)\*\+,;=]|:|@)+(\/(([a-zA-Z]|\d|-|\.|_|~|[\u00A0-\uD7FF\uF900-\uFDCF\uFDF0-\uFFEF])|(%[\da-f]{2})|[!\$&'\(\)\*\+,;=]|:|@)*)*)?)?(\?((([a-zA-Z]|\d|-|\.|_|~|[\u00A0-\uD7FF\uF900-\uFDCF\uFDF0-\uFFEF])|(%[\da-f]{2})|[!\$&'\(\)\*\+,;=]|:|@)|[\uE000-\uF8FF]|\/|\?)*)?(\#((([a-zA-Z]|\d|-|\.|_|~|[\u00A0-\uD7FF\uF900-\uFDCF\uFDF0-\uFFEF])|(%[\da-f]{2})|[!\$&'\(\)\*\+,;=]|:|@)|\/|\?)*)?$/,
    // abc.de
    domain : /^([a-zA-Z0-9]([a-zA-Z0-9\-]{0,61}[a-zA-Z0-9])?\.)+[a-zA-Z]{2,8}$/,

    datetime : /^([0-2][0-9]{3})\-([0-1][0-9])\-([0-3][0-9])T([0-5][0-9])\:([0-5][0-9])\:([0-5][0-9])(Z|([\-\+]([0-1][0-9])\:00))$/,
    // YYYY-MM-DD
    date : /(?:19|20)[0-9]{2}-(?:(?:0[1-9]|1[0-2])-(?:0[1-9]|1[0-9]|2[0-9])|(?:(?!02)(?:0[1-9]|1[0-2])-(?:30))|(?:(?:0[13578]|1[02])-31))$/,
    // HH:MM:SS
    time : /^(0[0-9]|1[0-9]|2[0-3])(:[0-5][0-9]){2}$/,
    dateISO : /^\d{4}[\/\-]\d{1,2}[\/\-]\d{1,2}$/,
    // MM/DD/YYYY
    month_day_year : /^(0[1-9]|1[012])[- \/.](0[1-9]|[12][0-9]|3[01])[- \/.]\d{4}$/,
    // DD/MM/YYYY
    day_month_year : /^(0[1-9]|[12][0-9]|3[01])[- \/.](0[1-9]|1[012])[- \/.]\d{4}$/,

    // #FFF or #FFFFFF
    color : /^#?([a-fA-F0-9]{6}|[a-fA-F0-9]{3})$/,

    // Domain || URL
    website: {
      test: (text) => {
        return Abide.defaults.patterns['domain'].test(text) || Abide.defaults.patterns['url'].test(text);
      }
    }
  },

  /**
   * Optional validation functions to be used. `equalTo` being the only default included function.
   * Functions should return only a boolean if the input is valid or not. Functions are given the following arguments:
   * el : The jQuery element to validate.
   * required : Boolean value of the required attribute be present or not.
   * parent : The direct parent of the input.
   * @option
   */
  validators: {
    equalTo: function (el, required, parent) {
      return $(`#${el.attr('data-equalto')}`).val() === el.val();
    }
  }
}

export {Abide};<|MERGE_RESOLUTION|>--- conflicted
+++ resolved
@@ -241,11 +241,7 @@
   }
 
   /**
-<<<<<<< HEAD
-   * Goes through a form to find inputs and proceeds to validate them in ways specific to their type. 
-=======
    * Goes through a form to find inputs and proceeds to validate them in ways specific to their type.
->>>>>>> 9a6139a1
    * Ignores inputs with data-abide-ignore, type="hidden" or disabled attributes set
    * @fires Abide#invalid
    * @fires Abide#valid
