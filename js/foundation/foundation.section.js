--- conflicted
+++ resolved
@@ -13,16 +13,7 @@
       deep_linking: false,
       small_breakpoint: 768,
       one_up: true,
-<<<<<<< HEAD
       multi_expand: false,
-      section_selector : '[data-section]',
-      region_selector : 'section, .section, [data-section-region]',
-      title_selector : '.title, [data-section-title]',
-      active_region_selector : 'section.active, .section.active, .active[data-section-region]',
-      content_selector : '.content, [data-section-content]',
-      nav_selector : '[data-section="vertical-nav"], [data-section="horizontal-nav"]',
-      callback: function (){}
-=======
       section_selector: '[data-section]',
       region_selector: 'section, .section, [data-section-region]',
       title_selector: '.title, [data-section-title]',
@@ -34,7 +25,6 @@
       nav_selector: '[data-section="vertical-nav"], [data-section="horizontal-nav"]',
       active_class: 'active',
       callback: function() {}
->>>>>>> 96aeaa91
     },
 
     init: function(scope, method, options) {
@@ -56,14 +46,6 @@
     events: function() {
       var self = this;
 
-<<<<<<< HEAD
-      $(this.scope)
-        .on('click.fndtn.section', '[data-section] .title, [data-section] [data-section-title]', function (e) {
-          e.stopPropagation();
-
-          var $this = $(this),
-              section = $this.closest(self.settings.region_selector);
-=======
       //combine titles selector from settings for click event binding
       var click_title_selectors = [],
           section_selector = self.settings.section_selector,
@@ -84,7 +66,6 @@
       $(self.scope)
         .on('click.fndtn.section', click_title_selectors.join(","), function(e) {
           var title = $(this).closest(self.settings.title_selector);
->>>>>>> 96aeaa91
 
           self.close_navs(title);
           if (title.siblings(self.settings.content_selector).length > 0) {
@@ -142,8 +123,10 @@
       e.stopPropagation(); //do not catch same click again on parent
 
       if (!region.hasClass(self.settings.active_class)) {
-        prev_active_region.removeClass(self.settings.active_class);
-        prev_active_region.trigger('closed.fndtn.section');
+        if (!self.is_accordion(section) || (self.is_accordion(section) && !self.settings.multi_expand)) {
+          prev_active_region.removeClass(self.settings.active_class);
+          prev_active_region.trigger('closed.fndtn.section');
+        }
         region.addClass(self.settings.active_class);
         //force resize for better performance (do not wait timer)
         self.resize(region.find(self.settings.section_selector).not("[" + self.settings.resized_data_attr + "]"), true);
@@ -213,19 +196,9 @@
             titles.each(function() {
               var title = $(this);
 
-<<<<<<< HEAD
-        if (prev_active_section.length > 0) {
-          if (!self.is_accordion(parent) || (self.is_accordion(parent) && !settings.multi_expand)) {
-            prev_active_section
-              .removeClass('active')
-              .attr('style', '');
-          }
-        }
-=======
               if (title.is(":visible")) {
                 title.css(!self.rtl ? 'left' : 'right', titles_sum_width);
                 var title_h_border_width = parseInt(title.css("border-" + (self.rtl ? 'left' : 'right') + "-width"), 10);
->>>>>>> 96aeaa91
 
                 if (title_h_border_width.toString() === 'Nan') {
                   title_h_border_width = 0;
@@ -258,31 +231,6 @@
               titles_max_height = Math.max(titles_max_height, self.outerHeight($(this)));
             });
 
-<<<<<<< HEAD
-      sections.each(function() {
-        var $this = $(this),
-            active_section = $this
-              .children(self.settings.active_region_selector),
-            settings = $.extend({}, self.settings, self.data_options($this));
-
-        if (active_section.length > 1) {
-          if (!self.is_accordion($this) || (self.is_accordion($this) && !settings.multi_expand)) {
-            active_section
-              .not(':first')
-              .removeClass('active')
-              .attr('style', '');
-          }
-        } else if (active_section.length < 1
-          && !self.is_vertical_nav($this)
-          && !self.is_horizontal_nav($this)
-          && !self.is_accordion($this)) {
-
-          var first = $this.children(self.settings.region_selector).first();
-
-          if (settings.one_up || !self.small($this)) {
-            first.addClass('active');
-          }
-=======
             regions.each(function() {
               var region = $(this);
 
@@ -331,7 +279,6 @@
               region.css("margin-top", "-" + (first1 ? section : region.children(self.settings.title_selector)).css("border-top-width"));
               first1 = false;
             });
->>>>>>> 96aeaa91
 
             titles.css('width', titles_max_width);
             content.css(!self.rtl ? 'left' : 'right', titles_max_width);
@@ -389,51 +336,51 @@
           regions = section.children(self.settings.region_selector);
           regions.each(function() {
             var region = $(this),
-        	  data_slug = region.children(self.settings.content_selector).data('slug');
-        	  if (new RegExp(data_slug, 'i').test(hash)) {
-        		  selectedSection=section;
-        		  return false;
+            data_slug = region.children(self.settings.content_selector).data('slug');
+            if (new RegExp(data_slug, 'i').test(hash)) {
+              selectedSection=section;
+              return false;
               }
           });
           
           if (selectedSection != null) {
-        	  return false;
+            return false;
           }
       });
       
       if (selectedSection != null) {
         sections.each(function() {
-    	    if (selectedSection == $(this)) {
-		        var section = $(this),
-		            settings = $.extend({}, self.settings, self.data_options(section)),
-		            regions = section.children(self.settings.region_selector),
-		            set_active_from_hash = settings.deep_linking && hash.length > 0,
-		            selected = false;
-		
-		        regions.each(function() {
-		          var region = $(this);
-		
-		          if (selected) {
-		            region.removeClass(self.settings.active_class);
-		          } else if (set_active_from_hash) {
-		            var data_slug = region.children(self.settings.content_selector).data('slug');
-		
-		            if (data_slug && new RegExp(data_slug, 'i').test(hash)) {
-		              if (!region.hasClass(self.settings.active_class))
-		                region.addClass(self.settings.active_class);
-		              selected = true;
-		            } else {
-		              region.removeClass(self.settings.active_class);
-		            }
-		          } else if (region.hasClass(self.settings.active_class)) {
-		            selected = true;
-		          }
-		        });
-		
-		        if (!selected && (settings.one_up || !self.is_horizontal_nav(section) &&
-		         !self.is_vertical_nav(section) && !self.is_accordion(section)))
-		          regions.filter(":visible").first().addClass(self.settings.active_class);
-    	    }
+          if (selectedSection == $(this)) {
+            var section = $(this),
+                settings = $.extend({}, self.settings, self.data_options(section)),
+                regions = section.children(self.settings.region_selector),
+                set_active_from_hash = settings.deep_linking && hash.length > 0,
+                selected = false;
+    
+            regions.each(function() {
+              var region = $(this);
+    
+              if (selected) {
+                region.removeClass(self.settings.active_class);
+              } else if (set_active_from_hash) {
+                var data_slug = region.children(self.settings.content_selector).data('slug');
+    
+                if (data_slug && new RegExp(data_slug, 'i').test(hash)) {
+                  if (!region.hasClass(self.settings.active_class))
+                    region.addClass(self.settings.active_class);
+                  selected = true;
+                } else {
+                  region.removeClass(self.settings.active_class);
+                }
+              } else if (region.hasClass(self.settings.active_class)) {
+                selected = true;
+              }
+            });
+    
+            if (!selected && (settings.one_up || !self.is_horizontal_nav(section) &&
+             !self.is_vertical_nav(section) && !self.is_accordion(section)))
+              regions.filter(":visible").first().addClass(self.settings.active_class);
+          }
         });
       }
     },
