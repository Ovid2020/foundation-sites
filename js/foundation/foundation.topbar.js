--- conflicted
+++ resolved
@@ -353,11 +353,7 @@
         if (!$dropdown.find('.title.back').length) {
 
           if (settings.mobile_show_parent_link == true && url && url.length > 1) {
-<<<<<<< HEAD
-             $titleLi = $('<li class="title back js-generated"><h5><a href="javascript:void(0)"></a></h5></li><li class="parent-link show-for-small"><h6><a class="parent-link js-generated" href="' + url + '">' + $link.html() +'</a></h6></li>');
-=======
             $titleLi = $('<li class="title back js-generated"><h5><a href="javascript:void(0)"></a></h5></li><li class="parent-link show-for-small"><h6><a class="parent-link js-generated" href="' + url + '">' + $link.html() +'</a></h6></li>');
->>>>>>> c5aed4cf
           } else {
             $titleLi = $('<li class="title back js-generated"><h5><a href="javascript:void(0)"></a></h5>');
           }
