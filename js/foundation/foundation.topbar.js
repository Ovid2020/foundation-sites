;(function ($, window, document, undefined) {
  'use strict';

  Foundation.libs.topbar = {
    name : 'topbar',

    version : '{{VERSION}}',

    settings : {
      index : 0,
      sticky_class : 'sticky',
      custom_back_text : true,
      back_text : 'Back',
      mobile_show_parent_link : true,
      is_hover : true,
      scrolltop : true, // jump to top when sticky nav menu toggle is clicked
      sticky_on : 'all'
    },

    init : function (section, method, options) {
      Foundation.inherit(this, 'add_custom_rule register_media throttle');
      var self = this;

      self.register_media('topbar', 'foundation-mq-topbar');

      this.bindings(method, options);

      self.S('[' + this.attr_name() + ']', this.scope).each(function () {
        var topbar = $(this),
            settings = topbar.data(self.attr_name(true) + '-init'),
            section = self.S('section, .top-bar-section', this);
        topbar.data('index', 0);
        var topbarContainer = topbar.parent();
        if (topbarContainer.hasClass('fixed') || self.is_sticky(topbar, topbarContainer, settings) ) {
          self.settings.sticky_class = settings.sticky_class;
          self.settings.sticky_topbar = topbar;
          topbar.data('height', topbarContainer.outerHeight());
          topbar.data('stickyoffset', topbarContainer.offset().top);
        } else {
          topbar.data('height', topbar.outerHeight());
        }

        if (!settings.assembled) {
          self.assemble(topbar);
        }

        if (settings.is_hover) {
          self.S('.has-dropdown', topbar).addClass('not-click');
        } else {
          self.S('.has-dropdown', topbar).removeClass('not-click');
        }

        // Pad body when sticky (scrolled) or fixed.
        self.add_custom_rule('.f-topbar-fixed { padding-top: ' + topbar.data('height') + 'px }');

        if (topbarContainer.hasClass('fixed')) {
          self.S('body').addClass('f-topbar-fixed');
        }
      });

    },

    is_sticky : function (topbar, topbarContainer, settings) {
      var sticky     = topbarContainer.hasClass(settings.sticky_class);
      var smallMatch = matchMedia(Foundation.media_queries.small).matches;
      var medMatch   = matchMedia(Foundation.media_queries.medium).matches;
      var lrgMatch   = matchMedia(Foundation.media_queries.large).matches;
      
       if (sticky && settings.sticky_on === 'all') {
          return true;
       }
       if (sticky && this.small() && settings.sticky_on.indexOf('small') !== -1) {
           if (smallMatch && !medMatch && !lrgMatch) { return true; }
       }
       if (sticky && this.medium() && settings.sticky_on.indexOf('medium') !== -1) {
           if (smallMatch && medMatch && !lrgMatch) { return true; }
       }
       if (sticky && this.large() && settings.sticky_on.indexOf('large') !== -1) {
           if (smallMatch && medMatch && lrgMatch) { return true; }
       }

<<<<<<< HEAD
       // check for ios
       if (sticky && navigator.userAgent.match(/(iPad|iPhone|iPod)/g)) {
        return true;
       };
       
=======
       // fix for iOS browsers
       if (sticky && navigator.userAgent.match(/(iPad|iPhone|iPod)/g)) {
        return true;
       }
>>>>>>> 328247d3
       return false;
    },

    toggle : function (toggleEl) {
      var self = this,
          topbar;

      if (toggleEl) {
        topbar = self.S(toggleEl).closest('[' + this.attr_name() + ']');
      } else {
        topbar = self.S('[' + this.attr_name() + ']');
      }

      var settings = topbar.data(this.attr_name(true) + '-init');

      var section = self.S('section, .top-bar-section', topbar);

      if (self.breakpoint()) {
        if (!self.rtl) {
          section.css({left : '0%'});
          $('>.name', section).css({left : '100%'});
        } else {
          section.css({right : '0%'});
          $('>.name', section).css({right : '100%'});
        }

        self.S('li.moved', section).removeClass('moved');
        topbar.data('index', 0);

        topbar
          .toggleClass('expanded')
          .css('height', '');
      }

      if (settings.scrolltop) {
        if (!topbar.hasClass('expanded')) {
          if (topbar.hasClass('fixed')) {
            topbar.parent().addClass('fixed');
            topbar.removeClass('fixed');
            self.S('body').addClass('f-topbar-fixed');
          }
        } else if (topbar.parent().hasClass('fixed')) {
          if (settings.scrolltop) {
            topbar.parent().removeClass('fixed');
            topbar.addClass('fixed');
            self.S('body').removeClass('f-topbar-fixed');

            window.scrollTo(0, 0);
          } else {
            topbar.parent().removeClass('expanded');
          }
        }
      } else {
        if (self.is_sticky(topbar, topbar.parent(), settings)) {
          topbar.parent().addClass('fixed');
        }

        if (topbar.parent().hasClass('fixed')) {
          if (!topbar.hasClass('expanded')) {
            topbar.removeClass('fixed');
            topbar.parent().removeClass('expanded');
            self.update_sticky_positioning();
          } else {
            topbar.addClass('fixed');
            topbar.parent().addClass('expanded');
            self.S('body').addClass('f-topbar-fixed');
          }
        }
      }
    },

    timer : null,

    events : function (bar) {
      var self = this,
          S = this.S;

      S(this.scope)
        .off('.topbar')
        .on('click.fndtn.topbar', '[' + this.attr_name() + '] .toggle-topbar', function (e) {
          e.preventDefault();
          self.toggle(this);
        })
        .on('click.fndtn.topbar', '.top-bar .top-bar-section li a[href^="#"],[' + this.attr_name() + '] .top-bar-section li a[href^="#"]', function (e) {
            var li = $(this).closest('li');
            if (self.breakpoint() && !li.hasClass('back') && !li.hasClass('has-dropdown')) {
              self.toggle();
            }
        })
        .on('click.fndtn.topbar', '[' + this.attr_name() + '] li.has-dropdown', function (e) {
          var li = S(this),
              target = S(e.target),
              topbar = li.closest('[' + self.attr_name() + ']'),
              settings = topbar.data(self.attr_name(true) + '-init');

          if (target.data('revealId')) {
            self.toggle();
            return;
          }

          if (self.breakpoint()) {
            return;
          }

          if (settings.is_hover && !Modernizr.touch) {
            return;
          }

          e.stopImmediatePropagation();

          if (li.hasClass('hover')) {
            li
              .removeClass('hover')
              .find('li')
              .removeClass('hover');

            li.parents('li.hover')
              .removeClass('hover');
          } else {
            li.addClass('hover');

            $(li).siblings().removeClass('hover');

            if (target[0].nodeName === 'A' && target.parent().hasClass('has-dropdown')) {
              e.preventDefault();
            }
          }
        })
        .on('click.fndtn.topbar', '[' + this.attr_name() + '] .has-dropdown>a', function (e) {
          if (self.breakpoint()) {

            e.preventDefault();

            var $this = S(this),
                topbar = $this.closest('[' + self.attr_name() + ']'),
                section = topbar.find('section, .top-bar-section'),
                dropdownHeight = $this.next('.dropdown').outerHeight(),
                $selectedLi = $this.closest('li');

            topbar.data('index', topbar.data('index') + 1);
            $selectedLi.addClass('moved');

            if (!self.rtl) {
              section.css({left : -(100 * topbar.data('index')) + '%'});
              section.find('>.name').css({left : 100 * topbar.data('index') + '%'});
            } else {
              section.css({right : -(100 * topbar.data('index')) + '%'});
              section.find('>.name').css({right : 100 * topbar.data('index') + '%'});
            }

            topbar.css('height', $this.siblings('ul').outerHeight(true) + topbar.data('height'));
          }
        });

      S(window).off('.topbar').on('resize.fndtn.topbar', self.throttle(function () {
          self.resize.call(self);
      }, 50)).trigger('resize').trigger('resize.fndtn.topbar').load(function () {
          // Ensure that the offset is calculated after all of the pages resources have loaded
          S(this).trigger('resize.fndtn.topbar');
      });

      S('body').off('.topbar').on('click.fndtn.topbar', function (e) {
        var parent = S(e.target).closest('li').closest('li.hover');

        if (parent.length > 0) {
          return;
        }

        S('[' + self.attr_name() + '] li.hover').removeClass('hover');
      });

      // Go up a level on Click
      S(this.scope).on('click.fndtn.topbar', '[' + this.attr_name() + '] .has-dropdown .back', function (e) {
        e.preventDefault();

        var $this = S(this),
            topbar = $this.closest('[' + self.attr_name() + ']'),
            section = topbar.find('section, .top-bar-section'),
            settings = topbar.data(self.attr_name(true) + '-init'),
            $movedLi = $this.closest('li.moved'),
            $previousLevelUl = $movedLi.parent();

        topbar.data('index', topbar.data('index') - 1);

        if (!self.rtl) {
          section.css({left : -(100 * topbar.data('index')) + '%'});
          section.find('>.name').css({left : 100 * topbar.data('index') + '%'});
        } else {
          section.css({right : -(100 * topbar.data('index')) + '%'});
          section.find('>.name').css({right : 100 * topbar.data('index') + '%'});
        }

        if (topbar.data('index') === 0) {
          topbar.css('height', '');
        } else {
          topbar.css('height', $previousLevelUl.outerHeight(true) + topbar.data('height'));
        }

        setTimeout(function () {
          $movedLi.removeClass('moved');
        }, 300);
      });

      // Show dropdown menus when their items are focused
      S(this.scope).find('.dropdown a')
        .focus(function () {
          $(this).parents('.has-dropdown').addClass('hover');
        })
        .blur(function () {
          $(this).parents('.has-dropdown').removeClass('hover');
        });
    },

    resize : function () {
      var self = this;
      self.S('[' + this.attr_name() + ']').each(function () {
        var topbar = self.S(this),
            settings = topbar.data(self.attr_name(true) + '-init');

        var stickyContainer = topbar.parent('.' + self.settings.sticky_class);
        var stickyOffset;

        if (!self.breakpoint()) {
          var doToggle = topbar.hasClass('expanded');
          topbar
            .css('height', '')
            .removeClass('expanded')
            .find('li')
            .removeClass('hover');

            if (doToggle) {
              self.toggle(topbar);
            }
        }

        if (self.is_sticky(topbar, stickyContainer, settings)) {
          if (stickyContainer.hasClass('fixed')) {
            // Remove the fixed to allow for correct calculation of the offset.
            stickyContainer.removeClass('fixed');

            stickyOffset = stickyContainer.offset().top;
            if (self.S(document.body).hasClass('f-topbar-fixed')) {
              stickyOffset -= topbar.data('height');
            }

            topbar.data('stickyoffset', stickyOffset);
            stickyContainer.addClass('fixed');
          } else {
            stickyOffset = stickyContainer.offset().top;
            topbar.data('stickyoffset', stickyOffset);
          }
        }

      });
    },

    breakpoint : function () {
      return !matchMedia(Foundation.media_queries['topbar']).matches;
    },

    small : function () {
      return matchMedia(Foundation.media_queries['small']).matches;
    },

    medium : function () {
      return matchMedia(Foundation.media_queries['medium']).matches;
    },

    large : function () {
      return matchMedia(Foundation.media_queries['large']).matches;
    },

    assemble : function (topbar) {
      var self = this,
          settings = topbar.data(this.attr_name(true) + '-init'),
          section = self.S('section, .top-bar-section', topbar);

      // Pull element out of the DOM for manipulation
      section.detach();

      self.S('.has-dropdown>a', section).each(function () {
        var $link = self.S(this),
            $dropdown = $link.siblings('.dropdown'),
            url = $link.attr('href'),
            $titleLi;

        if (!$dropdown.find('.title.back').length) {

          if (settings.mobile_show_parent_link == true && url) {
            $titleLi = $('<li class="title back js-generated"><h5><a href="javascript:void(0)"></a></h5></li><li class="parent-link hide-for-large-up"><a class="parent-link js-generated" href="' + url + '">' + $link.html() +'</a></li>');
          } else {
            $titleLi = $('<li class="title back js-generated"><h5><a href="javascript:void(0)"></a></h5>');
          }

          // Copy link to subnav
          if (settings.custom_back_text == true) {
            $('h5>a', $titleLi).html(settings.back_text);
          } else {
            $('h5>a', $titleLi).html('&laquo; ' + $link.html());
          }
          $dropdown.prepend($titleLi);
        }
      });

      // Put element back in the DOM
      section.appendTo(topbar);

      // check for sticky
      this.sticky();

      this.assembled(topbar);
    },

    assembled : function (topbar) {
      topbar.data(this.attr_name(true), $.extend({}, topbar.data(this.attr_name(true)), {assembled : true}));
    },

    height : function (ul) {
      var total = 0,
          self = this;

      $('> li', ul).each(function () {
        total += self.S(this).outerHeight(true);
      });

      return total;
    },

    sticky : function () {
      var self = this;

      this.S(window).on('scroll', function () {
        self.update_sticky_positioning();
      });
    },

    update_sticky_positioning : function () {
      var klass = '.' + this.settings.sticky_class,
          $window = this.S(window),
          self = this;

      if (self.settings.sticky_topbar && self.is_sticky(this.settings.sticky_topbar, this.settings.sticky_topbar.parent(), this.settings)) {
        var distance = this.settings.sticky_topbar.data('stickyoffset');
        if (!self.S(klass).hasClass('expanded')) {
          if ($window.scrollTop() > (distance)) {
            if (!self.S(klass).hasClass('fixed')) {
              self.S(klass).addClass('fixed');
              self.S('body').addClass('f-topbar-fixed');
            }
          } else if ($window.scrollTop() <= distance) {
            if (self.S(klass).hasClass('fixed')) {
              self.S(klass).removeClass('fixed');
              self.S('body').removeClass('f-topbar-fixed');
            }
          }
        }
      }
    },

    off : function () {
      this.S(this.scope).off('.fndtn.topbar');
      this.S(window).off('.fndtn.topbar');
    },

    reflow : function () {}
  };
}(jQuery, window, window.document));<|MERGE_RESOLUTION|>--- conflicted
+++ resolved
@@ -79,18 +79,11 @@
            if (smallMatch && medMatch && lrgMatch) { return true; }
        }
 
-<<<<<<< HEAD
-       // check for ios
-       if (sticky && navigator.userAgent.match(/(iPad|iPhone|iPod)/g)) {
-        return true;
-       };
-       
-=======
        // fix for iOS browsers
        if (sticky && navigator.userAgent.match(/(iPad|iPhone|iPod)/g)) {
         return true;
        }
->>>>>>> 328247d3
+       
        return false;
     },
 
