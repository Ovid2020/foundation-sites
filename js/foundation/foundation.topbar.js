;(function ($, window, document, undefined) {
  'use strict';

  Foundation.libs.topbar = {
    name : 'topbar',

    version: '5.1.1',

    settings : {
      index : 0,
      sticky_class : 'sticky',
      custom_back_text: true,
      back_text: 'Back',
      is_hover: true,
      mobile_show_parent_link: false,
      scrolltop : true // jump to top when sticky nav menu toggle is clicked
    },

    init : function (section, method, options) {
      Foundation.inherit(this, 'add_custom_rule register_media throttle');
      var self = this;

      self.register_media('topbar', 'foundation-mq-topbar');

      this.bindings(method, options);

<<<<<<< HEAD
      self.S('[' + this.attr_name() + ']', this.scope).each(function () {
        var topbar = self.S(this),
            settings = topbar.data(self.attr_name(true) + '-init'),
            section = self.S('section', this),
            titlebar = $('> ul', this).first();
=======
      $('[data-topbar]', this.scope).each(function () {
        var topbar = $(this),
            settings = topbar.data('topbar-init'),
            section = $('section', this),
            titlebar = topbar.children().filter('ul').first();
>>>>>>> 9369bf2b

        topbar.data('index', 0);

        var topbarContainer = topbar.parent();
        if(topbarContainer.hasClass('fixed') || topbarContainer.hasClass(settings.sticky_class)) {
          self.settings.sticky_class = settings.sticky_class;
          self.settings.sticky_topbar = topbar;
          topbar.data('height', topbarContainer.outerHeight());
          topbar.data('stickyoffset', topbarContainer.offset().top);
        } else {
          topbar.data('height', topbar.outerHeight());
        }

        if (!settings.assembled) self.assemble(topbar);

        if (settings.is_hover) {
          self.S('.has-dropdown', topbar).addClass('not-click');
        } else {
          self.S('.has-dropdown', topbar).removeClass('not-click');
        }

        // Pad body when sticky (scrolled) or fixed.
        self.add_custom_rule('.f-topbar-fixed { padding-top: ' + topbar.data('height') + 'px }');

        if (topbarContainer.hasClass('fixed')) {
          self.S('body').addClass('f-topbar-fixed');
        }
      });

    },

    toggle: function (toggleEl) {
      var self = this;

      if (toggleEl) {
        var topbar = self.S(toggleEl).closest('[' + this.attr_name() + ']');
      } else {
        var topbar = self.S('[' + this.attr_name() + ']');
      }

      var settings = topbar.data(this.attr_name(true) + '-init');

      var section = self.S('section, .section', topbar);

      if (self.breakpoint()) {
        if (!self.rtl) {
          section.css({left: '0%'});
          $('>.name', section).css({left: '100%'});
        } else {
          section.css({right: '0%'});
          $('>.name', section).css({right: '100%'});
        }

        self.S('li.moved', section).removeClass('moved');
        topbar.data('index', 0);

        topbar
          .toggleClass('expanded')
          .css('height', '');
      }

      if (settings.scrolltop) {
        if (!topbar.hasClass('expanded')) {
          if (topbar.hasClass('fixed')) {
            topbar.parent().addClass('fixed');
            topbar.removeClass('fixed');
            self.S('body').addClass('f-topbar-fixed');
          }
        } else if (topbar.parent().hasClass('fixed')) {
          if (settings.scrolltop) {
            topbar.parent().removeClass('fixed');
            topbar.addClass('fixed');
            self.S('body').removeClass('f-topbar-fixed');

            window.scrollTo(0,0);
          } else {
              topbar.parent().removeClass('expanded');
          }
        }
      } else {
        if(topbar.parent().hasClass(self.settings.sticky_class)) {
          topbar.parent().addClass('fixed');
        }

        if(topbar.parent().hasClass('fixed')) {
          if (!topbar.hasClass('expanded')) {
            topbar.removeClass('fixed');
            topbar.parent().removeClass('expanded');
            self.update_sticky_positioning();
          } else {
            topbar.addClass('fixed');
            topbar.parent().addClass('expanded');
            self.S('body').addClass('f-topbar-fixed');
          }
        }
      }
    },

    timer : null,

    events : function (bar) {
      var self = this,
          S = this.S;

      S(this.scope)
        .off('.topbar')
        .on('click.fndtn.topbar', '[' + this.attr_name() + '] .toggle-topbar', function (e) {
          e.preventDefault();
          self.toggle(this);
        })
        .on('click.fndtn.topbar','.top-bar .top-bar-section li a[href^="#"],[data-topbar] .top-bar-section li a[href^="#"]',function (e) {
            var li = $(this).closest('li');
            if(self.breakpoint() && !li.hasClass('back') && !li.hasClass('has-dropdown'))
            {
            self.toggle();
            }
        })
        .on('click.fndtn.topbar', '[' + this.attr_name() + '] li.has-dropdown', function (e) {
          var li = S(this),
              target = S(e.target),
              topbar = li.closest('[' + self.attr_name() + ']'),
              settings = topbar.data(self.attr_name(true) + '-init');

          if(target.data('revealId')) {
            self.toggle();
            return;
          }

          if (self.breakpoint()) return;
          if (settings.is_hover && !Modernizr.touch) return;

          e.stopImmediatePropagation();

          if (li.hasClass('hover')) {
            li
              .removeClass('hover')
              .find('li')
              .removeClass('hover');

            li.parents('li.hover')
              .removeClass('hover');
          } else {
            li.addClass('hover');

            if (target[0].nodeName === 'A' && target.parent().hasClass('has-dropdown')) {
              e.preventDefault();
            }
          }
        })
        .on('click.fndtn.topbar', '[' + this.attr_name() + '] .has-dropdown>a', function (e) {
          if (self.breakpoint()) {

            e.preventDefault();

            var $this = S(this),
                topbar = $this.closest('[' + self.attr_name() + ']'),
                section = topbar.find('section, .section'),
                dropdownHeight = $this.next('.dropdown').outerHeight(),
                $selectedLi = $this.closest('li');

            topbar.data('index', topbar.data('index') + 1);
            $selectedLi.addClass('moved');

            if (!self.rtl) {
              section.css({left: -(100 * topbar.data('index')) + '%'});
              section.find('>.name').css({left: 100 * topbar.data('index') + '%'});
            } else {
              section.css({right: -(100 * topbar.data('index')) + '%'});
              section.find('>.name').css({right: 100 * topbar.data('index') + '%'});
            }

            topbar.css('height', $this.siblings('ul').outerHeight(true) + topbar.data('height'));
          }
        });
      
      S(window).off('.topbar').on('resize.fndtn.topbar', self.throttle(function () {
        self.resize.call(self);
      }, 50)).trigger('resize');

      S('body').off('.topbar').on('click.fndtn.topbar touchstart.fndtn.topbar', function (e) {
        var parent = S(e.target).closest('li').closest('li.hover');

        if (parent.length > 0) {
          return;
        }

        S('[' + self.attr_name() + '] li').removeClass('hover');
      });

      // Go up a level on Click
      S(this.scope).on('click.fndtn.topbar', '[' + this.attr_name() + '] .has-dropdown .back', function (e) {
        e.preventDefault();

        var $this = S(this),
            topbar = $this.closest('[' + self.attr_name() + ']'),
            section = topbar.find('section, .section'),
            settings = topbar.data(self.attr_name(true) + '-init'),
            $movedLi = $this.closest('li.moved'),
            $previousLevelUl = $movedLi.parent();

        topbar.data('index', topbar.data('index') - 1);

        if (!self.rtl) {
          section.css({left: -(100 * topbar.data('index')) + '%'});
          section.find('>.name').css({left: 100 * topbar.data('index') + '%'});
        } else {
          section.css({right: -(100 * topbar.data('index')) + '%'});
          section.find('>.name').css({right: 100 * topbar.data('index') + '%'});
        }

        if (topbar.data('index') === 0) {
          topbar.css('height', '');
        } else {
          topbar.css('height', $previousLevelUl.outerHeight(true) + topbar.data('height'));
        }

        setTimeout(function () {
          $movedLi.removeClass('moved');
        }, 300);
      });
    },

    resize : function () {
      var self = this;
      self.S('[' + this.attr_name() + ']').each(function () {
        var topbar = self.S(this),
            settings = topbar.data(self.attr_name(true) + '-init');

        var stickyContainer = topbar.parent('.' + self.settings.sticky_class);
        var stickyOffset;

        if (!self.breakpoint()) {
          var doToggle = topbar.hasClass('expanded');
          topbar
            .css('height', '')
            .removeClass('expanded')
            .find('li')
            .removeClass('hover');

            if(doToggle) {
              self.toggle(topbar);
            }
        }

        if(stickyContainer.length > 0) {
          if(stickyContainer.hasClass('fixed')) {
            // Remove the fixed to allow for correct calculation of the offset.
            stickyContainer.removeClass('fixed');

            stickyOffset = stickyContainer.offset().top;
            if(self.S(document.body).hasClass('f-topbar-fixed')) {
              stickyOffset -= topbar.data('height');
            }

            topbar.data('stickyoffset', stickyOffset);
            stickyContainer.addClass('fixed');
          } else {
            stickyOffset = stickyContainer.offset().top;
            topbar.data('stickyoffset', stickyOffset);
          }
        }

      });
    },

    breakpoint : function () {
      return !matchMedia(Foundation.media_queries['topbar']).matches;
    },

    assemble : function (topbar) {
      var self = this,
<<<<<<< HEAD
          settings = topbar.data(this.attr_name(true) + '-init'),
          section = self.S('section', topbar),
          titlebar = $('> ul', topbar).first();
=======
          settings = topbar.data('topbar-init'),
          section = $('section', topbar),
          titlebar = $(this).children().filter('ul').first();
>>>>>>> 9369bf2b

      // Pull element out of the DOM for manipulation
      section.detach();

      self.S('.has-dropdown>a', section).each(function () {
        var $link = self.S(this),
            $dropdown = $link.siblings('.dropdown'),
            url = $link.attr('href');

        if (!$dropdown.find('.title.back').length) {
          if (settings.mobile_show_parent_link && url && url.length > 1) {
            var $titleLi = $('<li class="title back js-generated"><h5><a href="javascript:void(0)"></a></h5></li><li><a class="parent-link js-generated" href="' + url + '">' + $link.text() +'</a></li>');
          } else {
            var $titleLi = $('<li class="title back js-generated"><h5><a href="javascript:void(0)"></a></h5></li>');
          }
  
          // Copy link to subnav
          if (settings.custom_back_text == true) {
            $('h5>a', $titleLi).html(settings.back_text);
          } else {
            $('h5>a', $titleLi).html('&laquo; ' + $link.html());
          }
          $dropdown.prepend($titleLi);
        }
      });

      // Put element back in the DOM
      section.appendTo(topbar);

      // check for sticky
      this.sticky();

      this.assembled(topbar);
    },

    assembled : function (topbar) {
      topbar.data(this.attr_name(true), $.extend({}, topbar.data(this.attr_name(true)), {assembled: true}));
    },

    height : function (ul) {
      var total = 0,
          self = this;

      $('> li', ul).each(function () { total += self.S(this).outerHeight(true); });

      return total;
    },

    sticky : function () {
      var $window = this.S(window),
          self = this;

      this.S(window).on('scroll', function() {
        self.update_sticky_positioning();
      });
    },

    update_sticky_positioning: function() {
      var klass = '.' + this.settings.sticky_class,
          $window = this.S(window),
          self = this;


      if (self.S(klass).length > 0) {
        var distance = this.settings.sticky_topbar.data('stickyoffset');
        if (!self.S(klass).hasClass('expanded')) {
          if ($window.scrollTop() > (distance)) {
            if (!self.S(klass).hasClass('fixed')) {
              self.S(klass).addClass('fixed');
              self.S('body').addClass('f-topbar-fixed');
            }
          } else if ($window.scrollTop() <= distance) {
            if (self.S(klass).hasClass('fixed')) {
              self.S(klass).removeClass('fixed');
              self.S('body').removeClass('f-topbar-fixed');
            }
          }
        }
      }
    },

    off : function () {
      this.S(this.scope).off('.fndtn.topbar');
      this.S(window).off('.fndtn.topbar');
    },

    reflow : function () {}
  };
}(jQuery, this, this.document));<|MERGE_RESOLUTION|>--- conflicted
+++ resolved
@@ -24,19 +24,11 @@
 
       this.bindings(method, options);
 
-<<<<<<< HEAD
       self.S('[' + this.attr_name() + ']', this.scope).each(function () {
-        var topbar = self.S(this),
+        var topbar = $(this),
             settings = topbar.data(self.attr_name(true) + '-init'),
             section = self.S('section', this),
-            titlebar = $('> ul', this).first();
-=======
-      $('[data-topbar]', this.scope).each(function () {
-        var topbar = $(this),
-            settings = topbar.data('topbar-init'),
-            section = $('section', this),
             titlebar = topbar.children().filter('ul').first();
->>>>>>> 9369bf2b
 
         topbar.data('index', 0);
 
@@ -147,7 +139,7 @@
           e.preventDefault();
           self.toggle(this);
         })
-        .on('click.fndtn.topbar','.top-bar .top-bar-section li a[href^="#"],[data-topbar] .top-bar-section li a[href^="#"]',function (e) {
+        .on('click.fndtn.topbar','.top-bar .top-bar-section li a[href^="#"],[' + this.attr_name() + '] .top-bar-section li a[href^="#"]',function (e) {
             var li = $(this).closest('li');
             if(self.breakpoint() && !li.hasClass('back') && !li.hasClass('has-dropdown'))
             {
@@ -308,15 +300,9 @@
 
     assemble : function (topbar) {
       var self = this,
-<<<<<<< HEAD
           settings = topbar.data(this.attr_name(true) + '-init'),
           section = self.S('section', topbar),
-          titlebar = $('> ul', topbar).first();
-=======
-          settings = topbar.data('topbar-init'),
-          section = $('section', topbar),
           titlebar = $(this).children().filter('ul').first();
->>>>>>> 9369bf2b
 
       // Pull element out of the DOM for manipulation
       section.detach();
