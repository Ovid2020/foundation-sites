--- conflicted
+++ resolved
@@ -60,8 +60,7 @@
 
     },
 
-<<<<<<< HEAD
-    is_sticky: function (topbar, topbarContainer, settings) {
+    is_sticky : function (topbar, topbarContainer, settings) {
       var sticky     = topbarContainer.hasClass(settings.sticky_class);
       var smallMatch = matchMedia(Foundation.media_queries.small).matches;
       var medMatch   = matchMedia(Foundation.media_queries.medium).matches;
@@ -80,28 +79,6 @@
            if (smallMatch && medMatch && lrgMatch) { return true; }
        }
        return false;
-=======
-    is_sticky : function (topbar, topbarContainer, settings) {
-      var sticky = topbarContainer.hasClass(settings.sticky_class);
-
-      if (sticky && settings.sticky_on === 'all') {
-        return true;
-      } else if (sticky && this.small() && settings.sticky_on === 'small') {
-        return (matchMedia(Foundation.media_queries.small).matches && !matchMedia(Foundation.media_queries.medium).matches &&
-            !matchMedia(Foundation.media_queries.large).matches);
-        //return true;
-      } else if (sticky && this.medium() && settings.sticky_on === 'medium') {
-        return (matchMedia(Foundation.media_queries.small).matches && matchMedia(Foundation.media_queries.medium).matches &&
-            !matchMedia(Foundation.media_queries.large).matches);
-        //return true;
-      } else if (sticky && this.large() && settings.sticky_on === 'large') {
-        return (matchMedia(Foundation.media_queries.small).matches && matchMedia(Foundation.media_queries.medium).matches &&
-            matchMedia(Foundation.media_queries.large).matches);
-        //return true;
-      }
-
-      return false;
->>>>>>> d17b66b7
     },
 
     toggle : function (toggleEl) {
@@ -390,11 +367,7 @@
         if (!$dropdown.find('.title.back').length) {
 
           if (settings.mobile_show_parent_link == true && url) {
-<<<<<<< HEAD
             $titleLi = $('<li class="title back js-generated"><h5><a href="javascript:void(0)"></a></h5></li><li class="parent-link hide-for-large-up"><a class="parent-link js-generated" href="' + url + '">' + $link.html() +'</a></li>');
-=======
-            $titleLi = $('<li class="title back js-generated"><h5><a href="javascript:void(0)"></a></h5></li><li class="parent-link show-for-small-only"><a class="parent-link js-generated" href="' + url + '">' + $link.html() + '</a></li>');
->>>>>>> d17b66b7
           } else {
             $titleLi = $('<li class="title back js-generated"><h5><a href="javascript:void(0)"></a></h5>');
           }
