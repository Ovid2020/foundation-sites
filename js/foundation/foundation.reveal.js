;(function ($, window, document, undefined) {
  'use strict';

  Foundation.libs.reveal = {
    name : 'reveal',

    version : '{{VERSION}}',

    locked : false,

    settings : {
      animation : 'fadeAndPop',
      animation_speed : 250,
      close_on_background_click : true,
      close_on_esc : true,
      dismiss_modal_class : 'close-reveal-modal',
      multiple_opened : false,
      bg_class : 'reveal-modal-bg',
      root_element : 'body',
      open : function(){},
      opened : function(){},
      close : function(){},
      closed : function(){},
      on_ajax_error: $.noop,
      bg : $('.reveal-modal-bg'),
      css : {
        open : {
          'opacity' : 0,
          'visibility' : 'visible',
          'display' : 'block'
        },
        close : {
          'opacity' : 1,
          'visibility' : 'hidden',
          'display' : 'none'
        }
      }
    },

    init : function (scope, method, options) {
      $.extend(true, this.settings, method, options);
      this.bindings(method, options);
    },

    events : function (scope) {
      var self = this,
          S = self.S;

      S(this.scope)
        .off('.reveal')
        .on('click.fndtn.reveal', '[' + this.add_namespace('data-reveal-id') + ']:not([disabled])', function (e) {
          e.preventDefault();

          if (!self.locked) {
            var element = S(this),
                ajax = element.data(self.data_attr('reveal-ajax'))
                replaceContentSel = element.data(self.data_attr('reveal-replace-content'));

            self.locked = true;

            if (typeof ajax === 'undefined') {
              self.open.call(self, element);
            } else {
              var url = ajax === true ? element.attr('href') : ajax;

              self.open.call(self, element, {url : url}, { replaceContentSel : replaceContentSel });
            }
          }
        });

      S(document)
        .on('click.fndtn.reveal', this.close_targets(), function (e) {
          e.preventDefault();
          if (!self.locked) {
            var settings = S('[' + self.attr_name() + '].open').data(self.attr_name(true) + '-init') || self.settings,
                bg_clicked = S(e.target)[0] === S('.' + settings.bg_class)[0];

            if (bg_clicked) {
              if (settings.close_on_background_click) {
                e.stopPropagation();
              } else {
                return;
              }
            }

            self.locked = true;
            self.close.call(self, bg_clicked ? S('[' + self.attr_name() + '].open:not(.toback)') : S(this).closest('[' + self.attr_name() + ']'));
          }
        });

      if (S('[' + self.attr_name() + ']', this.scope).length > 0) {
        S(this.scope)
          // .off('.reveal')
          .on('open.fndtn.reveal', this.settings.open)
          .on('opened.fndtn.reveal', this.settings.opened)
          .on('opened.fndtn.reveal', this.open_video)
          .on('close.fndtn.reveal', this.settings.close)
          .on('closed.fndtn.reveal', this.settings.closed)
          .on('closed.fndtn.reveal', this.close_video);
      } else {
        S(this.scope)
          // .off('.reveal')
          .on('open.fndtn.reveal', '[' + self.attr_name() + ']', this.settings.open)
          .on('opened.fndtn.reveal', '[' + self.attr_name() + ']', this.settings.opened)
          .on('opened.fndtn.reveal', '[' + self.attr_name() + ']', this.open_video)
          .on('close.fndtn.reveal', '[' + self.attr_name() + ']', this.settings.close)
          .on('closed.fndtn.reveal', '[' + self.attr_name() + ']', this.settings.closed)
          .on('closed.fndtn.reveal', '[' + self.attr_name() + ']', this.close_video);
      }

      return true;
    },

    // PATCH #3: turning on key up capture only when a reveal window is open
    key_up_on : function (scope) {
      var self = this;

      // PATCH #1: fixing multiple keyup event trigger from single key press
      self.S('body').off('keyup.fndtn.reveal').on('keyup.fndtn.reveal', function ( event ) {
        var open_modal = self.S('[' + self.attr_name() + '].open'),
            settings = open_modal.data(self.attr_name(true) + '-init') || self.settings ;
        // PATCH #2: making sure that the close event can be called only while unlocked,
        //           so that multiple keyup.fndtn.reveal events don't prevent clean closing of the reveal window.
        if ( settings && event.which === 27  && settings.close_on_esc && !self.locked) { // 27 is the keycode for the Escape key
          self.close.call(self, open_modal);
        }
      });

      return true;
    },

    // PATCH #3: turning on key up capture only when a reveal window is open
    key_up_off : function (scope) {
      this.S('body').off('keyup.fndtn.reveal');
      return true;
    },

    open : function (target, ajax_settings) {
      var self = this,
          modal;

      if (target) {
        if (typeof target.selector !== 'undefined') {
          // Find the named node; only use the first one found, since the rest of the code assumes there's only one node
          modal = self.S('#' + target.data(self.data_attr('reveal-id'))).first();
        } else {
          modal = self.S(this.scope);

          ajax_settings = target;
        }
      } else {
        modal = self.S(this.scope);
      }

      var settings = modal.data(self.attr_name(true) + '-init');
      settings = settings || this.settings;


      if (modal.hasClass('open') && target.attr('data-reveal-id') == modal.attr('id')) {
        return self.close(modal);
      }

      if (!modal.hasClass('open')) {
        var open_modal = self.S('[' + self.attr_name() + '].open');

        if (typeof modal.data('css-top') === 'undefined') {
          modal.data('css-top', parseInt(modal.css('top'), 10))
            .data('offset', this.cache_offset(modal));
        }

        modal.attr('tabindex','0').attr('aria-hidden','false');

        this.key_up_on(modal);    // PATCH #3: turning on key up capture only when a reveal window is open

        // Prevent namespace event from triggering twice
        modal.on('open.fndtn.reveal', function(e) {
          if (e.namespace !== 'fndtn.reveal') return;
        });

        modal.on('open.fndtn.reveal').trigger('open.fndtn.reveal');

        if (open_modal.length < 1) {
          this.toggle_bg(modal, true);
        }

        if (typeof ajax_settings === 'string') {
          ajax_settings = {
            url : ajax_settings
          };
        }

        if (typeof ajax_settings === 'undefined' || !ajax_settings.url) {
          if (open_modal.length > 0) {
            if (settings.multiple_opened) {
              self.to_back(open_modal);
            } else {
              self.hide(open_modal, settings.css.close);
            }
          }

          this.show(modal, settings.css.open);
        } else {
          var old_success = typeof ajax_settings.success !== 'undefined' ? ajax_settings.success : null;

          $.extend(ajax_settings, {
            success : function (data, textStatus, jqXHR) {
              if ( $.isFunction(old_success) ) {
                var result = old_success(data, textStatus, jqXHR);
                if (typeof result == 'string') {
                  data = result;
                }
              }

              if (typeof options !== 'undefined' && typeof options.replaceContentSel !== 'undefined') {
                modal.find(options.replaceContentSel).html(data);
              } else {
                modal.html(data);
              }

              self.S(modal).foundation('section', 'reflow');
              self.S(modal).children().foundation();

              if (open_modal.length > 0) {
                if (settings.multiple_opened) {
                  self.to_back(open_modal);
                } else {
                  self.hide(open_modal, settings.css.close);
                }
              }
              self.show(modal, settings.css.open);
            }
          });

          // check for if user initalized with error callback
          if (settings.on_ajax_error !== $.noop) {
            $.extend(ajax_settings, {
              error : settings.on_ajax_error
            });
          }

          $.ajax(ajax_settings);
        }
      }
      self.S(window).trigger('resize');
    },

    close : function (modal) {
      var modal = modal && modal.length ? modal : this.S(this.scope),
          open_modals = this.S('[' + this.attr_name() + '].open'),
          settings = modal.data(this.attr_name(true) + '-init') || this.settings,
          self = this;

      if (open_modals.length > 0) {

        modal.removeAttr('tabindex','0').attr('aria-hidden','true');

        this.locked = true;
        this.key_up_off(modal);   // PATCH #3: turning on key up capture only when a reveal window is open
<<<<<<< HEAD
        modal.trigger('close').trigger('close.fndtn.reveal');
=======
        modal.trigger('close.fndtn.reveal');
>>>>>>> c13867e5

        if ((settings.multiple_opened && open_modals.length === 1) || !settings.multiple_opened || modal.length > 1) {
          self.toggle_bg(modal, false);
          self.to_front(modal);
        }

        if (settings.multiple_opened) {
          self.hide(modal, settings.css.close, settings);
          self.to_front($($.makeArray(open_modals).reverse()[1]));
        } else {
          self.hide(open_modals, settings.css.close, settings);
        }
      }
    },

    close_targets : function () {
      var base = '.' + this.settings.dismiss_modal_class;

      if (this.settings.close_on_background_click) {
        return base + ', .' + this.settings.bg_class;
      }

      return base;
    },

    toggle_bg : function (modal, state) {
      if (this.S('.' + this.settings.bg_class).length === 0) {
        this.settings.bg = $('<div />', {'class': this.settings.bg_class})
          .appendTo('body').hide();
      }

      var visible = this.settings.bg.filter(':visible').length > 0;
      if ( state != visible ) {
        if ( state == undefined ? visible : !state ) {
          this.hide(this.settings.bg);
        } else {
          this.show(this.settings.bg);
        }
      }
    },

    show : function (el, css) {
      // is modal
      if (css) {
        var settings = el.data(this.attr_name(true) + '-init') || this.settings,
            root_element = settings.root_element,
            context = this;

        if (el.parent(root_element).length === 0) {
          var placeholder = el.wrap('<div style="display: none;" />').parent();

          el.on('closed.fndtn.reveal.wrapped', function () {
            el.detach().appendTo(placeholder);
            el.unwrap().unbind('closed.fndtn.reveal.wrapped');
          });

          el.detach().appendTo(root_element);
        }

        var animData = getAnimationData(settings.animation);
        if (!animData.animate) {
          this.locked = false;
        }
        if (animData.pop) {
          css.top = $(window).scrollTop() - el.data('offset') + 'px';
          var end_css = {
            top: $(window).scrollTop() + el.data('css-top') + 'px',
            opacity: 1
          };

          return setTimeout(function () {
            return el
              .css(css)
              .animate(end_css, settings.animation_speed, 'linear', function () {
                context.locked = false;
                el.trigger('opened.fndtn.reveal');
              })
              .addClass('open');
          }, settings.animation_speed / 2);
        }

        if (animData.fade) {
          css.top = $(window).scrollTop() + el.data('css-top') + 'px';
          var end_css = {opacity: 1};

          return setTimeout(function () {
            return el
              .css(css)
              .animate(end_css, settings.animation_speed, 'linear', function () {
                context.locked = false;
                el.trigger('opened.fndtn.reveal');
              })
              .addClass('open');
          }, settings.animation_speed / 2);
        }

        return el.css(css).show().css({opacity : 1}).addClass('open').trigger('opened.fndtn.reveal');
      }

      var settings = this.settings;

      // should we animate the background?
      if (getAnimationData(settings.animation).fade) {
        return el.fadeIn(settings.animation_speed / 2);
      }

      this.locked = false;

      return el.show();
    },

    to_back : function(el) {
      el.addClass('toback');
    },

    to_front : function(el) {
      el.removeClass('toback');
    },

    hide : function (el, css) {
      // is modal
      if (css) {
        var settings = el.data(this.attr_name(true) + '-init'),
            context = this;
        settings = settings || this.settings;

        var animData = getAnimationData(settings.animation);
        if (!animData.animate) {
          this.locked = false;
        }
        if (animData.pop) {
          var end_css = {
            top: - $(window).scrollTop() - el.data('offset') + 'px',
            opacity: 0
          };

          return setTimeout(function () {
            return el
              .animate(end_css, settings.animation_speed, 'linear', function () {
                context.locked = false;
                el.css(css).trigger('closed.fndtn.reveal');
              })
              .removeClass('open');
          }, settings.animation_speed / 2);
        }

        if (animData.fade) {
          var end_css = {opacity : 0};

          return setTimeout(function () {
            return el
              .animate(end_css, settings.animation_speed, 'linear', function () {
                context.locked = false;
                el.css(css).trigger('closed.fndtn.reveal');
              })
              .removeClass('open');
          }, settings.animation_speed / 2);
        }

        return el.hide().css(css).removeClass('open').trigger('closed.fndtn.reveal');
      }

      var settings = this.settings;

      // should we animate the background?
      if (getAnimationData(settings.animation).fade) {
        return el.fadeOut(settings.animation_speed / 2);
      }

      return el.hide();
    },

    close_video : function (e) {
      var video = $('.flex-video', e.target),
          iframe = $('iframe', video);

      if (iframe.length > 0) {
        iframe.attr('data-src', iframe[0].src);
        iframe.attr('src', iframe.attr('src'));
        video.hide();
      }
    },

    open_video : function (e) {
      var video = $('.flex-video', e.target),
          iframe = video.find('iframe');

      if (iframe.length > 0) {
        var data_src = iframe.attr('data-src');
        if (typeof data_src === 'string') {
          iframe[0].src = iframe.attr('data-src');
        } else {
          var src = iframe[0].src;
          iframe[0].src = undefined;
          iframe[0].src = src;
        }
        video.show();
      }
    },

    data_attr : function (str) {
      if (this.namespace.length > 0) {
        return this.namespace + '-' + str;
      }

      return str;
    },

    cache_offset : function (modal) {
      var offset = modal.show().height() + parseInt(modal.css('top'), 10);

      modal.hide();

      return offset;
    },

    off : function () {
      $(this.scope).off('.fndtn.reveal');
    },

    reflow : function () {}
  };

  /*
   * getAnimationData('popAndFade') // {animate: true,  pop: true,  fade: true}
   * getAnimationData('fade')       // {animate: true,  pop: false, fade: true}
   * getAnimationData('pop')        // {animate: true,  pop: true,  fade: false}
   * getAnimationData('foo')        // {animate: false, pop: false, fade: false}
   * getAnimationData(null)         // {animate: false, pop: false, fade: false}
   */
  function getAnimationData(str) {
    var fade = /fade/i.test(str);
    var pop = /pop/i.test(str);
    return {
      animate : fade || pop,
      pop : pop,
      fade : fade
    };
  }
}(jQuery, window, window.document));<|MERGE_RESOLUTION|>--- conflicted
+++ resolved
@@ -256,11 +256,8 @@
 
         this.locked = true;
         this.key_up_off(modal);   // PATCH #3: turning on key up capture only when a reveal window is open
-<<<<<<< HEAD
-        modal.trigger('close').trigger('close.fndtn.reveal');
-=======
+
         modal.trigger('close.fndtn.reveal');
->>>>>>> c13867e5
 
         if ((settings.multiple_opened && open_modals.length === 1) || !settings.multiple_opened || modal.length > 1) {
           self.toggle_bg(modal, false);
