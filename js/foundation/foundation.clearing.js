--- conflicted
+++ resolved
@@ -367,7 +367,6 @@
           marginLeft : -(label.outerWidth() / 2),
           marginTop : -(target.outerHeight() / 2)-label.outerHeight()-10
         });
-<<<<<<< HEAD
       } else {
         label.css({
           marginRight : -(label.outerWidth() / 2),
@@ -375,31 +374,6 @@
           left: 'auto',
           right: '50%'
         });
-=======
-
-        if (label.length > 0) {
-          label.css({
-            marginLeft : -(label.outerWidth() / 2),
-            marginTop : -(target.outerHeight() / 2) - label.outerHeight() - 10
-          });
-        }
-      } else {
-        target.css({
-          marginRight : -(target.outerWidth() / 2),
-          marginTop : -(target.outerHeight() / 2),
-          left : 'auto',
-          right : '50%'
-        });
-
-        if (label.length > 0) {
-          label.css({
-            marginRight : -(label.outerWidth() / 2),
-            marginTop : -(target.outerHeight() / 2) - label.outerHeight() - 10,
-            left : 'auto',
-            right : '50%'
-          });
-        }
->>>>>>> d17b66b7
       }
       return this;
     },
