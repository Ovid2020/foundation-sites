--- conflicted
+++ resolved
@@ -25,12 +25,7 @@
 
       // initialize expedition offset
       self.set_expedition_position();
-<<<<<<< HEAD
-      
-=======
 
-
->>>>>>> 2a9c6e7b
       S(self.scope)
         .off('.magellan')
         .on('click.fndtn.magellan', '[' + self.add_namespace('data-magellan-arrival') + '] a[href^="#"]', function (e) {
