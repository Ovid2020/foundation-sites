;(function ($, window, document, undefined) {
  'use strict';

  Foundation.libs['magellan-expedition'] = {
    name : 'magellan-expedition',

    version : '5.2.2',

    settings : {
      active_class: 'active',
      threshold: 0, // pixels from the top of the expedition for it to become fixes
      destination_threshold: 20, // pixels from the top of destination for it to be considered active
      throttle_delay: 30, // calculation throttling to increase framerate
      fixed_top: 0 // top distance in pixels assigend to the fixed element on scroll
    }, 

    init : function (scope, method, options) {
      Foundation.inherit(this, 'throttle');
      this.bindings(method, options);
    },

    events : function () {
      var self = this,
          S = self.S,
          settings = self.settings;

      // initialize expedition offset
      self.set_expedition_position();

      S(self.scope)
        .off('.magellan')
        .on('click.fndtn.magellan', '[' + self.add_namespace('data-magellan-arrival') + '] a[href^="#"]', function (e) {
            e.preventDefault();
            var expedition = $(this).closest('[' + self.attr_name() + ']'),
                settings = expedition.data('magellan-expedition-init');

            var hash = this.hash.split('#').join(''),
                target = $("a[name='"+hash+"']");
            if (target.length === 0) target = $('#'+hash);

            // Account for expedition height if fixed position
            var scroll_top = target.offset().top;
            scroll_top = scroll_top - expedition.outerHeight();

            $('html, body').stop().animate({
                'scrollTop': scroll_top
            }, 700, 'swing', function () {
                if(history.pushState) {
                    history.pushState(null, null, '#'+hash);
                }
                else {
                    location.hash = '#'+hash;
                }
            });
        })
        .on('scroll.fndtn.magellan', self.throttle(this.check_for_arrivals.bind(this), settings.throttle_delay))
        $(window).on('resize.fndtn.magellan', self.throttle(this.set_expedition_position.bind(this), settings.throttle_delay));
    },

    check_for_arrivals : function() {
      var self = this;
      self.update_arrivals();
      self.update_expedition_positions();
    },

    set_expedition_position : function() {
      var self = this;
      $('[' + this.attr_name() + '=fixed]', self.scope).each(function(idx, el) {
        var expedition = $(this),
            styles = expedition.attr('styles'), // save styles
            top_offset;

        expedition.attr('style', '');
        top_offset = expedition.offset().top + self.settings.threshold;

        expedition.data(self.data_attr('magellan-top-offset'), top_offset);
        expedition.attr('style', styles);
      });
    },

    update_expedition_positions : function() {
      var self = this,
          window_top_offset = $(window).scrollTop();

      $('[' + this.attr_name() + '=fixed]', self.scope).each(function() {
        var expedition = $(this),
            top_offset = expedition.data('magellan-top-offset');

        if (window_top_offset >= top_offset) {
          // Placeholder allows height calculations to be consistent even when
          // appearing to switch between fixed/non-fixed placement
          var placeholder = expedition.prev('[' + self.add_namespace('data-magellan-expedition-clone') + ']');
          if (placeholder.length === 0) {
            placeholder = expedition.clone();
            placeholder.removeAttr(self.attr_name());
            placeholder.attr(self.add_namespace('data-magellan-expedition-clone'),'');
            expedition.before(placeholder);
          }
<<<<<<< HEAD
          expedition.css({position:'fixed', top: 0}).addClass('fixed');
=======
          expedition.css({position:'fixed', top: self.settings.fixed_top});
>>>>>>> 9cc70980
        } else {
          expedition.prev('[' + self.add_namespace('data-magellan-expedition-clone') + ']').remove();
          expedition.attr('style','').removeClass('fixed');
        }
      });
    },

    update_arrivals : function() {
      var self = this,
          window_top_offset = $(window).scrollTop();

      $('[' + this.attr_name() + ']', self.scope).each(function() {
        var expedition = $(this),
            settings = settings = expedition.data(self.attr_name(true) + '-init'),
            offsets = self.offsets(expedition, window_top_offset),
            arrivals = expedition.find('[' + self.add_namespace('data-magellan-arrival') + ']'),
            active_item = false;
        offsets.each(function(idx, item) {
          if (item.viewport_offset >= item.top_offset) {
            var arrivals = expedition.find('[' + self.add_namespace('data-magellan-arrival') + ']');
            arrivals.not(item.arrival).removeClass(settings.active_class);
            item.arrival.addClass(settings.active_class);
            active_item = true;
            return true;
          }
        });

        if (!active_item) arrivals.removeClass(settings.active_class);
      });
    },

    offsets : function(expedition, window_offset) {
      var self = this,
          settings = expedition.data(self.attr_name(true) + '-init'),
          viewport_offset = window_offset;

      return expedition.find('[' + self.add_namespace('data-magellan-arrival') + ']').map(function(idx, el) {
        var name = $(this).data(self.data_attr('magellan-arrival')),
            dest = $('[' + self.add_namespace('data-magellan-destination') + '=' + name + ']');
        if (dest.length > 0) {
          var top_offset = dest.offset().top - settings.destination_threshold - expedition.outerHeight();
          return {
            destination : dest,
            arrival : $(this),
            top_offset : top_offset,
            viewport_offset : viewport_offset
          }
        }
      }).sort(function(a, b) {
        if (a.top_offset < b.top_offset) return -1;
        if (a.top_offset > b.top_offset) return 1;
        return 0;
      });
    },

    data_attr: function (str) {
      if (this.namespace.length > 0) {
        return this.namespace + '-' + str;
      }

      return str;
    },

    off : function () {
      this.S(this.scope).off('.magellan');
      this.S(window).off('.magellan');
    },

    reflow : function () {
      var self = this;
      // remove placeholder expeditions used for height calculation purposes
      $('[' + self.add_namespace('data-magellan-expedition-clone') + ']', self.scope).remove();
    }
  };
}(jQuery, window, window.document));<|MERGE_RESOLUTION|>--- conflicted
+++ resolved
@@ -96,11 +96,7 @@
             placeholder.attr(self.add_namespace('data-magellan-expedition-clone'),'');
             expedition.before(placeholder);
           }
-<<<<<<< HEAD
-          expedition.css({position:'fixed', top: 0}).addClass('fixed');
-=======
           expedition.css({position:'fixed', top: self.settings.fixed_top});
->>>>>>> 9cc70980
         } else {
           expedition.prev('[' + self.add_namespace('data-magellan-expedition-clone') + ']').remove();
           expedition.attr('style','').removeClass('fixed');
