;(function ($, window, document, undefined) {
  'use strict';

  Foundation.libs['magellan-expedition'] = {
    name : 'magellan-expedition',

    version : '5.1.0',

    settings : {
      active_class: 'active',
      threshold: 0, // pixels from the top of the expedition for it to become fixes
      destination_threshold: 20, // pixels from the top of destination for it to be considered active
      throttle_delay: 30 // calculation throttling to increase framerate
    },

    init : function (scope, method, options) {
      Foundation.inherit(this, 'throttle');
      this.bindings(method, options);
    },

    events : function () {
      var self = this,
          S = self.S,
          settings = self.settings;
      
      // initialize expedition offset
      self.set_expedition_position();

      S(self.scope)
        .off('.magellan')
        .on('click.fndtn.magellan', '[data-magellan-arrival] a[href^="#"]', function (e) {
            e.preventDefault();
            var expedition = $(this).closest('[data-magellan-expedition]'),
                settings = expedition.data('magellan-expedition-init');

            var hash = this.hash.split('#').join(''),
                target = $('a[name='+hash+']');
            if (target.length === 0) target = $('#'+hash);

            // Account for expedition height if fixed position
            var scroll_top = target.offset().top;
            if (expedition.css('position') === 'fixed') {
              scroll_top = scroll_top - expedition.outerHeight();
            }

            $('html, body').stop().animate({
                'scrollTop': scroll_top
            }, 900, 'linear', function () {
                window.location.hash = '#'+hash;
            });
        })
        .on('scroll.fndtn.magellan', self.check_for_arrivals.bind(self))
        .on('resize.fndtn.magellan', self.throttle(this.set_expedition_position.bind(this), settings.throttle_delay));
    },

    check_for_arrivals : function() {
      var self = this;
      self.update_arrivals();
      self.update_expedition_positions();
    },

    set_expedition_position : function() {
      var self = this;
      $('[' + this.attr_name() + '=fixed]', self.scope).each(function(idx, el) {
        var expedition = $(this),
            styles = expedition.attr('styles'), // save styles
            top_offset;

        expedition.css('');
        top_offset = expedition.offset().top;

        expedition.data(self.data_attr('magellan-top-offset'), top_offset);
        expedition.attr('style', styles);
      });
    },

    update_expedition_positions : function() {
      var self = this,
          window_top_offset = $(window).scrollTop();

<<<<<<< HEAD
      $('[data-magellan-expedition=fixed]', self.scope).each(function() {
        var expedition = $(this),
            top_offset = expedition.data('magellan-top-offset');
=======
      $('[' + this.attr_name() + '=fixed]', self.scope).each(function() {
        var top_offset = $(this).data(self.data_attr('magellan-top-offset'));
>>>>>>> 484a65ce
        
        if (window_top_offset >= top_offset) {
          // Placeholder allows height calculations to be consistent even when
          // appearing to switch between fixed/non-fixed placement
          var placeholder = expedition.prev('[data-magellan-expedition-clone]');
          if (placeholder.length === 0) {
            placeholder = expedition.clone();
            placeholder.removeAttr('data-magellan-expedition');
            placeholder.attr('data-magellan-expedition-clone','');
            expedition.before(placeholder);
          }
          expedition.css({position:'fixed', top: 0});
        } else {
          expedition.prev('[data-magellan-expedition-clone]').remove();
          expedition.attr('style','');
        }
      });
    },

    update_arrivals : function() {
      var self = this,
          window_top_offset = $(window).scrollTop();

      $('[' + this.attr_name() + ']', self.scope).each(function() {
        var expedition = $(this),
            settings = settings = expedition.data(self.attr_name(true)),
            offsets = self.offsets(expedition, window_top_offset),
            arrivals = expedition.find('[' + self.add_namespace('data-magellan-arrival') + ']'),
            active_item = false;
        offsets.each(function(idx, item) {
          if (item.viewport_offset >= item.top_offset) {
            var arrivals = expedition.find('[' + self.add_namespace('data-magellan-arrival') + ']');
            arrivals.not(item.arrival).removeClass(settings.active_class);
            item.arrival.addClass(settings.active_class);
            active_item = true;
            return true;
          }
        });

        if (!active_item) arrivals.removeClass(settings.active_class);
      });
    },

    offsets : function(expedition, window_offset) {
      var self = this,
          settings = expedition.data(self.attr_name(true)),
          viewport_offset = (window_offset + settings.destination_threshold);

      return expedition.find('[' + self.add_namespace('data-magellan-arrival') + ']').map(function(idx, el) {
        var name = $(this).data(self.data_attr('magellan-arrival')),
            dest = $('[' + self.add_namespace('data-magellan-destination') + '=' + name + ']');
        if (dest.length > 0) {
          var top_offset = dest.offset().top;
          return {
            destination : dest,
            arrival : $(this),
            top_offset : top_offset,
            viewport_offset : viewport_offset
          }
        }
      }).sort(function(a, b) {
        if (a.top_offset < b.top_offset) return -1;
        if (a.top_offset > b.top_offset) return 1;
        return 0;
      });
    },

    data_attr: function (str) {
      if (this.namespace.length > 0) {
        return this.namespace + '-' + str;
      }

      return str;
    },

    off : function () {
      this.S(this.scope).off('.magellan');
      this.S(window).off('.magellan');
    },

    reflow : function () {
      var self = this;
      // remove placeholder expeditions used for height calculation purposes
      $('[data-magellan-expedition-clone]', self.scope).remove();
    }
  };
}(jQuery, this, this.document));<|MERGE_RESOLUTION|>--- conflicted
+++ resolved
@@ -25,6 +25,7 @@
       
       // initialize expedition offset
       self.set_expedition_position();
+      
 
       S(self.scope)
         .off('.magellan')
@@ -54,6 +55,7 @@
     },
 
     check_for_arrivals : function() {
+      console.info('checking for arrivals...');
       var self = this;
       self.update_arrivals();
       self.update_expedition_positions();
@@ -78,14 +80,9 @@
       var self = this,
           window_top_offset = $(window).scrollTop();
 
-<<<<<<< HEAD
-      $('[data-magellan-expedition=fixed]', self.scope).each(function() {
+      $('[' + this.attr_name() + '=fixed]', self.scope).each(function() {
         var expedition = $(this),
             top_offset = expedition.data('magellan-top-offset');
-=======
-      $('[' + this.attr_name() + '=fixed]', self.scope).each(function() {
-        var top_offset = $(this).data(self.data_attr('magellan-top-offset'));
->>>>>>> 484a65ce
         
         if (window_top_offset >= top_offset) {
           // Placeholder allows height calculations to be consistent even when
