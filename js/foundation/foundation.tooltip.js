--- conflicted
+++ resolved
@@ -4,7 +4,7 @@
   Foundation.libs.tooltip = {
     name : 'tooltip',
 
-    version : '5.1.1',
+    version : '5.2.0',
 
     settings : {
       additional_inheritable_classes : [],
@@ -28,36 +28,28 @@
     },
 
     events : function () {
-<<<<<<< HEAD
       var self = this,
           S = self.S;
-
-      if (Modernizr.touch) {
-        S(document)
-          .off('.tooltip')
-          .on('click.fndtn.tooltip touchstart.fndtn.tooltip touchend.fndtn.tooltip', 
-            '[' + this.attr_name() + ']:not(a)', function (e) {
-            var settings = $.extend({}, self.settings, self.data_options(S(this)));
-            if (!settings.disable_for_touch) {
+      
+      $(this.scope)
+        .off('.tooltip')
+        .on('mouseenter.fndtn.tooltip mouseleave.fndtn.tooltip touchstart.fndtn.tooltip', 
+          '[' + this.attr_name() + ']:not(a)', function (e) {
+          var $this = S(this),
+              settings = $.extend({}, self.settings, self.data_options($this)),
+              is_touch = false;
+
+          if ($this.hasClass('open')) {
+            if (Modernizr.touch && /touchstart/i.test(e.type)) e.preventDefault();
+            self.hide($this);
+          } else {
+            if (settings.disable_for_touch && Modernizr.touch && /touchstart/i.test(e.type)) {
+              return;
+            } else if(!settings.disable_for_touch && Modernizr.touch && /touchstart/i.test(e.type)) {
               e.preventDefault();
-              S(settings.tooltip_class).hide();
-              self.showOrCreateTip(S(this));
+              S(settings.tooltip_class + '.open').hide();
+              is_touch = true;
             }
-          })
-          .on('DOMNodeRemoved DOMAttrModified', '[' + this.attr_name() + ']:not(a)', function (e) {
-            self.hide(S(this));
-          })
-          .on('click.fndtn.tooltip touchstart.fndtn.tooltip touchend.fndtn.tooltip', 
-            this.settings.tooltip_class, function (e) {
-            e.preventDefault();
-            S(this).fadeOut(150);
-          });
-      } else {
-        S(document)
-          .off('.tooltip')
-          .on('mouseenter.fndtn.tooltip mouseleave.fndtn.tooltip', 
-            '[' + this.attr_name() + ']', function (e) {
-            var $this = S(this);
 
             if (/enter|over/i.test(e.type)) {
               this.timer = setTimeout(function () {
@@ -66,44 +58,12 @@
             } else if (e.type === 'mouseout' || e.type === 'mouseleave') {
               clearTimeout(this.timer);
               self.hide($this);
+            } else {
+              self.showOrCreateTip($this);
             }
-          })
-          .on('DOMNodeRemoved DOMAttrModified', '[' + this.attr_name() + ']:not(a)', function (e) {
-            self.hide(S(this));
-          });
-      }
-=======
-      var self = this;
-      
-      $(this.scope)
-        .off('.tooltip')
-        .on('mouseenter.fndtn.tooltip touchstart.fndtn.tooltip', 
-            '[data-tooltip]:not(".open")', function (e) {
-          var $this = $(this),
-              settings = $.extend({}, self.settings, self.data_options($this)),
-              is_touch = /touchstart/i.test(e.type);
-            
-            if(settings.disable_for_touch && is_touch) {
-              return;
-            }
-            else if(!settings.disable_for_touch && self.is_touch) {
-              e.preventDefault();
-            }
-            
-            // Close all tooltips so they don't overlap
-            $('.open[data-tooltip]').each(function() {
-                self.hide($(this));
-            });
-            
-            if(is_touch) {
-              $this.data('tooltip-open-event-type', 'touch');
-            } else {
-              $this.data('tooltip-open-event-type', 'mouse');
-            }
-
-            self.showOrCreateTip($this);
+          }
         })
-        .on('mouseleave.fndtn.tooltip touchstart.fndtn.tooltip', '.open[data-tooltip]', function (e) {
+        .on('mouseleave.fndtn.tooltip touchstart.fndtn.tooltip', '.open[' + this.attr_name() + ']', function (e) {
           if($(this).data('tooltip-open-event-type') == 'touch' && e.type == 'mouseleave') {
             return;
           }
@@ -112,18 +72,20 @@
           } else {
             self.hide($(this));
           }
+        })
+        .on('DOMNodeRemoved DOMAttrModified', '[' + this.attr_name() + ']:not(a)', function (e) {
+          self.hide(S(this));
         });
->>>>>>> 2b96cb03
-    },
-
-    showOrCreateTip : function ($target) {
+    },
+
+    showOrCreateTip : function ($target, is_touch) {
       var $tip = this.getTip($target);
       
       if ($tip && $tip.length > 0) {
         return this.show($target);
       }
 
-      return this.create($target);
+      return this.create($target, is_touch);
     },
 
     getTip : function ($target) {
@@ -132,11 +94,7 @@
           tip = null;
 
       if (selector) {
-<<<<<<< HEAD
-        tip = this.S('span[data-selector="' + selector + '"]' + this.settings.tooltip_class);
-=======
-        tip = $('[data-selector="' + selector + '"]' + settings.tooltip_class);
->>>>>>> 2b96cb03
+        tip = this.S('span[data-selector="' + selector + '"]' + settings.tooltip_class);
       }
 
       return (typeof tip === 'object') ? tip : false;
@@ -147,19 +105,19 @@
           dataSelector = $target.attr(this.attr_name()) || $target.attr('data-selector');
 
       if ((id && id.length < 1 || !id) && typeof dataSelector != 'string') {
-        dataSelector = 'tooltip' + this.random_str(6);
-        $target.attr('data-selector', dataSelector);
+        dataSelector = this.random_str(6);
+        $target.attr('data-selector', this.random_str(6));
       }
 
       return (id && id.length > 0) ? id : dataSelector;
     },
 
-    create : function ($target) {
-      var settings = $.extend({}, this.settings, this.data_options($target)),
+    create : function ($target, is_touch) {
+      var self = this,
+          settings = $.extend({}, this.settings, this.data_options($target)),
           tip_template = this.settings.tip_template;
       
-      if(typeof settings.tip_template === 'string' && window.hasOwnProperty(settings.tip_template))
-      {
+      if (typeof settings.tip_template === 'string' && window.hasOwnProperty(settings.tip_template)) {
         tip_template = window[settings.tip_template];
       }
       
@@ -167,6 +125,14 @@
           classes = this.inheritable_classes($target);
 
       $tip.addClass(classes).appendTo(settings.append_to);
+
+      if (is_touch) {
+        $tip.append('<span class="tap-to-close">'+settings.touch_close_text+'</span>');
+        $tip.on('touchstart.fndtn.tooltip', function(e) {
+          self.hide($target);
+        });
+      }
+
       $target.removeAttr('title').attr('title','');
       this.show($target);
     },
@@ -180,39 +146,37 @@
       nub = tip.children('.nub');
       nubHeight = nub.outerHeight();
       nubWidth = nub.outerHeight();
-
-      if(this.small()) {
+      
+      if (this.small()) {
         tip.css({'width' : '100%' });
       } else {
         tip.css({'width' : (width) ? width : 'auto'});
       }
-      
+
       objPos = function (obj, top, right, bottom, left, width) {
         return obj.css({
           'top' : (top) ? top : 'auto',
           'bottom' : (bottom) ? bottom : 'auto',
           'left' : (left) ? left : 'auto',
-          'right' : (right) ? right : 'auto'
+          'right' : (right) ? right : 'auto',
         }).end();
       };
 
       objPos(tip, (target.offset().top + target.outerHeight() + 10), 'auto', 'auto', target.offset().left);
 
       if (this.small()) {
-        objPos(tip, (target.offset().top + target.outerHeight() + 10), 'auto', 'auto', 12.5, this.S(this.scope).width());
+        objPos(tip, (target.offset().top + target.outerHeight() + 10), 'auto', 'auto', 12.5, $(this.scope).width());
         tip.addClass('tip-override');
-        objPos(nub, -nubHeight, 'auto', 'auto', target.offset().left + 10);
+        objPos(nub, -nubHeight, 'auto', 'auto', target.offset().left);
       } else {
         var left = target.offset().left;
         if (Foundation.rtl) {
-          left = target.offset().left + target.outerWidth() - tip.outerWidth();
+          left = target.offset().left + target.offset().width - tip.outerWidth();
         }
-
         objPos(tip, (target.offset().top + target.outerHeight() + 10), 'auto', 'auto', left);
         tip.removeClass('tip-override');
-        nub.removeAttr( 'style' );
         if (classes && classes.indexOf('tip-top') > -1) {
-          objPos(tip, (target.offset().top - tip.outerHeight() - 10), 'auto', 'auto', left)
+          objPos(tip, (target.offset().top - tip.outerHeight()), 'auto', 'auto', left)
             .removeClass('tip-override');
         } else if (classes && classes.indexOf('tip-left') > -1) {
           objPos(tip, (target.offset().top + (target.outerHeight() / 2) - (tip.outerHeight() / 2)), 'auto', 'auto', (target.offset().left - tip.outerWidth() - nubHeight))
@@ -230,16 +194,10 @@
       return matchMedia(Foundation.media_queries.small).matches;
     },
 
-<<<<<<< HEAD
-    inheritable_classes : function (target) {
-      var inheritables = ['tip-top', 'tip-left', 'tip-bottom', 'tip-right', 'radius', 'round'].concat(this.settings.additional_inheritable_classes),
-          classes = target.attr('class'),
-=======
     inheritable_classes : function ($target) {
       var settings = $.extend({}, this.settings, this.data_options($target)),
-          inheritables = ['tip-top', 'tip-left', 'tip-bottom', 'tip-right', 'noradius'].concat(settings.additional_inheritable_classes),
+          inheritables = ['tip-top', 'tip-left', 'tip-bottom', 'tip-right', 'radius', 'round'].concat(settings.additional_inheritable_classes),
           classes = $target.attr('class'),
->>>>>>> 2b96cb03
           filtered = classes ? $.map(classes.split(' '), function (el, i) {
             if ($.inArray(el, inheritables) !== -1) {
               return el;
@@ -254,7 +212,7 @@
           $tip = self.getTip($target),
           settings = $.extend({}, self.settings, self.data_options($target));
 
-      if($tip.find('.tap-to-close').length === 0) {
+      if ($tip.find('.tap-to-close').length === 0) {
         $tip.append('<span class="tap-to-close">'+settings.touch_close_text+'</span>');
         $tip.on('click.fndtn.tooltip.tapclose touchstart.fndtn.tooltip.tapclose', function(e) {
           self.hide($target);
@@ -272,50 +230,26 @@
       }
 
       this.reposition($target, $tip, $target.attr('class'));
-<<<<<<< HEAD
-      return $tip.fadeIn(150);
-=======
       $target.addClass('open');
       $tip.fadeIn(150);
->>>>>>> 2b96cb03
     },
 
     hide : function ($target) {
       var $tip = this.getTip($target);
-<<<<<<< HEAD
-
-      return $tip.fadeOut(150);
-=======
       
       $tip.fadeOut(150, function() {
         $tip.find('.tap-to-close').remove();
         $tip.off('click.fndtn.tooltip.tapclose touchstart.fndtn.tooltip.tapclose');
         $target.removeClass('open');
       });
->>>>>>> 2b96cb03
-    },
-
-    // deprecate reload
-    reload : function () {
-      var $self = $(this);
-
-      return ($self.data('fndtn-tooltips')) ? $self.foundationTooltips('destroy').foundationTooltips('init') : $self.foundationTooltips('init');
     },
 
     off : function () {
-<<<<<<< HEAD
+      var self = this;
       this.S(this.scope).off('.fndtn.tooltip');
       this.S(this.settings.tooltip_class).each(function (i) {
-        $('[' + this.attr_name() + ']').get(i).attr('title', $(this).text());
+        $('[' + self.attr_name() + ']').get(i).attr('title', $(this).text());
       }).remove();
-=======
-      var self = this;
-      $(this.scope).off('.fndtn.tooltip');
-      $('[data-tooltip]').each(function (i) {
-        $(this).attr('title', $(this).text());
-        self.getTip($(this)).remove();
-      });
->>>>>>> 2b96cb03
     },
 
     reflow : function () {}
