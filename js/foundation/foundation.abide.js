;(function ($, window, document, undefined) {
  'use strict';

  Foundation.libs.abide = {
    name : 'abide',

    version : '{{VERSION}}',

    settings : {
      live_validate : true,
      validate_on_blur : true,
      focus_on_invalid : true,
      error_labels : true, // labels with a for="inputId" will recieve an `error` class
      error_class : 'error',
      timeout : 1000,
      patterns : {
        alpha : /^[a-zA-Z]+$/,
        alpha_numeric : /^[a-zA-Z0-9]+$/,
        integer : /^[-+]?\d+$/,
        number : /^[-+]?\d*(?:[\.\,]\d+)?$/,

        // amex, visa, diners
        card : /^(?:4[0-9]{12}(?:[0-9]{3})?|5[1-5][0-9]{14}|6(?:011|5[0-9][0-9])[0-9]{12}|3[47][0-9]{13}|3(?:0[0-5]|[68][0-9])[0-9]{11}|(?:2131|1800|35\d{3})\d{11})$/,
        cvv : /^([0-9]){3,4}$/,

        // http://www.whatwg.org/specs/web-apps/current-work/multipage/states-of-the-type-attribute.html#valid-e-mail-address
        email : /^[a-zA-Z0-9.!#$%&'*+\/=?^_`{|}~-]+@[a-zA-Z0-9](?:[a-zA-Z0-9-]{0,61}[a-zA-Z0-9])?(?:\.[a-zA-Z0-9](?:[a-zA-Z0-9-]{0,61}[a-zA-Z0-9])?)+$/,

        url : /^(https?|ftp|file|ssh):\/\/(((([a-zA-Z]|\d|-|\.|_|~|[\u00A0-\uD7FF\uF900-\uFDCF\uFDF0-\uFFEF])|(%[\da-f]{2})|[!\$&'\(\)\*\+,;=]|:)*@)?(((\d|[1-9]\d|1\d\d|2[0-4]\d|25[0-5])\.(\d|[1-9]\d|1\d\d|2[0-4]\d|25[0-5])\.(\d|[1-9]\d|1\d\d|2[0-4]\d|25[0-5])\.(\d|[1-9]\d|1\d\d|2[0-4]\d|25[0-5]))|((([a-zA-Z]|\d|[\u00A0-\uD7FF\uF900-\uFDCF\uFDF0-\uFFEF])|(([a-zA-Z]|\d|[\u00A0-\uD7FF\uF900-\uFDCF\uFDF0-\uFFEF])([a-zA-Z]|\d|-|\.|_|~|[\u00A0-\uD7FF\uF900-\uFDCF\uFDF0-\uFFEF])*([a-zA-Z]|\d|[\u00A0-\uD7FF\uF900-\uFDCF\uFDF0-\uFFEF])))\.)+(([a-zA-Z]|[\u00A0-\uD7FF\uF900-\uFDCF\uFDF0-\uFFEF])|(([a-zA-Z]|[\u00A0-\uD7FF\uF900-\uFDCF\uFDF0-\uFFEF])([a-zA-Z]|\d|-|\.|_|~|[\u00A0-\uD7FF\uF900-\uFDCF\uFDF0-\uFFEF])*([a-zA-Z]|[\u00A0-\uD7FF\uF900-\uFDCF\uFDF0-\uFFEF])))\.?)(:\d*)?)(\/((([a-zA-Z]|\d|-|\.|_|~|[\u00A0-\uD7FF\uF900-\uFDCF\uFDF0-\uFFEF])|(%[\da-f]{2})|[!\$&'\(\)\*\+,;=]|:|@)+(\/(([a-zA-Z]|\d|-|\.|_|~|[\u00A0-\uD7FF\uF900-\uFDCF\uFDF0-\uFFEF])|(%[\da-f]{2})|[!\$&'\(\)\*\+,;=]|:|@)*)*)?)?(\?((([a-zA-Z]|\d|-|\.|_|~|[\u00A0-\uD7FF\uF900-\uFDCF\uFDF0-\uFFEF])|(%[\da-f]{2})|[!\$&'\(\)\*\+,;=]|:|@)|[\uE000-\uF8FF]|\/|\?)*)?(\#((([a-zA-Z]|\d|-|\.|_|~|[\u00A0-\uD7FF\uF900-\uFDCF\uFDF0-\uFFEF])|(%[\da-f]{2})|[!\$&'\(\)\*\+,;=]|:|@)|\/|\?)*)?$/,
        // abc.de
        domain : /^([a-zA-Z0-9]([a-zA-Z0-9\-]{0,61}[a-zA-Z0-9])?\.)+[a-zA-Z]{2,8}$/,

        datetime : /^([0-2][0-9]{3})\-([0-1][0-9])\-([0-3][0-9])T([0-5][0-9])\:([0-5][0-9])\:([0-5][0-9])(Z|([\-\+]([0-1][0-9])\:00))$/,
        // YYYY-MM-DD
        date : /(?:19|20)[0-9]{2}-(?:(?:0[1-9]|1[0-2])-(?:0[1-9]|1[0-9]|2[0-9])|(?:(?!02)(?:0[1-9]|1[0-2])-(?:30))|(?:(?:0[13578]|1[02])-31))$/,
        // HH:MM:SS
        time : /^(0[0-9]|1[0-9]|2[0-3])(:[0-5][0-9]){2}$/,
        dateISO : /^\d{4}[\/\-]\d{1,2}[\/\-]\d{1,2}$/,
        // MM/DD/YYYY
        month_day_year : /^(0[1-9]|1[012])[- \/.](0[1-9]|[12][0-9]|3[01])[- \/.]\d{4}$/,
        // DD/MM/YYYY
        day_month_year : /^(0[1-9]|[12][0-9]|3[01])[- \/.](0[1-9]|1[012])[- \/.]\d{4}$/,

        // #FFF or #FFFFFF
        color : /^#?([a-fA-F0-9]{6}|[a-fA-F0-9]{3})$/
      },
      validators : {
        equalTo : function (el, required, parent) {
          var from  = document.getElementById(el.getAttribute(this.add_namespace('data-equalto'))).value,
              to    = el.value,
              valid = (from === to);

          return valid;
        }
      }
    },

    timer : null,

    init : function (scope, method, options) {
      this.bindings(method, options);
    },

    events : function (scope) {
      var self = this,
          form = self.S(scope).attr('novalidate', 'novalidate'),
          settings = form.data(this.attr_name(true) + '-init') || {};

      this.invalid_attr = this.add_namespace('data-invalid');

      form
        .off('.abide')
        .on('submit.fndtn.abide validate.fndtn.abide', function (e) {
          var is_ajax = /ajax/i.test(self.S(this).attr(self.attr_name()));
          return self.validate(self.S(this).find('input, textarea, select').get(), e, is_ajax);
        })
        .on('reset', function () {
          return self.reset($(this));
        })
        .find('input, textarea, select')
          .off('.abide')
          .on('blur.fndtn.abide change.fndtn.abide', function (e) {
            if (settings.validate_on_blur === true) {
              self.validate([this], e);
            }
          })
          .on('keydown.fndtn.abide', function (e) {
            if (settings.live_validate === true && e.which != 9) {
              clearTimeout(self.timer);
              self.timer = setTimeout(function () {
                self.validate([this], e);
              }.bind(this), settings.timeout);
            }
          });
    },

    reset : function (form) {
      form.removeAttr(this.invalid_attr);
      $(this.invalid_attr, form).removeAttr(this.invalid_attr);
      $('.' + this.settings.error_class, form).not('small').removeClass(this.settings.error_class);
    },

    validate : function (els, e, is_ajax) {
      var validations = this.parse_patterns(els),
          validation_count = validations.length,
          form = this.S(els[0]).closest('form'),
          submit_event = /submit/.test(e.type);

      // Has to count up to make sure the focus gets applied to the top error
      for (var i = 0; i < validation_count; i++) {
        if (!validations[i] && (submit_event || is_ajax)) {
          if (this.settings.focus_on_invalid) {
            els[i].focus();
          }
          form.trigger('invalid').trigger('invalid.fndtn.abide');
          this.S(els[i]).closest('form').attr(this.invalid_attr, '');
          return false;
        }
      }

      if (submit_event || is_ajax) {
        form.trigger('valid').trigger('valid.fndtn.abide');
      }

      form.removeAttr(this.invalid_attr);

      if (is_ajax) {
        return false;
      }

      return true;
    },

    parse_patterns : function (els) {
      var i = els.length,
          el_patterns = [];

      while (i--) {
        el_patterns.push(this.pattern(els[i]));
      }

      return this.check_validation_and_apply_styles(el_patterns);
    },

    pattern : function (el) {
      var type = el.getAttribute('type'),
          required = typeof el.getAttribute('required') === 'string';

      var pattern = el.getAttribute('pattern') || '';

      if (this.settings.patterns.hasOwnProperty(pattern) && pattern.length > 0) {
        return [el, this.settings.patterns[pattern], required];
      } else if (pattern.length > 0) {
        return [el, new RegExp(pattern), required];
      }

      if (this.settings.patterns.hasOwnProperty(type)) {
        return [el, this.settings.patterns[type], required];
      }

      pattern = /.*/;

      return [el, pattern, required];
    },

    // TODO: Break this up into smaller methods, getting hard to read.
    check_validation_and_apply_styles : function (el_patterns) {
      var i = el_patterns.length,
          validations = [],
          form = this.S(el_patterns[0][0]).closest('[data-' + this.attr_name(true) + ']'),
          settings = form.data(this.attr_name(true) + '-init') || {};
      while (i--) {
        var el = el_patterns[i][0],
            required = el_patterns[i][2],
            value = el.value.trim(),
            direct_parent = this.S(el).parent(),
            validator = el.getAttribute(this.add_namespace('data-abide-validator')),
            is_radio = el.type === 'radio',
            is_checkbox = el.type === 'checkbox',
            label = this.S('label[for="' + el.getAttribute('id') + '"]'),
            valid_length = (required) ? (el.value.length > 0) : true,
            el_validations = [];

        var parent, valid;

        // support old way to do equalTo validations
        if (el.getAttribute(this.add_namespace('data-equalto'))) { validator = 'equalTo' }

        if (!direct_parent.is('label')) {
          parent = direct_parent;
        } else {
          parent = direct_parent.parent();
        }

        if (validator) {
          valid = this.settings.validators[validator].apply(this, [el, required, parent]);
          el_validations.push(valid);
        }

        if (is_radio && required) {
          el_validations.push(this.valid_radio(el, required));
        } else if (is_checkbox && required) {
          el_validations.push(this.valid_checkbox(el, required));
        } else {

          if (el_patterns[i][1].test(value) && valid_length ||
            !required && el.value.length < 1 || $(el).attr('disabled')) {
            el_validations.push(true);
          } else {
            el_validations.push(false);
          }

          el_validations = [el_validations.every(function (valid) {return valid;})];

          if (el_validations[0]) {
            this.S(el).removeAttr(this.invalid_attr);
            el.setAttribute('aria-invalid', 'false');
            el.removeAttribute('aria-describedby');
            parent.removeClass(this.settings.error_class);
            if (label.length > 0 && this.settings.error_labels) {
              label.removeClass(this.settings.error_class).removeAttr('role');
            }
            $(el).triggerHandler('valid');
          } else {
            this.S(el).attr(this.invalid_attr, '');
            el.setAttribute('aria-invalid', 'true');

            // Try to find the error associated with the input
            var errorElem = parent.find('small.' + this.settings.error_class, 'span.' + this.settings.error_class);
            var errorID = errorElem.length > 0 ? errorElem[0].id : '';
            if (errorID.length > 0) {
              el.setAttribute('aria-describedby', errorID);
            }

            // el.setAttribute('aria-describedby', $(el).find('.error')[0].id);
            parent.addClass(this.settings.error_class);
            if (label.length > 0 && this.settings.error_labels) {
              label.addClass(this.settings.error_class).attr('role', 'alert');
            }
            $(el).triggerHandler('invalid');
          }
        }
        validations.push(el_validations[0]);
      }
      validations = [validations.every(function (valid) {return valid;})];
      return validations;
    },

    valid_checkbox : function (el, required) {
      var el = this.S(el),
          valid = (el.is(':checked') || !required || el.get(0).getAttribute('disabled'));

      if (valid) {
        el.removeAttr(this.invalid_attr).parent().removeClass(this.settings.error_class);
      } else {
        el.attr(this.invalid_attr, '').parent().addClass(this.settings.error_class);
      }

      return valid;
    },

    valid_radio : function (el, required) {
      var name = el.getAttribute('name'),
          group = this.S(el).closest('[data-' + this.attr_name(true) + ']').find("[name='" + name + "']"),
          count = group.length,
          valid = false,
          disabled = false;

      // Has to count up to make sure the focus gets applied to the top error
<<<<<<< HEAD
        for (var i=0; i < count; i++) {
            if( group[i].getAttribute('disabled') ){
                disabled=true;
                valid=true;
            } else {
                if (group[i].checked){
                    valid = true;
                } else {
                    if( disabled ){
                        valid = false;
                    }
                }
            }
        }
=======
      for (var i = 0; i < count; i++) {
        if (group[i].checked) {
          valid = true;
        }
      }
>>>>>>> d17b66b7

      // Has to count up to make sure the focus gets applied to the top error
      for (var i = 0; i < count; i++) {
        if (valid) {
          this.S(group[i]).removeAttr(this.invalid_attr).parent().removeClass(this.settings.error_class);
        } else {
          this.S(group[i]).attr(this.invalid_attr, '').parent().addClass(this.settings.error_class);
        }
      }

      return valid;
    },

    valid_equal : function (el, required, parent) {
      var from  = document.getElementById(el.getAttribute(this.add_namespace('data-equalto'))).value,
          to    = el.value,
          valid = (from === to);

      if (valid) {
        this.S(el).removeAttr(this.invalid_attr);
        parent.removeClass(this.settings.error_class);
        if (label.length > 0 && settings.error_labels) {
          label.removeClass(this.settings.error_class);
        }
      } else {
        this.S(el).attr(this.invalid_attr, '');
        parent.addClass(this.settings.error_class);
        if (label.length > 0 && settings.error_labels) {
          label.addClass(this.settings.error_class);
        }
      }

      return valid;
    },

    valid_oneof : function (el, required, parent, doNotValidateOthers) {
      var el = this.S(el),
        others = this.S('[' + this.add_namespace('data-oneof') + ']'),
        valid = others.filter(':checked').length > 0;

      if (valid) {
        el.removeAttr(this.invalid_attr).parent().removeClass(this.settings.error_class);
      } else {
        el.attr(this.invalid_attr, '').parent().addClass(this.settings.error_class);
      }

      if (!doNotValidateOthers) {
        var _this = this;
        others.each(function () {
          _this.valid_oneof.call(_this, this, null, null, true);
        });
      }

      return valid;
    }
  };
}(jQuery, window, window.document));<|MERGE_RESOLUTION|>--- conflicted
+++ resolved
@@ -267,7 +267,6 @@
           disabled = false;
 
       // Has to count up to make sure the focus gets applied to the top error
-<<<<<<< HEAD
         for (var i=0; i < count; i++) {
             if( group[i].getAttribute('disabled') ){
                 disabled=true;
@@ -282,13 +281,6 @@
                 }
             }
         }
-=======
-      for (var i = 0; i < count; i++) {
-        if (group[i].checked) {
-          valid = true;
-        }
-      }
->>>>>>> d17b66b7
 
       // Has to count up to make sure the focus gets applied to the top error
       for (var i = 0; i < count; i++) {
