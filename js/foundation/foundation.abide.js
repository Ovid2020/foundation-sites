;(function ($, window, document, undefined) {
  'use strict';

  Foundation.libs.abide = {
    name : 'abide',

    version : '5.2.2',

    settings : {
      live_validate : true,
      focus_on_invalid : true,
      error_labels: true, // labels with a for="inputId" will recieve an `error` class
      timeout : 1000,
      patterns : {
        alpha: /^[a-zA-Z]+$/,
        alpha_numeric : /^[a-zA-Z0-9]+$/,
        integer: /^\d+$/,
        number: /^[1-9]\d*$/,

        // amex, visa, diners
        card : /^(?:4[0-9]{12}(?:[0-9]{3})?|5[1-5][0-9]{14}|6(?:011|5[0-9][0-9])[0-9]{12}|3[47][0-9]{13}|3(?:0[0-5]|[68][0-9])[0-9]{11}|(?:2131|1800|35\d{3})\d{11})$/,
        cvv : /^([0-9]){3,4}$/,

        // http://www.whatwg.org/specs/web-apps/current-work/multipage/states-of-the-type-attribute.html#valid-e-mail-address
        email : /^[a-zA-Z0-9.!#$%&'*+\/=?^_`{|}~-]+@[a-zA-Z0-9](?:[a-zA-Z0-9-]{0,61}[a-zA-Z0-9])?(?:\.[a-zA-Z0-9](?:[a-zA-Z0-9-]{0,61}[a-zA-Z0-9])?)*$/,

        url: /(https?|ftp|file|ssh):\/\/(((([a-zA-Z]|\d|-|\.|_|~|[\u00A0-\uD7FF\uF900-\uFDCF\uFDF0-\uFFEF])|(%[\da-f]{2})|[!\$&'\(\)\*\+,;=]|:)*@)?(((\d|[1-9]\d|1\d\d|2[0-4]\d|25[0-5])\.(\d|[1-9]\d|1\d\d|2[0-4]\d|25[0-5])\.(\d|[1-9]\d|1\d\d|2[0-4]\d|25[0-5])\.(\d|[1-9]\d|1\d\d|2[0-4]\d|25[0-5]))|((([a-zA-Z]|\d|[\u00A0-\uD7FF\uF900-\uFDCF\uFDF0-\uFFEF])|(([a-zA-Z]|\d|[\u00A0-\uD7FF\uF900-\uFDCF\uFDF0-\uFFEF])([a-zA-Z]|\d|-|\.|_|~|[\u00A0-\uD7FF\uF900-\uFDCF\uFDF0-\uFFEF])*([a-zA-Z]|\d|[\u00A0-\uD7FF\uF900-\uFDCF\uFDF0-\uFFEF])))\.)+(([a-zA-Z]|[\u00A0-\uD7FF\uF900-\uFDCF\uFDF0-\uFFEF])|(([a-zA-Z]|[\u00A0-\uD7FF\uF900-\uFDCF\uFDF0-\uFFEF])([a-zA-Z]|\d|-|\.|_|~|[\u00A0-\uD7FF\uF900-\uFDCF\uFDF0-\uFFEF])*([a-zA-Z]|[\u00A0-\uD7FF\uF900-\uFDCF\uFDF0-\uFFEF])))\.?)(:\d*)?)(\/((([a-zA-Z]|\d|-|\.|_|~|[\u00A0-\uD7FF\uF900-\uFDCF\uFDF0-\uFFEF])|(%[\da-f]{2})|[!\$&'\(\)\*\+,;=]|:|@)+(\/(([a-zA-Z]|\d|-|\.|_|~|[\u00A0-\uD7FF\uF900-\uFDCF\uFDF0-\uFFEF])|(%[\da-f]{2})|[!\$&'\(\)\*\+,;=]|:|@)*)*)?)?(\?((([a-zA-Z]|\d|-|\.|_|~|[\u00A0-\uD7FF\uF900-\uFDCF\uFDF0-\uFFEF])|(%[\da-f]{2})|[!\$&'\(\)\*\+,;=]|:|@)|[\uE000-\uF8FF]|\/|\?)*)?(\#((([a-zA-Z]|\d|-|\.|_|~|[\u00A0-\uD7FF\uF900-\uFDCF\uFDF0-\uFFEF])|(%[\da-f]{2})|[!\$&'\(\)\*\+,;=]|:|@)|\/|\?)*)?/,
        // abc.de
        domain: /^([a-zA-Z0-9]([a-zA-Z0-9\-]{0,61}[a-zA-Z0-9])?\.)+[a-zA-Z]{2,6}$/,

        datetime: /([0-2][0-9]{3})\-([0-1][0-9])\-([0-3][0-9])T([0-5][0-9])\:([0-5][0-9])\:([0-5][0-9])(Z|([\-\+]([0-1][0-9])\:00))/,
        // YYYY-MM-DD
        date: /(?:19|20)[0-9]{2}-(?:(?:0[1-9]|1[0-2])-(?:0[1-9]|1[0-9]|2[0-9])|(?:(?!02)(?:0[1-9]|1[0-2])-(?:30))|(?:(?:0[13578]|1[02])-31))/,
        // HH:MM:SS
        time : /(0[0-9]|1[0-9]|2[0-3])(:[0-5][0-9]){2}/,
        dateISO: /\d{4}[\/\-]\d{1,2}[\/\-]\d{1,2}/,
        // MM/DD/YYYY
        month_day_year : /(0[1-9]|1[012])[- \/.](0[1-9]|[12][0-9]|3[01])[- \/.](19|20)\d\d/,

        // #FFF or #FFFFFF
        color: /^#?([a-fA-F0-9]{6}|[a-fA-F0-9]{3})$/
      },
      validators : {
        equalTo: function(el, required, parent) {
          var from  = document.getElementById(el.getAttribute(this.add_namespace('data-equalto'))).value,
              to    = el.value,
              valid = (from === to);

          return valid;
        }
      }
    },

    timer : null,

    init : function (scope, method, options) {
      this.bindings(method, options);
    },

    events : function (scope) {
      var self = this,
          form = self.S(scope).attr('novalidate', 'novalidate'),
          settings = form.data(this.attr_name(true) + '-init');

      this.invalid_attr = this.add_namespace('data-invalid');

      form
        .off('.abide')
        .on('submit.fndtn.abide validate.fndtn.abide', function (e) {
          var is_ajax = /ajax/i.test(self.S(this).attr(self.attr_name()));
          return self.validate(self.S(this).find('input, textarea, select').get(), e, is_ajax);
        })
        .on('reset', function() {
          return self.reset($(this));
        })
        .find('input, textarea, select')
          .off('.abide')
          .on('blur.fndtn.abide change.fndtn.abide', function (e) {
            self.validate([this], e);
          })
          .on('keydown.fndtn.abide', function (e) {
            var settings = $(this).closest('form').data(self.attr_name(true) + '-init') || {};
            if (settings.live_validate === true) {
              clearTimeout(self.timer);
              self.timer = setTimeout(function () {
                self.validate([this], e);
              }.bind(this), settings.timeout);
            }
          });
    },

    reset : function (form) {
      form.removeAttr(this.invalid_attr);
      $(this.invalid_attr, form).removeAttr(this.invalid_attr);
      $('.error', form).not('small').removeClass('error');
    },

    validate : function (els, e, is_ajax) {
      var validations = this.parse_patterns(els),
          validation_count = validations.length,
          form = this.S(els[0]).closest('form'),
          submit_event = /submit/.test(e.type);

      form.trigger('validated');
      // Has to count up to make sure the focus gets applied to the top error
      for (var i=0; i < validation_count; i++) {
        if (!validations[i] && (submit_event || is_ajax)) {
          if (this.settings.focus_on_invalid) els[i].focus();
          form.trigger('invalid');
          this.S(els[i]).closest('form').attr(this.invalid_attr, '');
          return false;
        }
      }

      if (submit_event || is_ajax) {
        form.trigger('valid');
      }

      form.removeAttr(this.invalid_attr);

      if (is_ajax) return false;

      return true;
    },

    parse_patterns : function (els) {
      var i = els.length,
          el_patterns = [];

      while (i--) {
        el_patterns.push(this.pattern(els[i]));
      }

      return this.check_validation_and_apply_styles(el_patterns);
    },

    pattern : function (el) {
      var type = el.getAttribute('type'),
          required = typeof el.getAttribute('required') === 'string';

      var pattern = el.getAttribute('pattern') || '';

      if (this.settings.patterns.hasOwnProperty(pattern) && pattern.length > 0) {
        return [el, this.settings.patterns[pattern], required];
      } else if (pattern.length > 0) {
        return [el, new RegExp(pattern), required];
      }

      if (this.settings.patterns.hasOwnProperty(type)) {
        return [el, this.settings.patterns[type], required];
      }

      pattern = /.*/;

      return [el, pattern, required];
    },

    check_validation_and_apply_styles : function (el_patterns) {
      var i = el_patterns.length,
          validations = [];

      while (i--) {
        var el = el_patterns[i][0],
            required = el_patterns[i][2],
            value = el.value,
            direct_parent = this.S(el).parent(),
<<<<<<< HEAD
            validator = el.getAttribute(this.add_namespace('data-abide-validator')),
=======
            is_equal = el.getAttribute(this.add_namespace('data-equalto')),
            is_oneof = el.getAttribute(this.add_namespace('data-oneof')),
>>>>>>> fdcc7db7
            is_radio = el.type === "radio",
            is_checkbox = el.type === "checkbox",
            label = this.S('label[for="' + el.getAttribute('id') + '"]'),
            valid_length = (required) ? (el.value.length > 0) : true;

        var parent, valid;

        // support old way to do equalTo validations
        if(el.getAttribute(this.add_namespace('data-equalto'))) { validator = "equalTo" }

        if (!direct_parent.is('label')) {
          parent = direct_parent;
        } else {
          parent = direct_parent.parent();
        }

        if (is_radio && required) {
          validations.push(this.valid_radio(el, required));
        } else if (is_checkbox && required) {
          validations.push(this.valid_checkbox(el, required));
<<<<<<< HEAD
        } else if (validator) {
          valid = this.settings.validators[validator].apply(this, [el, required, parent])
          validations.push(valid);

          if (valid) {
            this.S(el).removeAttr(this.invalid_attr);
            parent.removeClass('error');
          } else {
            this.S(el).attr(this.invalid_attr, '');
            parent.addClass('error');
          }
=======
        } else if (is_equal && required) {
          validations.push(this.valid_equal(el, required, parent));
        } else if (is_oneof && is_checkbox) {
          validations.push(this.valid_oneof(el, required, parent));
>>>>>>> fdcc7db7
        } else {

          if (el_patterns[i][1].test(value) && valid_length ||
            !required && el.value.length < 1 || $(el).attr('disabled')) {
            this.S(el).removeAttr(this.invalid_attr);
            parent.removeClass('error');
            if (label.length > 0 && this.settings.error_labels) label.removeClass('error');

            validations.push(true);
            $(el).triggerHandler('valid');
          } else {
            this.S(el).attr(this.invalid_attr, '');
            parent.addClass('error');
            if (label.length > 0 && this.settings.error_labels) label.addClass('error');

            validations.push(false);
            $(el).triggerHandler('invalid');
          }
        }
      }

      return validations;
    },

    valid_checkbox : function(el, required) {
      var el = this.S(el),
          valid = (el.is(':checked') || !required);

      if (valid) {
        el.removeAttr(this.invalid_attr).parent().removeClass('error');
      } else {
        el.attr(this.invalid_attr, '').parent().addClass('error');
      }

      return valid;
    },

    valid_radio : function (el, required) {
      var name = el.getAttribute('name'),
          group = document.getElementsByName(name),
          count = group.length,
          valid = false;

      // Has to count up to make sure the focus gets applied to the top error
      for (var i=0; i < count; i++) {
        if (group[i].checked) valid = true;
      }

      // Has to count up to make sure the focus gets applied to the top error
      for (var i=0; i < count; i++) {
        if (valid) {
          this.S(group[i]).removeAttr(this.invalid_attr).parent().removeClass('error');
        } else {
          this.S(group[i]).attr(this.invalid_attr, '').parent().addClass('error');
        }
      }

      return valid;
<<<<<<< HEAD
=======
    },

    valid_equal: function(el, required, parent) {
      var from  = document.getElementById(el.getAttribute(this.add_namespace('data-equalto'))).value,
          to    = el.value,
          valid = (from === to);

      if (valid) {
        this.S(el).removeAttr(this.invalid_attr);
        parent.removeClass('error');
      } else {
        this.S(el).attr(this.invalid_attr, '');
        parent.addClass('error');
      }

      return valid;
    },

    valid_oneof: function(el, required, parent, doNotValidateOthers) {
      var el = this.S(el),
        others = el.closest('form, body').find('[data-oneof="' + el.attr('data-oneof') + '"]'),
        valid = others.filter(':checked').length > 0;

      if (valid) {
        el.removeAttr(this.invalid_attr).parent().removeClass('error');
      } else {
        el.attr(this.invalid_attr, '').parent().addClass('error');
      }

      if (!doNotValidateOthers) {
        var _this = this;
        others.each(function() {
          _this.valid_oneof.call(_this, this, null, null, true);
        });
      }

      return valid;
>>>>>>> fdcc7db7
    }
  };
}(jQuery, this, this.document));<|MERGE_RESOLUTION|>--- conflicted
+++ resolved
@@ -164,12 +164,7 @@
             required = el_patterns[i][2],
             value = el.value,
             direct_parent = this.S(el).parent(),
-<<<<<<< HEAD
             validator = el.getAttribute(this.add_namespace('data-abide-validator')),
-=======
-            is_equal = el.getAttribute(this.add_namespace('data-equalto')),
-            is_oneof = el.getAttribute(this.add_namespace('data-oneof')),
->>>>>>> fdcc7db7
             is_radio = el.type === "radio",
             is_checkbox = el.type === "checkbox",
             label = this.S('label[for="' + el.getAttribute('id') + '"]'),
@@ -190,7 +185,6 @@
           validations.push(this.valid_radio(el, required));
         } else if (is_checkbox && required) {
           validations.push(this.valid_checkbox(el, required));
-<<<<<<< HEAD
         } else if (validator) {
           valid = this.settings.validators[validator].apply(this, [el, required, parent])
           validations.push(valid);
@@ -202,12 +196,7 @@
             this.S(el).attr(this.invalid_attr, '');
             parent.addClass('error');
           }
-=======
-        } else if (is_equal && required) {
-          validations.push(this.valid_equal(el, required, parent));
-        } else if (is_oneof && is_checkbox) {
-          validations.push(this.valid_oneof(el, required, parent));
->>>>>>> fdcc7db7
+          
         } else {
 
           if (el_patterns[i][1].test(value) && valid_length ||
@@ -266,8 +255,6 @@
       }
 
       return valid;
-<<<<<<< HEAD
-=======
     },
 
     valid_equal: function(el, required, parent) {
@@ -305,7 +292,6 @@
       }
 
       return valid;
->>>>>>> fdcc7db7
     }
   };
 }(jQuery, this, this.document));