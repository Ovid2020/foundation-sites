--- conflicted
+++ resolved
@@ -9,20 +9,14 @@
     settings : {
       live_validate : true, // validate the form as you go
       validate_on_blur : true, // validate whenever you focus/blur on an input field
-      // validate_on: 'tab', // tab (when user tabs between fields), change (input changes), manual (call custom events) 
-<<<<<<< HEAD
+      // validate_on: 'tab', // tab (when user tabs between fields), change (input changes), manual (call custom events)
+
       focus_on_invalid : true, // automatically bring the focus to an invalid input field
       error_labels : true, // labels with a for="inputId" will recieve an `error` class
       error_class : 'error', // labels with a for="inputId" will recieve an `error` class
-      // the amount of time Abide will take before it validates the form (in ms). 
+      // the amount of time Abide will take before it validates the form (in ms).
       // smaller time will result in faster validation
       timeout : 1000,
-=======
-      focus_on_invalid : true,
-      error_labels : true, // labels with a for="inputId" will receive an `error` class
-      error_class : 'error',
-      timeout : 100,
->>>>>>> cfbda185
       patterns : {
         alpha : /^[a-zA-Z]+$/,
         alpha_numeric : /^[a-zA-Z0-9]+$/,
@@ -98,7 +92,7 @@
           }
         })
         .on('reset', function (e) {
-          return self.reset($(this), e);          
+          return self.reset($(this), e);
         })
         .find('input, textarea, select').not(":hidden, [data-abide-ignore]")
           .off('.abide')
@@ -144,7 +138,7 @@
               $('html, body').animate({
                   scrollTop: $(e.target).offset().top
               }, 100);
-            } 
+            }
           });
     },
 
