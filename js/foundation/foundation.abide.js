;(function ($, window, document, undefined) {
  'use strict';

  Foundation.libs.abide = {
    name : 'abide',

    version : '{{VERSION}}',

    settings : {
      live_validate : true,
      focus_on_invalid : true,
      error_labels: true, // labels with a for="inputId" will recieve an `error` class
      error_class: 'abide-error',
      timeout : 1000,
      patterns : {
        alpha: /^[a-zA-Z]+$/,
        alpha_numeric : /^[a-zA-Z0-9]+$/,
        integer: /^[-+]?\d+$/,
        number: /^[-+]?\d*(?:[\.\,]\d+)?$/,

        // amex, visa, diners
        card : /^(?:4[0-9]{12}(?:[0-9]{3})?|5[1-5][0-9]{14}|6(?:011|5[0-9][0-9])[0-9]{12}|3[47][0-9]{13}|3(?:0[0-5]|[68][0-9])[0-9]{11}|(?:2131|1800|35\d{3})\d{11})$/,
        cvv : /^([0-9]){3,4}$/,

        // http://www.whatwg.org/specs/web-apps/current-work/multipage/states-of-the-type-attribute.html#valid-e-mail-address
        email : /^[a-zA-Z0-9.!#$%&'*+\/=?^_`{|}~-]+@[a-zA-Z0-9](?:[a-zA-Z0-9-]{0,61}[a-zA-Z0-9])?(?:\.[a-zA-Z0-9](?:[a-zA-Z0-9-]{0,61}[a-zA-Z0-9])?)+$/,

        url: /^(https?|ftp|file|ssh):\/\/(((([a-zA-Z]|\d|-|\.|_|~|[\u00A0-\uD7FF\uF900-\uFDCF\uFDF0-\uFFEF])|(%[\da-f]{2})|[!\$&'\(\)\*\+,;=]|:)*@)?(((\d|[1-9]\d|1\d\d|2[0-4]\d|25[0-5])\.(\d|[1-9]\d|1\d\d|2[0-4]\d|25[0-5])\.(\d|[1-9]\d|1\d\d|2[0-4]\d|25[0-5])\.(\d|[1-9]\d|1\d\d|2[0-4]\d|25[0-5]))|((([a-zA-Z]|\d|[\u00A0-\uD7FF\uF900-\uFDCF\uFDF0-\uFFEF])|(([a-zA-Z]|\d|[\u00A0-\uD7FF\uF900-\uFDCF\uFDF0-\uFFEF])([a-zA-Z]|\d|-|\.|_|~|[\u00A0-\uD7FF\uF900-\uFDCF\uFDF0-\uFFEF])*([a-zA-Z]|\d|[\u00A0-\uD7FF\uF900-\uFDCF\uFDF0-\uFFEF])))\.)+(([a-zA-Z]|[\u00A0-\uD7FF\uF900-\uFDCF\uFDF0-\uFFEF])|(([a-zA-Z]|[\u00A0-\uD7FF\uF900-\uFDCF\uFDF0-\uFFEF])([a-zA-Z]|\d|-|\.|_|~|[\u00A0-\uD7FF\uF900-\uFDCF\uFDF0-\uFFEF])*([a-zA-Z]|[\u00A0-\uD7FF\uF900-\uFDCF\uFDF0-\uFFEF])))\.?)(:\d*)?)(\/((([a-zA-Z]|\d|-|\.|_|~|[\u00A0-\uD7FF\uF900-\uFDCF\uFDF0-\uFFEF])|(%[\da-f]{2})|[!\$&'\(\)\*\+,;=]|:|@)+(\/(([a-zA-Z]|\d|-|\.|_|~|[\u00A0-\uD7FF\uF900-\uFDCF\uFDF0-\uFFEF])|(%[\da-f]{2})|[!\$&'\(\)\*\+,;=]|:|@)*)*)?)?(\?((([a-zA-Z]|\d|-|\.|_|~|[\u00A0-\uD7FF\uF900-\uFDCF\uFDF0-\uFFEF])|(%[\da-f]{2})|[!\$&'\(\)\*\+,;=]|:|@)|[\uE000-\uF8FF]|\/|\?)*)?(\#((([a-zA-Z]|\d|-|\.|_|~|[\u00A0-\uD7FF\uF900-\uFDCF\uFDF0-\uFFEF])|(%[\da-f]{2})|[!\$&'\(\)\*\+,;=]|:|@)|\/|\?)*)?$/,
        // abc.de
        domain: /^([a-zA-Z0-9]([a-zA-Z0-9\-]{0,61}[a-zA-Z0-9])?\.)+[a-zA-Z]{2,6}$/,

        datetime: /^([0-2][0-9]{3})\-([0-1][0-9])\-([0-3][0-9])T([0-5][0-9])\:([0-5][0-9])\:([0-5][0-9])(Z|([\-\+]([0-1][0-9])\:00))$/,
        // YYYY-MM-DD
        date: /(?:19|20)[0-9]{2}-(?:(?:0[1-9]|1[0-2])-(?:0[1-9]|1[0-9]|2[0-9])|(?:(?!02)(?:0[1-9]|1[0-2])-(?:30))|(?:(?:0[13578]|1[02])-31))$/,
        // HH:MM:SS
        time : /^(0[0-9]|1[0-9]|2[0-3])(:[0-5][0-9]){2}$/,
        dateISO: /^\d{4}[\/\-]\d{1,2}[\/\-]\d{1,2}$/,
        // MM/DD/YYYY
        month_day_year : /^(0[1-9]|1[012])[- \/.](0[1-9]|[12][0-9]|3[01])[- \/.]\d{4}$/,
        // DD/MM/YYYY
        day_month_year : /^(0[1-9]|[12][0-9]|3[01])[- \/.](0[1-9]|1[012])[- \/.]\d{4}$/,

        // #FFF or #FFFFFF
        color: /^#?([a-fA-F0-9]{6}|[a-fA-F0-9]{3})$/
      },
      validators : {
        equalTo: function(el, required, parent) {
          var from  = document.getElementById(el.getAttribute(this.add_namespace('data-equalto'))).value,
              to    = el.value,
              valid = (from === to);

          return valid;
        }
      }
    },

    timer : null,

    init : function (scope, method, options) {
      this.bindings(method, options);
    },

    events : function (scope) {
      var self = this,
          form = self.S(scope).attr('novalidate', 'novalidate'),
          settings = form.data(this.attr_name(true) + '-init') || {};

      this.invalid_attr = this.add_namespace('data-invalid');

      form
        .off('.abide')
        .on('submit.fndtn.abide validate.fndtn.abide', function (e) {
          var is_ajax = /ajax/i.test(self.S(this).attr(self.attr_name()));
          return self.validate(self.S(this).find('input, textarea, select').get(), e, is_ajax);
        })
        .on('reset', function() {
          return self.reset($(this));
        })
        .find('input, textarea, select')
          .off('.abide')
          .on('blur.fndtn.abide change.fndtn.abide', function (e) {
            self.validate([this], e);
          })
          .on('keydown.fndtn.abide', function (e) {
            if (settings.live_validate === true) {
              clearTimeout(self.timer);
              self.timer = setTimeout(function () {
                self.validate([this], e);
              }.bind(this), settings.timeout);
            }
          });
    },

    reset : function (form) {
      form.removeAttr(this.invalid_attr);
      $(this.invalid_attr, form).removeAttr(this.invalid_attr);
      $('.' + this.settings.error_class, form).not('small').removeClass(this.settings.error_class);
    },

    validate : function (els, e, is_ajax) {
      var validations = this.parse_patterns(els),
          validation_count = validations.length,
          form = this.S(els[0]).closest('form'),
          submit_event = /submit/.test(e.type);

      // Has to count up to make sure the focus gets applied to the top error
      for (var i=0; i < validation_count; i++) {
        if (!validations[i] && (submit_event || is_ajax)) {
          if (this.settings.focus_on_invalid) els[i].focus();
          form.trigger('invalid');
          this.S(els[i]).closest('form').attr(this.invalid_attr, '');
          return false;
        }
      }

      if (submit_event || is_ajax) {
        form.trigger('valid');
      }

      form.removeAttr(this.invalid_attr);

      if (is_ajax) return false;

      return true;
    },

    parse_patterns : function (els) {
      var i = els.length,
          el_patterns = [];

      while (i--) {
        el_patterns.push(this.pattern(els[i]));
      }

      return this.check_validation_and_apply_styles(el_patterns);
    },

    pattern : function (el) {
      var type = el.getAttribute('type'),
          required = typeof el.getAttribute('required') === 'string';

      var pattern = el.getAttribute('pattern') || '';

      if (this.settings.patterns.hasOwnProperty(pattern) && pattern.length > 0) {
        return [el, this.settings.patterns[pattern], required];
      } else if (pattern.length > 0) {
        return [el, new RegExp(pattern), required];
      }

      if (this.settings.patterns.hasOwnProperty(type)) {
        return [el, this.settings.patterns[type], required];
      }

      pattern = /.*/;

      return [el, pattern, required];
    },

    check_validation_and_apply_styles : function (el_patterns) {
      var i = el_patterns.length,
          validations = [],
          form = this.S(el_patterns[0][0]).closest('[data-' + this.attr_name(true) + ']'),
          settings = form.data(this.attr_name(true) + '-init') || {};
      while (i--) {
        var el = el_patterns[i][0],
            required = el_patterns[i][2],
            value = el.value.trim(),
            direct_parent = this.S(el).parent(),
            validator = el.getAttribute(this.add_namespace('data-abide-validator')),
            is_radio = el.type === "radio",
            is_checkbox = el.type === "checkbox",
            label = this.S('label[for="' + el.getAttribute('id') + '"]'),
            valid_length = (required) ? (el.value.length > 0) : true,
            el_validations = [];

        var parent, valid;

        // support old way to do equalTo validations
        if(el.getAttribute(this.add_namespace('data-equalto'))) { validator = "equalTo" }

        if (!direct_parent.is('label')) {
          parent = direct_parent;
        } else {
          parent = direct_parent.parent();
        }

        if (validator) {
          valid = this.settings.validators[validator].apply(this, [el, required, parent]);
          el_validations.push(valid);
        }

        if (is_radio && required) {
          el_validations.push(this.valid_radio(el, required));
        } else if (is_checkbox && required) {
          el_validations.push(this.valid_checkbox(el, required));
        } else {
<<<<<<< HEAD
=======

          if (validator) {
            valid = this.settings.validators[validator].apply(this, [el, required, parent]);
            validations.push(valid);
          }
>>>>>>> ce3013e1

          if (el_patterns[i][1].test(value) && valid_length ||
            !required && el.value.length < 1 || $(el).attr('disabled')) {
            el_validations.push(true);
          } else {
            el_validations.push(false);
          }

          el_validations = [el_validations.every(function(valid){return valid;})];

          if(el_validations[0]){
            this.S(el).removeAttr(this.invalid_attr);
<<<<<<< HEAD
            el.setAttribute('aria-invalid', 'false');
            el.removeAttribute('aria-describedby');
            parent.removeClass('error');
            if (label.length > 0 && this.settings.error_labels) {
              label.removeClass('error').removeAttr('role');
            }
            $(el).triggerHandler('valid');
          } else {
            this.S(el).attr(this.invalid_attr, '');
            el.setAttribute('aria-invalid', 'true');

            // Try to find the error associated with the input
            var errorElem = parent.find('small.error, span.error');
            var errorID = errorElem.length > 0 ? errorElem[0].id : "";
            if (errorID.length > 0) el.setAttribute('aria-describedby', errorID);

            // el.setAttribute('aria-describedby', $(el).find('.error')[0].id);
            parent.addClass('error');
            if (label.length > 0 && this.settings.error_labels) {
              label.addClass('error').attr('role', 'alert');
            }
=======
            parent.removeClass(this.settings.error_class);
            if (label.length > 0 && this.settings.error_labels) label.removeClass(this.settings.error_class);
            $(el).triggerHandler('valid');
          } else {
            parent.addClass(this.settings.error_class);
            this.S(el).attr(this.invalid_attr, '');
            if (label.length > 0 && this.settings.error_labels) label.addClass(this.settings.error_class);
>>>>>>> ce3013e1
            $(el).triggerHandler('invalid');
          }
        }
        validations.push(el_validations[0]);
      }
      validations = [validations.every(function(valid){return valid;})];
      return validations;
    },

    valid_checkbox : function(el, required) {
      var el = this.S(el),
          valid = (el.is(':checked') || !required);

      if (valid) {
        el.removeAttr(this.invalid_attr).parent().removeClass(this.settings.error_class);
      } else {
        el.attr(this.invalid_attr, '').parent().addClass(this.settings.error_class);
      }

      return valid;
    },

    valid_radio : function (el, required) {
      var name = el.getAttribute('name'),
          group = this.S(el).closest('[data-' + this.attr_name(true) + ']').find("[name='"+name+"']"),
          count = group.length,
          valid = false;

      // Has to count up to make sure the focus gets applied to the top error
      for (var i=0; i < count; i++) {
        if (group[i].checked) valid = true;
      }

      // Has to count up to make sure the focus gets applied to the top error
      for (var i=0; i < count; i++) {
        if (valid) {
          this.S(group[i]).removeAttr(this.invalid_attr).parent().removeClass(this.settings.error_class);
        } else {
          this.S(group[i]).attr(this.invalid_attr, '').parent().addClass(this.settings.error_class);
        }
      }

      return valid;
    },

    valid_equal: function(el, required, parent) {
      var from  = document.getElementById(el.getAttribute(this.add_namespace('data-equalto'))).value,
          to    = el.value,
          valid = (from === to);

      if (valid) {
        this.S(el).removeAttr(this.invalid_attr);
<<<<<<< HEAD
        parent.removeClass('error');
        if (label.length > 0 && settings.error_labels) label.removeClass('error');
      } else {
        this.S(el).attr(this.invalid_attr, '');
        parent.addClass('error');
        if (label.length > 0 && settings.error_labels) label.addClass('error');
=======
        parent.removeClass(this.settings.error_class);
      } else {
        this.S(el).attr(this.invalid_attr, '');
        parent.addClass(this.settings.error_class);
>>>>>>> ce3013e1
      }

      return valid;
    },

    valid_oneof: function(el, required, parent, doNotValidateOthers) {
      var el = this.S(el),
        others = this.S('[' + this.add_namespace('data-oneof') + ']'),
        valid = others.filter(':checked').length > 0;

      if (valid) {
        el.removeAttr(this.invalid_attr).parent().removeClass(this.settings.error_class);
      } else {
        el.attr(this.invalid_attr, '').parent().addClass(this.settings.error_class);
      }

      if (!doNotValidateOthers) {
        var _this = this;
        others.each(function() {
          _this.valid_oneof.call(_this, this, null, null, true);
        });
      }

      return valid;
    }
  };
}(jQuery, window, window.document));<|MERGE_RESOLUTION|>--- conflicted
+++ resolved
@@ -10,7 +10,7 @@
       live_validate : true,
       focus_on_invalid : true,
       error_labels: true, // labels with a for="inputId" will recieve an `error` class
-      error_class: 'abide-error',
+      error_class: 'error',
       timeout : 1000,
       patterns : {
         alpha: /^[a-zA-Z]+$/,
@@ -194,14 +194,6 @@
         } else if (is_checkbox && required) {
           el_validations.push(this.valid_checkbox(el, required));
         } else {
-<<<<<<< HEAD
-=======
-
-          if (validator) {
-            valid = this.settings.validators[validator].apply(this, [el, required, parent]);
-            validations.push(valid);
-          }
->>>>>>> ce3013e1
 
           if (el_patterns[i][1].test(value) && valid_length ||
             !required && el.value.length < 1 || $(el).attr('disabled')) {
@@ -214,12 +206,11 @@
 
           if(el_validations[0]){
             this.S(el).removeAttr(this.invalid_attr);
-<<<<<<< HEAD
             el.setAttribute('aria-invalid', 'false');
             el.removeAttribute('aria-describedby');
-            parent.removeClass('error');
+            parent.removeClass(this.settings.error_class);
             if (label.length > 0 && this.settings.error_labels) {
-              label.removeClass('error').removeAttr('role');
+              label.removeClass(this.settings.error_class).removeAttr('role');
             }
             $(el).triggerHandler('valid');
           } else {
@@ -227,24 +218,15 @@
             el.setAttribute('aria-invalid', 'true');
 
             // Try to find the error associated with the input
-            var errorElem = parent.find('small.error, span.error');
+            var errorElem = parent.find('small.'+this.settings.error_class, 'span.'+this.settings.error_class);
             var errorID = errorElem.length > 0 ? errorElem[0].id : "";
             if (errorID.length > 0) el.setAttribute('aria-describedby', errorID);
 
             // el.setAttribute('aria-describedby', $(el).find('.error')[0].id);
-            parent.addClass('error');
+            parent.addClass(this.settings.error_class);
             if (label.length > 0 && this.settings.error_labels) {
-              label.addClass('error').attr('role', 'alert');
+              label.addClass(this.settings.error_class).attr('role', 'alert');
             }
-=======
-            parent.removeClass(this.settings.error_class);
-            if (label.length > 0 && this.settings.error_labels) label.removeClass(this.settings.error_class);
-            $(el).triggerHandler('valid');
-          } else {
-            parent.addClass(this.settings.error_class);
-            this.S(el).attr(this.invalid_attr, '');
-            if (label.length > 0 && this.settings.error_labels) label.addClass(this.settings.error_class);
->>>>>>> ce3013e1
             $(el).triggerHandler('invalid');
           }
         }
@@ -297,19 +279,12 @@
 
       if (valid) {
         this.S(el).removeAttr(this.invalid_attr);
-<<<<<<< HEAD
-        parent.removeClass('error');
-        if (label.length > 0 && settings.error_labels) label.removeClass('error');
-      } else {
-        this.S(el).attr(this.invalid_attr, '');
-        parent.addClass('error');
-        if (label.length > 0 && settings.error_labels) label.addClass('error');
-=======
         parent.removeClass(this.settings.error_class);
+        if (label.length > 0 && settings.error_labels) label.removeClass(this.settings.error_class);
       } else {
         this.S(el).attr(this.invalid_attr, '');
         parent.addClass(this.settings.error_class);
->>>>>>> ce3013e1
+        if (label.length > 0 && settings.error_labels) label.addClass(this.settings.error_class);
       }
 
       return valid;
