/*
 * Foundation Responsive Library
 * http://foundation.zurb.com
 * Copyright 2014, ZURB
 * Free to use under the MIT license.
 * http://www.opensource.org/licenses/mit-license.php
*/

(function ($, window, document, undefined) {
  'use strict';

  var header_helpers = function (class_array) {
    var i = class_array.length;
    var head = $('head');

    while (i--) {
<<<<<<< HEAD
      if(head.has('.' + class_array[i]).length === 0) {
        head.append('<meta class="' + class_array[i] + '">');
=======
      if($('head').has('.' + class_array[i]).length === 0) {
        $('head').append('<meta class="' + class_array[i] + '" />');
>>>>>>> 6afb6db5
      }
    }
  };

  header_helpers([
    'foundation-mq-small',
    'foundation-mq-medium',
    'foundation-mq-large',
    'foundation-mq-xlarge',
    'foundation-mq-xxlarge',
    'foundation-data-attribute-namespace']);

  // Enable FastClick if present

  $(function() {
    if(typeof FastClick !== 'undefined') {
      // Don't attach to body if undefined
      if (typeof document.body !== 'undefined') {
        FastClick.attach(document.body);
      }
    }
  });

  // private Fast Selector wrapper,
  // returns jQuery object. Only use where
  // getElementById is not available.
  var S = function (selector, context) {
    if (typeof selector === 'string') {
      if (context) {
        var cont;
        if (context.jquery) {
          cont = context[0];
        } else {
          cont = context;
        }
        return $(cont.querySelectorAll(selector));
      }

      return $(document.querySelectorAll(selector));
    }

    return $(selector, context);
  };

  // Namespace functions.

  var attr_name = function (init) {
    var arr = [];
    if (!init) arr.push('data');
    if (this.namespace.length > 0) arr.push(this.namespace);
    arr.push(this.name);

    return arr.join('-');
  };

  var header_helpers = function (class_array) {
    var i = class_array.length;
    var head = $('head');

    while (i--) {
      if(head.has('.' + class_array[i]).length === 0) {
        head.append('<meta class="' + class_array[i] + '">');
      }
    }
  };

  var add_namespace = function (str) {
    var parts = str.split('-'),
        i = parts.length,
        arr = [];

    while(i--) {
      if (i !== 0) {
        arr.push(parts[i]);
      } else {
        if (this.namespace.length > 0) {
          arr.push(this.namespace, parts[i]);
        } else {
          arr.push(parts[i]);
        }
      }
    }

    return arr.reverse().join('-');
  };

  // Event binding and data-options updating.

  var bindings = function (method, options) {
    var self = this,
        should_bind_events = !S(this).data(this.attr_name(true));

    if (typeof method === 'string') {
      return this[method].call(this, options);
    }

    if (S(this.scope).is('[' + this.attr_name() +']')) {
      S(this.scope).data(this.attr_name(true) + '-init', $.extend({}, this.settings, (options || method), this.data_options(S(this.scope))));

      if (should_bind_events) {
        this.events(this.scope);
      }

    } else {
      S('[' + this.attr_name() +']', this.scope).each(function () {
        var should_bind_events = !S(this).data(self.attr_name(true) + '-init');

        S(this).data(self.attr_name(true) + '-init', $.extend({}, self.settings, (options || method), self.data_options(S(this))));

        if (should_bind_events) {
          self.events(this);
        }
      });
    }
  };

  var single_image_loaded = function (image, callback) {
    function loaded () {
      callback(image[0]);
    }

    function bindLoad () {
      this.one('load', loaded);

      if (/MSIE (\d+\.\d+);/.test(navigator.userAgent)) {
        var src = this.attr( 'src' ),
            param = src.match( /\?/ ) ? '&' : '?';

        param += 'random=' + (new Date()).getTime();
        this.attr('src', src + param);
      }
    }

    if (!image.attr('src')) {
      loaded();
      return;
    }

    if (image[0].complete || image[0].readyState === 4) {
      loaded();
    } else {
      bindLoad.call(image);
    }
  };
  
  /*
    https://github.com/paulirish/matchMedia.js
  */

  window.matchMedia = window.matchMedia || (function( doc, undefined ) {

    "use strict";

    var bool,
        docElem = doc.documentElement,
        refNode = docElem.firstElementChild || docElem.firstChild,
        // fakeBody required for <FF4 when executed in <head>
        fakeBody = doc.createElement( "body" ),
        div = doc.createElement( "div" );

    div.id = "mq-test-1";
    div.style.cssText = "position:absolute;top:-100em";
    fakeBody.style.background = "none";
    fakeBody.appendChild(div);

    return function(q){

      div.innerHTML = "&shy;<style media=\"" + q + "\"> #mq-test-1 { width: 42px; }</style>";

      docElem.insertBefore( fakeBody, refNode );
      bool = div.offsetWidth === 42;
      docElem.removeChild( fakeBody );

      return {
        matches: bool,
        media: q
      };

    };

  }( document ));

  /*
   * jquery.requestAnimationFrame
   * https://github.com/gnarf37/jquery-requestAnimationFrame
   * Requires jQuery 1.8+
   *
   * Copyright (c) 2012 Corey Frang
   * Licensed under the MIT license.
   */

  (function( $ ) {

  // requestAnimationFrame polyfill adapted from Erik Möller
  // fixes from Paul Irish and Tino Zijdel
  // http://paulirish.com/2011/requestanimationframe-for-smart-animating/
  // http://my.opera.com/emoller/blog/2011/12/20/requestanimationframe-for-smart-er-animating

  var animating,
      lastTime = 0,
      vendors = ['webkit', 'moz'],
      requestAnimationFrame = window.requestAnimationFrame,
      cancelAnimationFrame = window.cancelAnimationFrame;

  for(; lastTime < vendors.length && !requestAnimationFrame; lastTime++) {
    requestAnimationFrame = window[ vendors[lastTime] + "RequestAnimationFrame" ];
    cancelAnimationFrame = cancelAnimationFrame ||
      window[ vendors[lastTime] + "CancelAnimationFrame" ] || 
      window[ vendors[lastTime] + "CancelRequestAnimationFrame" ];
  }

  function raf() {
    if ( animating ) {
      requestAnimationFrame( raf );
      jQuery.fx.tick();
    }
  }

  if ( requestAnimationFrame ) {
    // use rAF
    window.requestAnimationFrame = requestAnimationFrame;
    window.cancelAnimationFrame = cancelAnimationFrame;
    jQuery.fx.timer = function( timer ) {
      if ( timer() && jQuery.timers.push( timer ) && !animating ) {
        animating = true;
        raf();
      }
    };

    jQuery.fx.stop = function() {
      animating = false;
    };
  } else {
    // polyfill
    window.requestAnimationFrame = function( callback, element ) {
      var currTime = new Date().getTime(),
        timeToCall = Math.max( 0, 16 - ( currTime - lastTime ) ),
        id = window.setTimeout( function() {
          callback( currTime + timeToCall );
        }, timeToCall );
      lastTime = currTime + timeToCall;
      return id;
    };

    window.cancelAnimationFrame = function(id) {
      clearTimeout(id);
    };
      
  }

  }( jQuery ));


  function removeQuotes (string) {
    if (typeof string === 'string' || string instanceof String) {
      string = string.replace(/^['\\/"]+|(;\s?})+|['\\/"]+$/g, '');
    }

    return string;
  }

  window.Foundation = {
    name : 'Foundation',

    version : '5.1.1',

    media_queries : {
      small : S('.foundation-mq-small').css('font-family').replace(/^[\/\\'"]+|(;\s?})+|[\/\\'"]+$/g, ''),
      medium : S('.foundation-mq-medium').css('font-family').replace(/^[\/\\'"]+|(;\s?})+|[\/\\'"]+$/g, ''),
      large : S('.foundation-mq-large').css('font-family').replace(/^[\/\\'"]+|(;\s?})+|[\/\\'"]+$/g, ''),
      xlarge: S('.foundation-mq-xlarge').css('font-family').replace(/^[\/\\'"]+|(;\s?})+|[\/\\'"]+$/g, ''),
      xxlarge: S('.foundation-mq-xxlarge').css('font-family').replace(/^[\/\\'"]+|(;\s?})+|[\/\\'"]+$/g, '')
    },

    stylesheet : $('<style></style>').appendTo('head')[0].sheet,

    global: {
      namespace: ''
    },

    init : function (scope, libraries, method, options, response) {
      var library_arr,
          args = [scope, method, options, response],
          responses = [];

      // check RTL
      this.rtl = /rtl/i.test(S('html').attr('dir'));

      // set foundation global scope
      this.scope = scope || this.scope;

      this.set_namespace();

      if (libraries && typeof libraries === 'string' && !/reflow/i.test(libraries)) {
        if (this.libs.hasOwnProperty(libraries)) {
          responses.push(this.init_lib(libraries, args));
        }
      } else {
        for (var lib in this.libs) {
          responses.push(this.init_lib(lib, libraries));
        }
      }

      return scope;
    },

    init_lib : function (lib, args) {
      if (this.libs.hasOwnProperty(lib)) {
        this.patch(this.libs[lib]);

        if (args && args.hasOwnProperty(lib)) {
            if (typeof this.libs[lib].settings !== 'undefined') {
                $.extend(true, this.libs[lib].settings, args[lib]);
            }
            else if (typeof this.libs[lib].defaults !== 'undefined') {
                $.extend(true, this.libs[lib].defaults, args[lib]);
            }
          return this.libs[lib].init.apply(this.libs[lib], [this.scope, args[lib]]);
        }

        args = args instanceof Array ? args : Array(args);    // PATCH: added this line
        return this.libs[lib].init.apply(this.libs[lib], args);
      }

      return function () {};
    },

    patch : function (lib) {
      lib.scope = this.scope;
      lib.namespace = this.global.namespace;
      lib.rtl = this.rtl;
      lib['data_options'] = this.utils.data_options;
      lib['attr_name'] = attr_name;
      lib['add_namespace'] = add_namespace;
      lib['bindings'] = bindings;
      lib['S'] = this.utils.S;
    },

    inherit : function (scope, methods) {
      var methods_arr = methods.split(' '),
          i = methods_arr.length;

      while (i--) {
        if (this.utils.hasOwnProperty(methods_arr[i])) {
          scope[methods_arr[i]] = this.utils[methods_arr[i]];
        }
      }
    },

    set_namespace: function () {
      var namespace = $('.foundation-data-attribute-namespace').css('font-family');

      if (/false/i.test(namespace)) return;

      this.global.namespace = namespace;
    },

    libs : {},

    // methods that can be inherited in libraries
    utils : {

      // Description:
      //    Fast Selector wrapper returns jQuery object. Only use where getElementById 
      //    is not available.
      //
      // Arguments:
      //    Selector (String): CSS selector describing the element(s) to be 
      //    returned as a jQuery object.
      //
      //    Scope (String): CSS selector describing the area to be searched. Default 
      //    is document.
      //
      // Returns:
      //    Element (jQuery Object): jQuery object containing elements matching the 
      //    selector within the scope.
      S : S,

      // Description:
      //    Executes a function a max of once every n milliseconds 
      //
      // Arguments:
      //    Func (Function): Function to be throttled.
      //
      //    Delay (Integer): Function execution threshold in milliseconds.
      //
      // Returns:
      //    Lazy_function (Function): Function with throttling applied.
      throttle : function(func, delay) {
        var timer = null;

        return function () {
          var context = this, args = arguments;

          clearTimeout(timer);
          timer = setTimeout(function () {
            func.apply(context, args);
          }, delay);
        };
      },

      // Description:
      //    Executes a function when it stops being invoked for n seconds
      //    Modified version of _.debounce() http://underscorejs.org
      //
      // Arguments:
      //    Func (Function): Function to be debounced.
      //
      //    Delay (Integer): Function execution threshold in milliseconds.
      // 
      //    Immediate (Bool): Whether the function should be called at the beginning 
      //    of the delay instead of the end. Default is false.
      //
      // Returns:
      //    Lazy_function (Function): Function with debouncing applied.
      debounce : function(func, delay, immediate) {
        var timeout, result;
        return function() {
          var context = this, args = arguments;
          var later = function() {
            timeout = null;
            if (!immediate) result = func.apply(context, args);
          };
          var callNow = immediate && !timeout;
          clearTimeout(timeout);
          timeout = setTimeout(later, delay);
          if (callNow) result = func.apply(context, args);
          return result;
        };
      },

      // Description:
      //    Parses data-options attribute
      //
      // Arguments:
      //    El (jQuery Object): Element to be parsed.
      //
      // Returns:
      //    Options (Javascript Object): Contents of the element's data-options 
      //    attribute.
      data_options : function (el) {
        var opts = {}, ii, p, opts_arr,
            data_options = function (el) {
              var namespace = Foundation.global.namespace;

              if (namespace.length > 0) {
                return el.data(namespace + '-options');
              }

              return el.data('options');
            };

        var cached_options = data_options(el);

        if (typeof cached_options === 'object') {
          return cached_options;
        }

        opts_arr = (cached_options || ':').split(';'),
        ii = opts_arr.length;

        function isNumber (o) {
          return ! isNaN (o-0) && o !== null && o !== "" && o !== false && o !== true;
        }

        function trim(str) {
          if (typeof str === 'string') return $.trim(str);
          return str;
        }

        while (ii--) {
          p = opts_arr[ii].split(':');

          if (/true/i.test(p[1])) p[1] = true;
          if (/false/i.test(p[1])) p[1] = false;
          if (isNumber(p[1])) p[1] = parseInt(p[1], 10);

          if (p.length === 2 && p[0].length > 0) {
            opts[trim(p[0])] = trim(p[1]);
          }
        }

        return opts;
      },

      // Description:
      //    Adds JS-recognizable media queries
      //
      // Arguments:
      //    Media (String): Key string for the media query to be stored as in 
      //    Foundation.media_queries
      //
      //    Class (String): Class name for the generated <meta> tag
      register_media : function(media, media_class) {
        if(Foundation.media_queries[media] === undefined) {
          $('head').append('<meta class="' + media_class + '">');
          Foundation.media_queries[media] = removeQuotes($('.' + media_class).css('font-family'));
        }
      },

      // Description:
      //    Add custom CSS within a JS-defined media query
      //
      // Arguments:
      //    Rule (String): CSS rule to be appended to the document.
      //
      //    Media (String): Optional media query string for the CSS rule to be 
      //    nested under.
      add_custom_rule : function(rule, media) {
        if(media === undefined) {
          Foundation.stylesheet.insertRule(rule, Foundation.stylesheet.cssRules.length);
        } else {
          var query = Foundation.media_queries[media];
          if(query !== undefined) {
            Foundation.stylesheet.insertRule('@media ' + 
              Foundation.media_queries[media] + '{ ' + rule + ' }');
          }
        }
      },

      // Description:
      //    Performs a callback function when an image is fully loaded
      //
      // Arguments:
      //    Image (jQuery Object): Image(s) to check if loaded.
      //
      //    Callback (Function): Fundation to execute when image is fully loaded.
      image_loaded : function (images, callback) {
        var self = this,
            unloaded = images.length;
        if(unloaded == 0){
            callback(images);
        }
        images.each(function(){
          single_image_loaded(self.S(this),function(){
            unloaded -= 1; 
            if(unloaded == 0){
              callback(images);
            }
          });
        });
      },

      // Description:
      //    Returns a random, alphanumeric string
      //
      // Arguments:
      //    Length (Integer): Length of string to be generated. Defaults to random 
      //    integer.
      //
      // Returns:
      //    Rand (String): Pseudo-random, alphanumeric string.
      random_str : function (length) {
        var chars = '0123456789ABCDEFGHIJKLMNOPQRSTUVWXYZabcdefghijklmnopqrstuvwxyz'.split('');

        if (!length) {
          length = Math.floor(Math.random() * chars.length);
        }

        var str = '';
        while (length--) {
          str += chars[Math.floor(Math.random() * chars.length)];
        }
        return str;
      }
    }
  };

  $.fn.foundation = function () {
    var args = Array.prototype.slice.call(arguments, 0);

    return this.each(function () {
      Foundation.init.apply(Foundation, [this].concat(args));
      return this;
    });
  };

}(jQuery, this, this.document));<|MERGE_RESOLUTION|>--- conflicted
+++ resolved
@@ -14,13 +14,8 @@
     var head = $('head');
 
     while (i--) {
-<<<<<<< HEAD
-      if(head.has('.' + class_array[i]).length === 0) {
-        head.append('<meta class="' + class_array[i] + '">');
-=======
       if($('head').has('.' + class_array[i]).length === 0) {
         $('head').append('<meta class="' + class_array[i] + '" />');
->>>>>>> 6afb6db5
       }
     }
   };
