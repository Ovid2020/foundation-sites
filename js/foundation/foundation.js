--- conflicted
+++ resolved
@@ -278,11 +278,7 @@
   window.Foundation = {
     name : 'Foundation',
 
-<<<<<<< HEAD
-    version : '{{ VERSION }}',
-=======
     version : '5.3.3',
->>>>>>> 6a577ab9
 
     media_queries : {
       small : S('.foundation-mq-small').css('font-family').replace(/^[\/\\'"]+|(;\s?})+|[\/\\'"]+$/g, ''),
