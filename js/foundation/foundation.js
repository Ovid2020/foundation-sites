--- conflicted
+++ resolved
@@ -207,12 +207,8 @@
       lastTime = 0,
       vendors = ['webkit', 'moz'],
       requestAnimationFrame = window.requestAnimationFrame,
-<<<<<<< HEAD
-      cancelAnimationFrame = window.cancelAnimationFrame;
-=======
       cancelAnimationFrame = window.cancelAnimationFrame,
       jqueryFxAvailable = 'undefined' !== typeof jQuery.fx;
->>>>>>> 5786277d
 
   for(; lastTime < vendors.length && !requestAnimationFrame; lastTime++) {
     requestAnimationFrame = window[ vendors[lastTime] + "RequestAnimationFrame" ];
