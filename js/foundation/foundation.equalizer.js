--- conflicted
+++ resolved
@@ -41,17 +41,13 @@
           isStacked = true;
         }
       });
-<<<<<<< HEAD
-      if (isStacked) return;
 
-      var heights = vals.map(function(){ return $(this).outerHeight() }).get();
-=======
       if(settings.equalize_on_small === false){
         if (isStacked) return;
       };
       
-      var heights = vals.map(function(){ return $(this).outerHeight() });
->>>>>>> f4a9896a
+      var heights = vals.map(function(){ return $(this).outerHeight() }).get();
+
       if (settings.use_tallest) {
         var max = Math.max.apply(null, heights);
         vals.css('height', max);
