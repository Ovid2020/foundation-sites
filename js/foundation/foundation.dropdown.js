;(function ($, window, document, undefined) {
  'use strict';

  Foundation.libs.dropdown = {
    name : 'dropdown',

    version : '5.1.1',

    settings : {
      active_class: 'open',
      is_hover: false,
      opened: function(){},
      closed: function(){}
    },

    init : function (scope, method, options) {
      Foundation.inherit(this, 'throttle');

      this.bindings(method, options);
    },

    events : function (scope) {
      var self = this,
          S = self.S;

      S(this.scope)
        .off('.dropdown')
        .on('click.fndtn.dropdown', '[' + this.attr_name() + ']', function (e) {
          var settings = S(this).data(self.attr_name(true) + '-init') || self.settings;
          e.preventDefault();
          if (!settings.is_hover || Modernizr.touch) self.toggle(S(this));
        })
        .on('mouseenter.fndtn.dropdown', '[' + this.attr_name() + '], [' + this.attr_name() + '-content]', function (e) {
          var $this = S(this);
          clearTimeout(self.timeout);

          if ($this.data(self.data_attr())) {
            var dropdown = S('#' + $this.data(self.data_attr())),
                target = $this;
          } else {
            var dropdown = $this;
                target = S("[" + self.attr_name() + "='" + dropdown.attr('id') + "']");
          }

          var settings = target.data(self.attr_name(true) + '-init') || self.settings;
          
          if(S(e.target).data(self.data_attr()) && settings.is_hover) {
            self.closeall.call(self);
          }
          
          if (settings.is_hover) self.open.apply(self, [dropdown, target]);
        })
        .on('mouseleave.fndtn.dropdown', '[' + this.attr_name() + '], [' + this.attr_name() + '-content]', function (e) {
          var $this = S(this);
          self.timeout = setTimeout(function () {
            if ($this.data(self.data_attr())) {
              var settings = $this.data(self.data_attr(true) + '-init') || self.settings;
              if (settings.is_hover) self.close.call(self, S('#' + $this.data(self.data_attr())));
            } else {
              var target = S('[' + self.attr_name() + '="' + S(this).attr('id') + '"]'),
                  settings = target.data(self.attr_name(true) + '-init') || self.settings;
              if (settings.is_hover) self.close.call(self, $this);
            }
          }.bind(this), 150);
        })
        .on('click.fndtn.dropdown', function (e) {
          var parent = S(e.target).closest('[' + self.attr_name() + '-content]');

          if (S(e.target).data(self.data_attr()) || S(e.target).parent().data(self.data_attr())) {
            return;
          }
          if (!(S(e.target).data('revealId')) && 
            (parent.length > 0 && (S(e.target).is('[' + self.attr_name() + '-content]') || 
              $.contains(parent.first()[0], e.target)))) {
            e.stopPropagation();
            return;
          }

          self.close.call(self, S('[' + self.attr_name() + '-content]'));
        })
        .on('opened.fndtn.dropdown', '[' + self.attr_name() + '-content]', function () {
            self.settings.opened.call(this);
        })
        .on('closed.fndtn.dropdown', '[' + self.attr_name() + '-content]', function () {
            self.settings.closed.call(this);
        });

      S(window)
        .off('.dropdown')
        .on('resize.fndtn.dropdown', self.throttle(function () {
          self.resize.call(self);
        }, 50));

      this.resize();
    },

    close: function (dropdown) {
      var self = this;
      dropdown.each(function () {
        if (self.S(this).hasClass(self.settings.active_class)) {
          self.S(this)
            .css(Foundation.rtl ? 'right':'left', '-99999px')
            .removeClass(self.settings.active_class);
<<<<<<< HEAD
          self.S(this).trigger('closed');
=======
          $(this).trigger('closed', [dropdown]);
>>>>>>> 153ff2ca
        }
      });
    },

    closeall: function() {
      var self = this;
      $.each(self.S('[' + this.attr_name() + '-content]'), function() {
        self.close.call(self, self.S(this))
      });
    },

    open: function (dropdown, target) {
        this
          .css(dropdown
            .addClass(this.settings.active_class), target);
        dropdown.trigger('opened', [dropdown, target]);
    },

    data_attr: function () {
      if (this.namespace.length > 0) {
        return this.namespace + '-' + this.name;
      }

      return this.name;
    },

    toggle : function (target) {
      var dropdown = this.S('#' + target.data(this.data_attr()));
      if (dropdown.length === 0) {
        // No dropdown found, not continuing
        return;
      }

      this.close.call(this, this.S('[' + this.attr_name() + '-content]').not(dropdown));

      if (dropdown.hasClass(this.settings.active_class)) {
        this.close.call(this, dropdown);
      } else {
        this.close.call(this, this.S('[' + this.attr_name() + '-content]'))
        this.open.call(this, dropdown, target);
      }
    },

    resize : function () {
      var dropdown = this.S('[' + this.attr_name() + '-content].open'),
          target = this.S("[" + this.attr_name() + "='" + dropdown.attr('id') + "']");

      if (dropdown.length && target.length) {
        this.css(dropdown, target);
      }
    },

    css : function (dropdown, target) {
      var offset_parent = dropdown.offsetParent(),
          position = target.offset();

      position.top -= offset_parent.offset().top;
      position.left -= offset_parent.offset().left;

      if (this.small()) {
        dropdown.css({
          position : 'absolute',
          width: '95%',
          'max-width': 'none',
          top: position.top + target.outerHeight()
        });
        dropdown.css(Foundation.rtl ? 'right':'left', '2.5%');
      } else {
        if (!Foundation.rtl && this.S(window).width() > dropdown.outerWidth() + target.offset().left) {
          var left = position.left;
          if (dropdown.hasClass('right')) {
            dropdown.removeClass('right');
          }
        } else {
          if (!dropdown.hasClass('right')) {
            dropdown.addClass('right');
          }
          var left = position.left - (dropdown.outerWidth() - target.outerWidth());
        }

        dropdown.attr('style', '').css({
          position : 'absolute',
          top: position.top + target.outerHeight(),
          left: left
        });
      }

      return dropdown;
    },

    small : function () {
      return matchMedia(Foundation.media_queries.small).matches &&
        !matchMedia(Foundation.media_queries.medium).matches;
    },

    off: function () {
      this.S(this.scope).off('.fndtn.dropdown');
      this.S('html, body').off('.fndtn.dropdown');
      this.S(window).off('.fndtn.dropdown');
      this.S('[data-dropdown-content]').off('.fndtn.dropdown');
      this.settings.init = false;
    },

    reflow : function () {}
  };
}(jQuery, this, this.document));<|MERGE_RESOLUTION|>--- conflicted
+++ resolved
@@ -4,7 +4,7 @@
   Foundation.libs.dropdown = {
     name : 'dropdown',
 
-    version : '5.1.1',
+    version : '5.2.0',
 
     settings : {
       active_class: 'open',
@@ -101,11 +101,8 @@
           self.S(this)
             .css(Foundation.rtl ? 'right':'left', '-99999px')
             .removeClass(self.settings.active_class);
-<<<<<<< HEAD
-          self.S(this).trigger('closed');
-=======
-          $(this).trigger('closed', [dropdown]);
->>>>>>> 153ff2ca
+
+          self.S(this).trigger('closed', [dropdown]);
         }
       });
     },
