;(function ($, window, document, undefined) {
  'use strict';

  Foundation.libs.dropdown = {
    name : 'dropdown',

    version : '{{VERSION}}',

    settings : {
      active_class : 'open',
      disabled_class : 'disabled',
      mega_class : 'mega',
      align : 'bottom',
      pip : 'default',
      is_hover : false,
      hover_timeout : 150,
      opened : function () {},
      closed : function () {}
    },

    init : function (scope, method, options) {
      Foundation.inherit(this, 'throttle');

      $.extend(true, this.settings, method, options);
      this.bindings(method, options);
    },

    events : function (scope) {
      var self = this,
          S = self.S;

      S(this.scope)
        .off('.dropdown')
        .on('click.fndtn.dropdown', '[' + this.attr_name() + ']', function (e) {
          var settings = S(this).data(self.attr_name(true) + '-init') || self.settings;
          if (!settings.is_hover || Modernizr.touch) {
            e.preventDefault();
            if (S(this).parent('[data-reveal-id]')) {
              e.stopPropagation();
            }
            self.toggle($(this));
          }
        })
        .on('mouseenter.fndtn.dropdown', '[' + this.attr_name() + '], [' + this.attr_name() + '-content]', function (e) {
          var $this = S(this),
              dropdown,
              target;

          clearTimeout(self.timeout);

          if ($this.data(self.data_attr())) {
            dropdown = S('#' + $this.data(self.data_attr()));
            target = $this;
          } else {
            dropdown = $this;
            target = S('[' + self.attr_name() + '="' + dropdown.attr('id') + '"]');
          }

          var settings = target.data(self.attr_name(true) + '-init') || self.settings;

          if (S(e.currentTarget).data(self.data_attr()) && settings.is_hover) {
            self.closeall.call(self);
          }

          if (settings.is_hover) {
            self.open.apply(self, [dropdown, target]);
          }
        })
        .on('mouseleave.fndtn.dropdown', '[' + this.attr_name() + '], [' + this.attr_name() + '-content]', function (e) {
          var $this = S(this);
          var settings;

          if ($this.data(self.data_attr())) {
              settings = $this.data(self.data_attr(true) + '-init') || self.settings;
          } else {
              var target   = S('[' + self.attr_name() + '="' + S(this).attr('id') + '"]'),
                  settings = target.data(self.attr_name(true) + '-init') || self.settings;
          }

          self.timeout = setTimeout(function () {
            if ($this.data(self.data_attr())) {
              if (settings.is_hover) {
                self.close.call(self, S('#' + $this.data(self.data_attr())));
              }
            } else {
              if (settings.is_hover) {
                self.close.call(self, $this);
              }
            }
          }.bind(this), settings.hover_timeout);
        })
        .on('click.fndtn.dropdown', function (e) {
          var parent = S(e.target).closest('[' + self.attr_name() + '-content]');
          var links  = parent.find('a');

          if (links.length > 0 && parent.attr('aria-autoclose') !== 'false') {
              self.close.call(self, S('[' + self.attr_name() + '-content]'));
          }

          if (e.target !== document && !$.contains(document.documentElement, e.target)) {
            return;
          }

          if (S(e.target).closest('[' + self.attr_name() + ']').length > 0) {
            return;
          }

          if (!(S(e.target).data('revealId')) &&
            (parent.length > 0 && (S(e.target).is('[' + self.attr_name() + '-content]') ||
              $.contains(parent.first()[0], e.target)))) {
            e.stopPropagation();
            return;
          }

          self.close.call(self, S('[' + self.attr_name() + '-content]'));
        })
        .on('opened.fndtn.dropdown', '[' + self.attr_name() + '-content]', function () {
          self.settings.opened.call(this);
        })
        .on('closed.fndtn.dropdown', '[' + self.attr_name() + '-content]', function () {
          self.settings.closed.call(this);
        });

      S(window)
        .off('.dropdown')
        .on('resize.fndtn.dropdown', self.throttle(function () {
          self.resize.call(self);
        }, 50));

      this.resize();
    },

    close : function (dropdown) {
      var self = this;
      dropdown.each(function () {
        var original_target = $('[' + self.attr_name() + '=' + dropdown[0].id + ']') || $('aria-controls=' + dropdown[0].id + ']');
        original_target.attr('aria-expanded', 'false');
        if (self.S(this).hasClass(self.settings.active_class)) {
          self.S(this)
            .css(Foundation.rtl ? 'right' : 'left', '-99999px')
            .attr('aria-hidden', 'true')
            .removeClass(self.settings.active_class)
            .prev('[' + self.attr_name() + ']')
            .removeClass(self.settings.active_class)
            .removeData('target');

          self.S(this).trigger('closed').trigger('closed.fndtn.dropdown', [dropdown]);
        }
      });
      dropdown.removeClass('f-open-' + this.attr_name(true));
    },

    closeall : function () {
      var self = this;
      $.each(self.S('.f-open-' + this.attr_name(true)), function () {
        self.close.call(self, self.S(this));
      });
    },

    open : function (dropdown, target) {
      this
        .css(dropdown
        .addClass(this.settings.active_class), target);
      dropdown.prev('[' + this.attr_name() + ']').addClass(this.settings.active_class);
      dropdown.data('target', target.get(0)).trigger('opened').trigger('opened.fndtn.dropdown', [dropdown, target]);
      dropdown.attr('aria-hidden', 'false');
      target.attr('aria-expanded', 'true');
      dropdown.focus();
      dropdown.addClass('f-open-' + this.attr_name(true));
    },

    data_attr : function () {
      if (this.namespace.length > 0) {
        return this.namespace + '-' + this.name;
      }

      return this.name;
    },

    toggle : function (target) {
      if (target.hasClass(this.settings.disabled_class)) {
        return;
      }
      var dropdown = this.S('#' + target.data(this.data_attr()));
      if (dropdown.length === 0) {
        // No dropdown found, not continuing
        return;
      }

      this.close.call(this, this.S('[' + this.attr_name() + '-content]').not(dropdown));

      if (dropdown.hasClass(this.settings.active_class)) {
        this.close.call(this, dropdown);
        if (dropdown.data('target') !== target.get(0)) {
          this.open.call(this, dropdown, target);
        }
      } else {
        this.open.call(this, dropdown, target);
      }
    },

    resize : function () {
      var dropdown = this.S('[' + this.attr_name() + '-content].open');
      var target = $(dropdown.data("target"));

      if (dropdown.length && target.length) {
        this.css(dropdown, target);
      }
    },

    css : function (dropdown, target) {
<<<<<<< HEAD
      var settings = target.data(this.attr_name(true) + '-init') || this.settings;
=======
      var left_offset = Math.max((target.width() - dropdown.width()) / 2, 8),
          settings = target.data(this.attr_name(true) + '-init') || this.settings,
          parentOverflow = dropdown.parent().css('overflow-y') || dropdown.parent().css('overflow');
>>>>>>> 0128372c

      this.clear_idx();



      if (this.small()) {
        var p = this.dirs.bottom.call(dropdown, target, settings);

        dropdown.attr('style', '').removeClass('drop-left drop-right drop-top').css({
          position : 'absolute',
          width : '95%',
          'max-width' : 'none',
          top : p.top
        });

<<<<<<< HEAD
        dropdown.css(Foundation.rtl ? 'right' : 'left', 8);
      } else {
=======
        dropdown.css(Foundation.rtl ? 'right' : 'left', left_offset);
      }
      // detect if dropdown is in an overflow container
      else if (parentOverflow !== 'visible') {
        var offset = target[0].offsetTop + target[0].offsetHeight;

        dropdown.attr('style', '').css({
          position : 'absolute',
          top : offset
        });

        dropdown.css(Foundation.rtl ? 'right' : 'left', left_offset);
      }
      else {
>>>>>>> 0128372c

        this.style(dropdown, target, settings);
      }

      return dropdown;
    },

    style : function (dropdown, target, settings) {
      var css = $.extend({position : 'absolute'},
        this.dirs[settings.align].call(dropdown, target, settings));

      dropdown.attr('style', '').css(css);
    },

    // return CSS property object
    // `this` is the dropdown
    dirs : {
      // Calculate target offset
      _base : function (t) {
        var o_p = this.offsetParent(),
            o = o_p.offset(),
            p = t.offset();

        p.top -= o.top;
        p.left -= o.left;
        p.offset = 0;
    
        //set some flags on the p object to pass along
        p.missRight = false;
        p.missTop = false;
        p.missLeft = false;
        p.leftRightFlag = false;

        //lets see if the panel will be off the screen
        //get the actual width of the page and store it
        p.bodyWidth = window.outerWidth;
        if (document.getElementsByClassName('row')[0]) {
          p.bodyWidth = document.getElementsByClassName('row')[0].clientWidth;
        }

        return p;
      },

      _position_bottom : function(d,t,s,p) {
        if(d.outerWidth() > t.outerWidth()) {
          //miss right
          if (p.left + d.outerWidth() > p.bodyWidth) {
            //miss left
            if(p.left - (d.outerWidth() - t.outerWidth()) < 0) {
              // set triggered right if the dropdown won't fit inside the first .row
              // in either the left or right orientation.
              p.triggeredRight = true;
              p.missLeft = true;
            } else {
              p.missRight = true;
            }
          }
        }

        if (t.outerWidth() > d.outerWidth() && s.pip == 'center') {
          p.offset = (t.outerWidth() - d.outerWidth()) / 2;
        }
        else if (p.triggeredRight) {
          if(d.outerWidth() < p.bodyWidth) {
            p.offset = (p.bodyWidth - p.left) - d.outerWidth();
          } else {
            p.offset = -p.left;
          }
        }
        else if (p.missRight || self.rtl) {
          p.offset = -d.outerWidth() + t.outerWidth();
        } else {
          p.offset = 0;
        }

        return p;
      },

      top : function (t, s) {
        var self = Foundation.libs.dropdown,
            p = self.dirs._base.call(this, t),
            offsetTop = -this.outerHeight();

        p = self.dirs._position_bottom(this,t,s,p);

        this.addClass('drop-top');
        
        //miss top
        if (t.offset().top <= this.outerHeight()) {
          p.missTop = true;
          p.leftRightFlag = true;
          this.removeClass('drop-top');
          offsetTop = t.outerHeight();
        }

        if (self.rtl || t.outerWidth() < this.outerWidth() || self.small() || this.hasClass(s.mega_menu)) {
          self.adjust_pip(this,t,s,p);
        }

        return {left : p.left + p.offset, top : p.top + offsetTop};
      },

      bottom : function (t, s) {
        var self = Foundation.libs.dropdown,
            p = self.dirs._base.call(this, t);
        
        p = self.dirs._position_bottom(this,t,s,p);       

        // Is this if statement really worth it?
        // I assume it is here to avoid unnecessary sheet.insertRule calls, but how expensive are they?
        if (p.offset || t.outerWidth() < this.outerWidth() || self.small() || this.hasClass(s.mega_menu)) {
          self.adjust_pip(this,t,s,p);
        }

        return {left : p.left + p.offset, top : p.top + t.outerHeight()};
      },

      left : function (t, s) {
        var self = Foundation.libs.dropdown,
            p = self.dirs._base.call(this, t);
        p.offset = -this.outerWidth();

        this.addClass('drop-left');

        //miss left
        if (p.left - this.outerWidth() <= 0) {
          p.missLeft = true;
          p.missRight = false;
          p.top = p.top + t.outerHeight();
          this.removeClass('drop-left');
          p = self.dirs._position_bottom(this,t,s,p);
          self.adjust_pip(this,t,s,p);
        } else {
          self.adjust_pip_vertical(this,t,s,p);
        }

        return {left : p.left + p.offset, top : p.top};
      },

      right : function (t, s) {
        var self = Foundation.libs.dropdown,
            p = self.dirs._base.call(this, t);

        p.offset = t.outerWidth();

        this.addClass('drop-right');
        
        //miss right
        if (p.left + this.outerWidth() + t.outerWidth() > p.bodyWidth) {
          p.missRight = true;
          p.missLeft = false;
          p.top = p.top + t.outerHeight();
          this.removeClass('drop-right');
          p = self.dirs._position_bottom(this,t,s,p);
          self.adjust_pip(this,t,s,p);
        } else {
          p.triggeredRight = true;
          self.adjust_pip_vertical(this,t,s,p);
        }
    
        var self = Foundation.libs.dropdown;

        return {left : p.left + p.offset, top : p.top};
      }
    },

    // Insert rule to style psuedo elements
    adjust_pip : function (dropdown,target,settings,position) {
      var sheet = Foundation.stylesheet,
          pip_offset_base = 8 - position.offset;

      if (dropdown.hasClass(settings.mega_class)) {
        pip_offset_base = position.left + (target.outerWidth()/2) - 8;
      }
      else if (this.small()) {
        pip_offset_base = position.left;
        if (settings.pip == 'center') {
          pip_offset_base += (target.outerWidth()/2) - 15;
        }
      }
      else if (settings.pip == 'center') {
        if(target.outerWidth() < dropdown.outerWidth()){
          pip_offset_base = (target.outerWidth()/2) - position.offset - 7;
        } else {
          pip_offset_base = (dropdown.outerWidth()/2) - 7;
        }
      }
      else if (position.missRight) {
        pip_offset_base += target.outerWidth() - 30;
      }

      this.rule_idx = sheet.cssRules.length;

      //default
      var sel_before = '.f-dropdown.open:before',
          sel_after  = '.f-dropdown.open:after',
          css_before = 'left: ' + pip_offset_base + 'px;',
          css_after  = 'left: ' + (pip_offset_base - 1) + 'px;';
        
      if (sheet.insertRule) {
        sheet.insertRule([sel_before, '{', css_before, '}'].join(' '), this.rule_idx);
        sheet.insertRule([sel_after, '{', css_after, '}'].join(' '), this.rule_idx + 1);
      } else {
        sheet.addRule(sel_before, css_before, this.rule_idx);
        sheet.addRule(sel_after, css_after, this.rule_idx + 1);
      }
    },

    adjust_pip_vertical : function (dropdown,target,settings,position) {
      var sheet = Foundation.stylesheet,
          pip_offset_base = 10,
          pip_halfheight = 14;

      if (settings.pip == 'center') {
        pip_offset_base = (target.outerHeight() - pip_halfheight) / 2;
      }

      this.rule_idx = sheet.cssRules.length;

      //default
      var sel_before = '.f-dropdown.open:before',
          sel_after  = '.f-dropdown.open:after',
          css_before = 'top: ' + pip_offset_base + 'px;',
          css_after  = 'top: ' + (pip_offset_base - 1) + 'px;';
        
      if (sheet.insertRule) {
        sheet.insertRule([sel_before, '{', css_before, '}'].join(' '), this.rule_idx);
        sheet.insertRule([sel_after, '{', css_after, '}'].join(' '), this.rule_idx + 1);
      } else {
        sheet.addRule(sel_before, css_before, this.rule_idx);
        sheet.addRule(sel_after, css_after, this.rule_idx + 1);
      }
    },

    // Remove old dropdown rule index
    clear_idx : function () {
      var sheet = Foundation.stylesheet;

      if (typeof this.rule_idx !== 'undefined') {
        sheet.deleteRule(this.rule_idx);
        sheet.deleteRule(this.rule_idx);
        delete this.rule_idx;
      }
    },

    small : function () {
      return matchMedia(Foundation.media_queries.small).matches &&
        !matchMedia(Foundation.media_queries.medium).matches;
    },

    off : function () {
      this.S(this.scope).off('.fndtn.dropdown');
      this.S('html, body').off('.fndtn.dropdown');
      this.S(window).off('.fndtn.dropdown');
      this.S('[data-dropdown-content]').off('.fndtn.dropdown');
    },

    reflow : function () {}
  };
}(jQuery, window, window.document));<|MERGE_RESOLUTION|>--- conflicted
+++ resolved
@@ -209,17 +209,11 @@
     },
 
     css : function (dropdown, target) {
-<<<<<<< HEAD
-      var settings = target.data(this.attr_name(true) + '-init') || this.settings;
-=======
       var left_offset = Math.max((target.width() - dropdown.width()) / 2, 8),
           settings = target.data(this.attr_name(true) + '-init') || this.settings,
           parentOverflow = dropdown.parent().css('overflow-y') || dropdown.parent().css('overflow');
->>>>>>> 0128372c
 
       this.clear_idx();
-
-
 
       if (this.small()) {
         var p = this.dirs.bottom.call(dropdown, target, settings);
@@ -231,10 +225,6 @@
           top : p.top
         });
 
-<<<<<<< HEAD
-        dropdown.css(Foundation.rtl ? 'right' : 'left', 8);
-      } else {
-=======
         dropdown.css(Foundation.rtl ? 'right' : 'left', left_offset);
       }
       // detect if dropdown is in an overflow container
@@ -249,7 +239,6 @@
         dropdown.css(Foundation.rtl ? 'right' : 'left', left_offset);
       }
       else {
->>>>>>> 0128372c
 
         this.style(dropdown, target, settings);
       }
