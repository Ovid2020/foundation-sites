--- conflicted
+++ resolved
@@ -207,11 +207,8 @@
 
     style : function (dropdown, target, settings) {
       var css = $.extend({position: 'absolute'},
-<<<<<<< HEAD
-        this.dirs[settings.align].call(dropdown, target, settings));
-=======
+
         this.position(dropdown, target, settings));
->>>>>>> 21847acc
 
       dropdown.attr('style', '').css(css);
     },
