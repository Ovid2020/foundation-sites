--- conflicted
+++ resolved
@@ -102,23 +102,13 @@
         next_idx = slides.length - 1;
       }
       
-<<<<<<< HEAD
-      var slides = self.slides();
-      var res = self._prepare_direction(next_idx)
-        , dir = res[0]
-        , current = res[1]
-        , next = res[2]
-        , next_idx = res[3];
-=======
       var current = $(slides.get(idx));
       var next = $(slides.get(next_idx));
->>>>>>> 060f01a4
 
       current.css('zIndex', 2);
       current.removeClass(settings.active_slide_class);
       next.css('zIndex', 4).addClass(settings.active_slide_class);
 
-      self.cache.animating = true;
       slides_container.trigger('before-slide-change.fndtn.orbit');
       settings.before_slide_change();
       self.update_active_link(next_idx);
