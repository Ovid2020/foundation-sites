--- conflicted
+++ resolved
@@ -125,13 +125,8 @@
           slides_container.trigger('after-slide-change.fndtn.orbit', [{slide_number : idx, total_slides : slides.length}]);
           settings.after_slide_change(idx, slides.length);
         };
-<<<<<<< HEAD
         if (slides_container.outerHeight() != next.outerHeight() && settings.variable_height) {
           slides_container.animate({'height': next.outerHeight()}, 250, 'linear', unlock);
-=======
-        if (slides_container.height() != next.height() && settings.variable_height) {
-          slides_container.animate({'height' : next.height()}, 250, 'linear', unlock);
->>>>>>> d17b66b7
         } else {
           unlock();
         }
@@ -144,13 +139,8 @@
         if (dir === 'prev') {animate.prev(current, next, callback);}
       };
 
-<<<<<<< HEAD
       if (next.outerHeight() > slides_container.outerHeight() && settings.variable_height) {
         slides_container.animate({'height': next.outerHeight()}, 250, 'linear', start_animation);
-=======
-      if (next.height() > slides_container.height() && settings.variable_height) {
-        slides_container.animate({'height' : next.height()}, 250, 'linear', start_animation);
->>>>>>> d17b66b7
       } else {
         start_animation();
       }
@@ -198,13 +188,8 @@
       var current = $(self.slides().get(idx));
       var h = current.outerHeight();
       if (!settings.variable_height) {
-<<<<<<< HEAD
         self.slides().each(function(){
           if ($(this).outerHeight() > h) { h = $(this).outerHeight(); }
-=======
-        self.slides().each(function () {
-          if ($(this).height() > h) { h = $(this).height(); }
->>>>>>> d17b66b7
         });
       }
       slides_container.height(h);
