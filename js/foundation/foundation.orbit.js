--- conflicted
+++ resolved
@@ -402,11 +402,7 @@
   Foundation.libs.orbit = {
     name: 'orbit',
 
-<<<<<<< HEAD
-    version: '5.4.1',
-=======
     version: '{{VERSION}}',
->>>>>>> e86906b9
 
     settings: {
       animation: 'slide',
