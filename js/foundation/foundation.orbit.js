;(function ($, window, document, undefined) {
  'use strict';

  Foundation.libs = Foundation.libs || {};

  Foundation.libs.orbit = {
    version: '4.0.0.alpha',

    settings: {
      timer_speed: 10000,
      animation_speed: 500,
      bullets: true,
      stack_on_small: true,
      container_class: 'orbit-container',
      stack_on_small_class: 'orbit-stack-on-small',
      next_class: 'orbit-next',
      prev_class: 'orbit-prev',
      timer_container_class: 'orbit-timer',
      timer_paused_class: 'paused',
      timer_progress_class: 'orbit-progress',
      slides_container_class: 'orbit-slides-container',
      bullets_container_class: 'orbit-bullets',
      bullets_active_class: 'active',
      slide_number_class: 'orbit-slide-number',
      caption_class: 'orbit-caption',
      active_class: 'active',
      orbit_transition_class: 'orbit-transitioning'
    },

    init: function (scope, method, options) {
      var self = this;

      if (typeof method === 'object') {
        $.extend(true, self.settings, method);
      }

      $('[data-orbit]', scope).each($.proxy(self._init, self));
    },

    _container_html: function() {
      var self = this;
      return '<div class="' + self.settings.container_class + '"></div>';
    },

    _bullets_container_html: function($slides) {
      var self = this,
          $list = $('<ol class="' + self.settings.bullets_container_class + '"></ol>');
      $slides.each(function(idx, slide) {
        var $item = $('<li data-orbit-slide-number="' + (idx+1) + '" class=""></li>');
        if (idx === 0) {
          $item.addClass(self.settings.bullets_active_class);
        }
        $list.append($item);
      });
      return $list;
    },

    _slide_number_html: function(slide_number, total_slides) {
      var self = this,
          $container = $('<div class="' + self.settings.slide_number_class + '"></div>');
      $container.append('<span>' + slide_number + '</span> of <span>' + total_slides + '</span>');
      return $container;
    },

    _timer_html: function() {
      var self = this;
      return '<div class="' + self.settings.timer_container_class
        + '"><span></span><div class="' + self.settings.timer_progress_class
        + '"></div></div>';
    },

    _next_html: function() {
      var self = this;
      return '<a href="#" class="' + self.settings.next_class + '">Next <span></span></a>';
    },

    _prev_html: function() {
      var self = this;
      return '<a href="#" class="' + self.settings.prev_class + '">Prev <span></span></a>';
    },

    _init: function (idx, slider) {
      var self = this,
          $slides_container = $(slider),
          $container = $slides_container.wrap(self._container_html()).parent(),
          $slides = $slides_container.children();

      $container.append(self._prev_html());
      $container.append(self._next_html());
      $slides_container.addClass(self.settings.slides_container_class);
      if (self.settings.stack_on_small) {
        $container.addClass(self.settings.stack_on_small_class);
      }
      $container.append(self._slide_number_html(1, $slides.length));
      $container.append(self._timer_html());
      if (self.settings.bullets) {
        $container.after(self._bullets_container_html($slides));
      }
      // To better support the "sliding" effect it's easier
      // if we just clone the first and last slides
      $slides_container.append($slides.first().clone());
      $slides_container.prepend($slides.last().clone());
      // Make the first "real" slide active
      $slides_container.css('marginLeft', '-100%');
      $slides.first().addClass(self.settings.active_class);

      self._init_events($slides_container);
      self._init_dimensions($slides_container);
      self._start_timer($slides_container);
    },

    _init_events: function ($slides_container) {
      var self = this,
          $container = $slides_container.parent();

      $(window)
        .on('load', function() {
          $slides_container.height('');
          $slides_container.height($slides_container.height($container.height()));
          $slides_container.trigger('orbit:ready');
        })
        .on('resize', function() {
          $slides_container.height('');
          $slides_container.height($slides_container.height($container.height()));
        });

      $(document).on('click', '[data-orbit-link]', function(e) {
        var id = $(e.currentTarget).attr('data-orbit-link'),
            $slide = $slides_container.find('[data-orbit-slide=' + id + ']').first();

        if ($slide.length === 1) {
          self._reset_timer($slides_container, true);
          self.goto($slides_container, $slide.index(), function() {console.log('cool stuff')});
        }
      });

      $container.siblings('.' + self.settings.bullets_container_class)
        .on('click', '[data-orbit-slide-number]', function(e) {
          e.preventDefault();
          self._reset_timer($slides_container, true);
          self.goto($slides_container, $(e.currentTarget).data('orbit-slide-number'),function() {});
        });

      $container
        .on('orbit:after-slide-change', function(e, orbit) {
          var $slide_number = $container.find('.' + self.settings.slide_number_class);
          if ($slide_number.length === 1) {
            $slide_number.replaceWith(self._slide_number_html(orbit.slide_number, orbit.total_slides));
          }
        })
        .on('orbit:next-slide click', '.' + self.settings.next_class, function(e) {
          e.preventDefault();
          self._reset_timer($slides_container, true);
          self.goto($slides_container, 'next', function() {});
        })
        .on('orbit:prev-slide click', '.' + self.settings.prev_class, function(e) {
          e.preventDefault();
          self._reset_timer($slides_container, true);
          self.goto($slides_container, 'prev', function() {});
        })
        .on('orbit:toggle-play-pause click', '.' + self.settings.timer_container_class, function(e) {
          e.preventDefault();
          var $timer = $(e.currentTarget).toggleClass(self.settings.timer_paused_class),
              $slides_container = $timer.closest('.' + self.settings.container_class)
                .find('.' + self.settings.slides_container_class);

          if ($timer.hasClass(self.settings.timer_paused_class)) {
            self._stop_timer($slides_container);
          } else {
            self._start_timer($slides_container);
          }
        })
        .on('touchstart', function(e) {
          var data = {
            start_page_x: e.touches[0].pageX,
            start_page_y: e.touches[0].pageY,
            start_time: (new Date()).getTime(),
            delta_x: 0,
            is_scrolling: undefined
          };
          $container.data('swipe-transition', data);
          e.stopPropagation();
        })
        .on('touchmove', function(e) {
          // Ignore pinch/zoom events
          if(e.touches.length > 1 || e.scale && e.scale !== 1) return;

          var data = $container.data('swipe-transition');
          if (typeof data === 'undefined') {
            data = {};
          }

          data.delta_x = e.touches[0].pageX - data.start_page_x;

          if ( typeof data.is_scrolling === 'undefined') {
            data.is_scrolling = !!( data.is_scrolling || Math.abs(data.delta_x) < Math.abs(e.touches[0].pageY - data.start_page_y) );
          }

          if (!data.is_scrolling && !data.active) {
            e.preventDefault();
            self._stop_timer($slides_container);
            var direction = (data.delta_x < 0) ? 'next' : 'prev';
            data.active = true;
            self.goto($slides_container, direction, function() {});
          }
        })
        .on('touchend', function(e) {
          $container.data('swipe-transition', {});
          e.stopPropagation();
        });
    },

    _init_dimensions: function ($slides_container) {
      var $container = $slides_container.parent(),
          $slides = $slides_container.children();

      $slides_container.css('width', $slides.length * 100 + '%');
      $slides.css('width', 100 / $slides.length + '%');
      $slides_container.height($container.height());
      $slides_container.css('width', $slides.length * 100 + '%');
    },

    _start_timer: function ($slides_container) {
      var self = this,
          $container = $slides_container.parent();

      var callback = function() {
        console.log($(this).data('is-original'));
        self._reset_timer($slides_container, false);
        self.goto($slides_container, 'next', function() {
          self._start_timer($slides_container);
        });
      };

      var $timer = $container.find('.' + self.settings.timer_container_class),
          $progress = $timer.find('.' + self.settings.timer_progress_class),
          progress_pct = ($progress.width() / $timer.width()),
          delay = self.settings.timer_speed - (progress_pct * self.settings.timer_speed);

      $progress.animate({'width': '100%'}, delay, 'linear', callback).data('is-original', 'beans?');
      $slides_container.trigger('orbit:timer-started');
    },

    _stop_timer: function ($slides_container) {
      var self = this,
          $container = $slides_container.parent(),
          $timer = $container.find('.' + self.settings.timer_container_class),
          $progress = $timer.find('.' + self.settings.timer_progress_class),
          progress_pct = $progress.width() / $timer.width()
      self._rebuild_timer($container, progress_pct * 100 + '%');
      // $progress.stop();
      $slides_container.trigger('orbit:timer-stopped');
      $timer = $container.find('.' + self.settings.timer_container_class);
      $timer.addClass(self.settings.timer_paused_class);
    },

    _reset_timer: function($slides_container, is_paused) {
      console.info('reset timer...');
      var self = this,
          $container = $slides_container.parent();
      self._rebuild_timer($container, '0%');
      if (typeof is_paused === 'boolean' && is_paused) {
        var $timer = $container.find('.' + self.settings.timer_container_class);
        $timer.addClass(self.settings.timer_paused_class);
      }
    },

    _rebuild_timer: function ($container, width_pct) {
      // Zepto is unable to stop animations since they
      // are css-based. This is a workaround for that
      // limitation, which rebuilds the dom element
      // thus stopping the animation
      var self = this,
          $timer = $container.find('.' + self.settings.timer_container_class),
          $new_timer = $(self._timer_html()),
          $new_timer_progress = $new_timer.find('.' + self.settings.timer_progress_class);
<<<<<<< HEAD

      $timer.remove();
      $new_timer.data('is-original', 'ths is the clone');
      $container.append($new_timer);

      $new_timer_progress.css('width', width_pct);
=======
      if (typeof Zepto === 'function') {
        $timer.remove();
        $container.append($new_timer);
        $new_timer_progress.css('width', width_pct);
      } else if (typeof jQuery === 'function') {
        var $progress = $timer.find('.' + self.settings.timer_progress_class);
        $progress.css('width', width_pct);
        $progress.stop();
      }
>>>>>>> 0236957a
    },

    goto: function($slides_container, index_or_direction, callback) {
      var self = this,
          $container = $slides_container.parent(),
          $slides = $slides_container.children(),
          $active_slide = $slides_container.find('.' + self.settings.active_class),
          active_index = $active_slide.index();

      if ($container.hasClass(self.settings.orbit_transition_class)) {
        return false;
      }

      if (index_or_direction === 'prev') {
        if (active_index === 0) {
          active_index = $slides.length - 1;
        }
        else {
          active_index--;
        }
      }
      else if (index_or_direction === 'next') {
        active_index = (active_index+1) % $slides.length;
      }
      else if (typeof index_or_direction === 'number') {
        active_index = (index_or_direction % $slides.length);
      }
      if (active_index === ($slides.length - 1) && index_or_direction === 'next') {
        $slides_container.css('marginLeft', '0%');
        active_index = 1;
      }
      else if (active_index === 0 && index_or_direction === 'prev') {
        $slides_container.css('marginLeft', '-' + ($slides.length - 1) * 100 + '%');
        active_index = $slides.length - 2;
      }
      // Start transition, make next slide active
      $container.addClass(self.settings.orbit_transition_class);
      $active_slide.removeClass(self.settings.active_class);
      $($slides[active_index]).addClass(self.settings.active_class);
      // Make next bullet active
      var $bullets = $container.siblings('.' + self.settings.bullets_container_class);
      if ($bullets.length === 1) {
        $bullets.children().removeClass(self.settings.bullets_active_class);
        $($bullets.children()[active_index-1]).addClass(self.settings.bullets_active_class);
      }
      var new_margin_left = '-' + (active_index * 100) + '%';
      // Check to see if animation will occur, otherwise perform
      // callbacks manually
      $slides_container.trigger('orbit:before-slide-change');
      if ($slides_container.css('marginLeft') === new_margin_left) {
        $container.removeClass(self.settings.orbit_transition_class);
        $slides_container.trigger('orbit:after-slide-change', [{slide_number: active_index, total_slides: $slides_container.children().length}]);
        callback();
      } else {
        $slides_container.stop().animate({
          'marginLeft' : new_margin_left
        }, self.settings.animation_speed, 'linear', function() {
          $container.removeClass(self.settings.orbit_transition_class);
          $slides_container.trigger('orbit:after-slide-change', [{slide_number: active_index, total_slides: $slides_container.children().length - 2}]);
          callback();
        });
      }
    }
  };
}(Foundation.zj, this, this.document));<|MERGE_RESOLUTION|>--- conflicted
+++ resolved
@@ -274,14 +274,7 @@
           $timer = $container.find('.' + self.settings.timer_container_class),
           $new_timer = $(self._timer_html()),
           $new_timer_progress = $new_timer.find('.' + self.settings.timer_progress_class);
-<<<<<<< HEAD
-
-      $timer.remove();
-      $new_timer.data('is-original', 'ths is the clone');
-      $container.append($new_timer);
-
-      $new_timer_progress.css('width', width_pct);
-=======
+
       if (typeof Zepto === 'function') {
         $timer.remove();
         $container.append($new_timer);
@@ -291,7 +284,6 @@
         $progress.css('width', width_pct);
         $progress.stop();
       }
->>>>>>> 0236957a
     },
 
     goto: function($slides_container, index_or_direction, callback) {
