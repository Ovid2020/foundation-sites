;(function ($, window, document, undefined) {
  'use strict';

  Foundation.libs.interchange = {
    name : 'interchange',

    version : '5.1.1',

    cache : {},

    images_loaded : false,
    nodes_loaded : false,

    settings : {
      load_attr : 'interchange',

      named_queries : {
        'default' : Foundation.media_queries.small,
        small : Foundation.media_queries.small,
        medium : Foundation.media_queries.medium,
        large : Foundation.media_queries.large,
        xlarge : Foundation.media_queries.xlarge,
        xxlarge: Foundation.media_queries.xxlarge,
        landscape : 'only screen and (orientation: landscape)',
        portrait : 'only screen and (orientation: portrait)',
        retina : 'only screen and (-webkit-min-device-pixel-ratio: 2),' +
          'only screen and (min--moz-device-pixel-ratio: 2),' +
          'only screen and (-o-min-device-pixel-ratio: 2/1),' +
          'only screen and (min-device-pixel-ratio: 2),' +
          'only screen and (min-resolution: 192dpi),' +
          'only screen and (min-resolution: 2dppx)'
      },

      directives : {
        replace: function (el, path, trigger) {
          // The trigger argument, if called within the directive, fires
          // an event named after the directive on the element, passing
          // any parameters along to the event that you pass to trigger.
          //
          // ex. trigger(), trigger([a, b, c]), or trigger(a, b, c)
          //
          // This allows you to bind a callback like so:
          // $('#interchangeContainer').on('replace', function (e, a, b, c) {
          //   console.log($(this).html(), a, b, c);
          // });

          if (/IMG/.test(el[0].nodeName)) {
            var orig_path = el[0].src;

            if (new RegExp(path, 'i').test(orig_path)) return;

            el[0].src = path;

            return trigger(el[0].src);
          }
          var last_path = el.data(this.data_attr + '-last-path');

          if (last_path == path) return;


          var regex = "/^.(\.jpg|\.jpeg|\.png|\.gif|\.tiff|\.bmp)\??|#?./";

          if (new RegExp(regex,'i').test(path)){

              $(el).css('background-image', 'url('+path+')');
              el.data('interchange-last-path', path);
              return trigger(path);
          }

          return $.get(path, function (response) {
            el.html(response);
            el.data(this.data_attr + '-last-path', path);
            trigger();
          });

        }
      }
    },

    init : function (scope, method, options) {
      Foundation.inherit(this, 'throttle random_str');

<<<<<<< HEAD
      this.data_attr = this.set_data_attr();
      $.extend(true, this.settings, method, options);
=======
      this.data_attr = 'data-' + this.settings.load_attr;
>>>>>>> 64d4323e

      $.extend(true, this.settings, method, options);
      this.bindings(method, options);
      this.load('images');
      this.load('nodes');
    },

    getMediaHash : function() {
        var mediaHash='';
        for (var queryName in this.settings.named_queries ) {
            mediaHash += matchMedia(this.settings.named_queries[queryName]).matches.toString();
        }
        return mediaHash;
    },

    events : function () {
      var self = this, prevMediaHash;

      $(window)
        .off('.interchange')
        .on('resize.fndtn.interchange', self.throttle(function () {
            var currMediaHash = self.getMediaHash();
            if (currMediaHash !== prevMediaHash) {
                self.resize();
            }
            prevMediaHash = currMediaHash;
        }, 50));

      return this;
    },

    resize : function () {
      var cache = this.cache;

      if(!this.images_loaded || !this.nodes_loaded) {
        setTimeout($.proxy(this.resize, this), 50);
        return;
      }

      for (var uuid in cache) {
        if (cache.hasOwnProperty(uuid)) {
          var passed = this.results(uuid, cache[uuid]);

          if (passed) {
            this.settings.directives[passed
              .scenario[1]].call(this, passed.el, passed.scenario[0], function () {
                if (arguments[0] instanceof Array) { 
                  var args = arguments[0];
                } else { 
                  var args = Array.prototype.slice.call(arguments, 0);
                }

                passed.el.trigger(passed.scenario[1], args);
              });
          }
        }
      }

    },

    results : function (uuid, scenarios) {
      var count = scenarios.length;

      if (count > 0) {
        var el = this.S('[' + this.add_namespace('data-uuid') + '="' + uuid + '"]');

        while (count--) {
          var mq, rule = scenarios[count][2];
          if (this.settings.named_queries.hasOwnProperty(rule)) {
            mq = matchMedia(this.settings.named_queries[rule]);
          } else {
            mq = matchMedia(rule);
          }
          if (mq.matches) {
            return {el: el, scenario: scenarios[count]};
          }
        }
      }

      return false;
    },

    load : function (type, force_update) {
      if (typeof this['cached_' + type] === 'undefined' || force_update) {
        this['update_' + type]();
      }

      return this['cached_' + type];
    },

    update_images : function () {
      var images = this.S('img[' + this.data_attr + ']'),
          count = images.length,
          i = count,
          loaded_count = 0,
          data_attr = this.data_attr;

      this.cache = {};
      this.cached_images = [];
      this.images_loaded = (count === 0);

      while (i--) {
        loaded_count++;
        if (images[i]) {
          var str = images[i].getAttribute(data_attr) || '';

          if (str.length > 0) {
            this.cached_images.push(images[i]);
          }
        }

        if (loaded_count === count) {
          this.images_loaded = true;
          this.enhance('images');
        }
      }

      return this;
    },

    update_nodes : function () {
      var nodes = this.S('[' + this.data_attr + ']').not('img'),
          count = nodes.length,
          i = count,
          loaded_count = 0,
          data_attr = this.data_attr;

      this.cached_nodes = [];
      // Set nodes_loaded to true if there are no nodes
      // this.nodes_loaded = false;
      this.nodes_loaded = (count === 0);


      while (i--) {
        loaded_count++;
        var str = nodes[i].getAttribute(data_attr) || '';

        if (str.length > 0) {
          this.cached_nodes.push(nodes[i]);
        }

        if(loaded_count === count) {
          this.nodes_loaded = true;
          this.enhance('nodes');
        }
      }

      return this;
    },

    enhance : function (type) {
      var i = this['cached_' + type].length;

      while (i--) {
        this.object($(this['cached_' + type][i]));
      }

      return $(window).trigger('resize');
    },

    parse_params : function (path, directive, mq) {
      return [this.trim(path), this.convert_directive(directive), this.trim(mq)];
    },

    convert_directive : function (directive) {

      var trimmed = this.trim(directive);

      if (trimmed.length > 0) {
        return trimmed;
      }

      return 'replace';
    },

    object : function(el) {
      var raw_arr = this.parse_data_attr(el),
          scenarios = [], 
          i = raw_arr.length;

      if (i > 0) {
        while (i--) {
          var split = raw_arr[i].split(/\((.*?)(\))$/);

          if (split.length > 1) {
            var cached_split = split[0].split(','),
                params = this.parse_params(cached_split[0],
                  cached_split[1], split[1]);

            scenarios.push(params);
          }
        }
      }

      return this.store(el, scenarios);
    },

    uuid : function (separator) {
      var delim = separator || "-",
          self = this;

      function S4() {
        return self.random_str(6);
      }

      return (S4() + S4() + delim + S4() + delim + S4()
        + delim + S4() + delim + S4() + S4() + S4());
    },

    store : function (el, scenarios) {
      var uuid = this.uuid(),
          current_uuid = el.data(this.add_namespace('uuid', true));

      if (this.cache[current_uuid]) return this.cache[current_uuid];

      el.attr(this.add_namespace('data-uuid'), uuid);

      return this.cache[uuid] = scenarios;
    },

    trim : function(str) {

      if (typeof str === 'string') {
        return $.trim(str);
      }

      return str;
    },

    set_data_attr: function (init) {
      if (init) {
        if (this.namespace.length > 0) {
          return this.namespace + '-' + this.settings.load_attr;
        }

        return this.settings.load_attr;
      }

      if (this.namespace.length > 0) {
        return 'data-' + this.namespace + '-' + this.settings.load_attr;
      }

      return 'data-' + this.settings.load_attr;
    },

    parse_data_attr : function (el) {
      var raw = el.attr(this.attr_name()).split(/\[(.*?)\]/),
          i = raw.length, 
          output = [];

      while (i--) {
        if (raw[i].replace(/[\W\d]+/, '').length > 4) {
          output.push(raw[i]);
        }
      }

      return output;
    },

    reflow : function () {
      this.load('images', true);
      this.load('nodes', true);
    }

  };

}(jQuery, this, this.document));<|MERGE_RESOLUTION|>--- conflicted
+++ resolved
@@ -80,13 +80,7 @@
     init : function (scope, method, options) {
       Foundation.inherit(this, 'throttle random_str');
 
-<<<<<<< HEAD
       this.data_attr = this.set_data_attr();
-      $.extend(true, this.settings, method, options);
-=======
-      this.data_attr = 'data-' + this.settings.load_attr;
->>>>>>> 64d4323e
-
       $.extend(true, this.settings, method, options);
       this.bindings(method, options);
       this.load('images');
