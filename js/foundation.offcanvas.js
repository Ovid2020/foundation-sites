--- conflicted
+++ resolved
@@ -349,11 +349,7 @@
      * Fires when the off-canvas menu opens.
      * @event OffCanvas#opened
      */
-<<<<<<< HEAD
     this.$element.trigger('opened.zf.offCanvas');
-=======
-    this.$element.trigger('opened.zf.offcanvas');
->>>>>>> 74177be1
   }
 
   /**
