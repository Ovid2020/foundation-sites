--- conflicted
+++ resolved
@@ -205,47 +205,16 @@
     }
 
     if (this.options.trapFocus) {
-<<<<<<< HEAD
-      $('[data-off-canvas-content]').attr('tabindex', '-1');
-      Foundation.Keyboard.trapFocus(this.$element);
-    }
-  }
-
-  /**
-=======
       $wrapper.one(Foundation.transitionend($wrapper), function() {
         if(_this.$element.hasClass('is-open')) { // handle double clicks
           _this.$element.attr('tabindex', '-1');
-          _this._trapFocus();
+          Foundation.Keyboard.trapFocus(_this.$element);
         }
       });
     }
   }
 
   /**
-   * Traps focus within the offcanvas on open.
-   * @private
-   */
-  _trapFocus() {
-    var focusable = Foundation.Keyboard.findFocusable(this.$element),
-        first = focusable.eq(0),
-        last = focusable.eq(-1);
-
-    focusable.off('.zf.offcanvas').on('keydown.zf.offcanvas', function(e) {
-      var key = Foundation.Keyboard.parseKey(e);
-      if (key === 'TAB' && e.target === last[0]) {
-        e.preventDefault();
-        first.focus();
-      }
-      if (key === 'SHIFT_TAB' && e.target === first[0]) {
-        e.preventDefault();
-        last.focus();
-      }
-    });
-  }
-
-  /**
->>>>>>> 7440a11f
    * Allows the offcanvas to appear sticky utilizing translate properties.
    * @private
    */
