--- conflicted
+++ resolved
@@ -149,7 +149,10 @@
     if (this.$element.hasClass('is-open') || this.isRevealed) { return; }
     var _this = this,
         $body = $(document.body);
-    $('body').scrollTop(0);
+
+    if (this.options.forceTop) {
+      $('body').scrollTop(0);
+    }
     // window.pageYOffset = 0;
 
     // if (!this.options.forceTop) {
@@ -185,7 +188,7 @@
     }
 
     if (this.options.autoFocus) {
-      this.$element.one('finished.zf.animate', function() {
+      this.$element.one(Foundation.transitionend(this.$element), function() {
         _this.$element.find('a, button').eq(0).focus();
       });
     }
@@ -325,47 +328,49 @@
    * @example true
    */
   closeOnClick: true,
+
   /**
    * Amount of time in ms the open and close transition requires. If none selected, pulls from body style.
    * @option
    * @example 500
    */
   transitionTime: 0,
+
   /**
    * Direction the offcanvas opens from. Determines class applied to body.
    * @option
    * @example left
    */
   position: 'left',
+
   /**
    * Force the page to scroll to top on open.
    * @option
    * @example true
    */
   forceTop: true,
-  /**
-   * Allow the offcanvas to be sticky while open. Does nothing if Sass option `$maincontent-prevent-scroll === true`.
-   * Performance in Safari OSX/iOS is not great.
-   */
-  // isSticky: false,
+
   /**
    * Allow the offcanvas to remain open for certain breakpoints.
    * @option
    * @example false
    */
   isRevealed: false,
+
   /**
    * Breakpoint at which to reveal. JS will use a RegExp to target standard classes, if changing classnames, pass your class with the `revealClass` option.
    * @option
    * @example reveal-for-large
    */
   revealOn: null,
+
   /**
    * Force focus to the offcanvas on open. If true, will focus the opening trigger on close.
    * @option
    * @example true
    */
   autoFocus: true,
+
   /**
    * Class used to force an offcanvas to remain open. Foundation defaults for this are `reveal-for-large` & `reveal-for-medium`.
    * @option
@@ -373,308 +378,16 @@
    * @example reveal-for-large
    */
   revealClass: 'reveal-for-',
+
   /**
    * Triggers optional focus trapping when opening an offcanvas. Sets tabindex of [data-off-canvas-content] to -1 for accessibility purposes.
    * @option
    * @example true
    */
   trapFocus: false
-};
-
-<<<<<<< HEAD
+}
+
 // Window exports
 if (window.Foundation) {
   window.Foundation.plugin(OffCanvas, 'OffCanvas');
-}
-=======
-/**
- * Initializes the off-canvas wrapper by adding the exit overlay (if needed).
- * @function
- * @private
- */
-OffCanvas.prototype._init = function() {
-  var id = this.$element.attr('id');
-
-  this.$element.attr('aria-hidden', 'true');
-
-  // Find triggers that affect this element and add aria-expanded to them
-  $(document)
-    .find('[data-open="'+id+'"], [data-close="'+id+'"], [data-toggle="'+id+'"]')
-    .attr('aria-expanded', 'false')
-    .attr('aria-controls', id);
-
-  // Add a close trigger over the body if necessary
-  if (this.options.closeOnClick){
-    if($('.js-off-canvas-exit').length){
-      this.$exiter = $('.js-off-canvas-exit');
-    }else{
-      var exiter = document.createElement('div');
-      exiter.setAttribute('class', 'js-off-canvas-exit');
-      $('[data-off-canvas-content]').append(exiter);
-
-      this.$exiter = $(exiter);
-    }
-  }
-
-  this.options.isRevealed = this.options.isRevealed || new RegExp(this.options.revealClass, 'g').test(this.$element[0].className);
-
-  if(this.options.isRevealed){
-    this.options.revealOn = this.options.revealOn || this.$element[0].className.match(/(reveal-for-medium|reveal-for-large)/g)[0].split('-')[2];
-    this._setMQChecker();
-  }
-  if(!this.options.transitionTime){
-    this.options.transitionTime = parseFloat(window.getComputedStyle($('[data-off-canvas-wrapper]')[0]).transitionDuration) * 1000;
-  }
-};
-
-/**
- * Adds event handlers to the off-canvas wrapper and the exit overlay.
- * @function
- * @private
- */
-OffCanvas.prototype._events = function() {
-  this.$element.off('.zf.trigger .zf.offcanvas').on({
-    'open.zf.trigger': this.open.bind(this),
-    'close.zf.trigger': this.close.bind(this),
-    'toggle.zf.trigger': this.toggle.bind(this),
-    'keydown.zf.offcanvas': this._handleKeyboard.bind(this)
-  });
-
-  if (this.options.closeOnClick && this.$exiter.length) {
-    this.$exiter.on({'click.zf.offcanvas': this.close.bind(this)});
-  }
-};
-/**
- * Applies event listener for elements that will reveal at certain breakpoints.
- * @private
- */
-OffCanvas.prototype._setMQChecker = function(){
-  var _this = this;
-
-  $(window).on('changed.zf.mediaquery', function(){
-    if(Foundation.MediaQuery.atLeast(_this.options.revealOn)){
-      _this.reveal(true);
-    }else{
-      _this.reveal(false);
-    }
-  }).one('load.zf.offcanvas', function(){
-    if(Foundation.MediaQuery.atLeast(_this.options.revealOn)){
-      _this.reveal(true);
-    }
-  });
-};
-/**
- * Handles the revealing/hiding the off-canvas at breakpoints, not the same as open.
- * @param {Boolean} isRevealed - true if element should be revealed.
- * @function
- */
-OffCanvas.prototype.reveal = function(isRevealed){
-  var $closer = this.$element.find('[data-close]');
-  if(isRevealed){
-    this.close();
-    this.isRevealed = true;
-    // if(!this.options.forceTop){
-    //   var scrollPos = parseInt(window.pageYOffset);
-    //   this.$element[0].style.transform = 'translate(0,' + scrollPos + 'px)';
-    // }
-    // if(this.options.isSticky){ this._stick(); }
-    this.$element.off('open.zf.trigger toggle.zf.trigger');
-    if($closer.length){ $closer.hide(); }
-  }else{
-    this.isRevealed = false;
-    // if(this.options.isSticky || !this.options.forceTop){
-    //   this.$element[0].style.transform = '';
-    //   $(window).off('scroll.zf.offcanvas');
-    // }
-    this.$element.on({
-      'open.zf.trigger': this.open.bind(this),
-      'toggle.zf.trigger': this.toggle.bind(this)
-    });
-    if($closer.length){
-      $closer.show();
-    }
-  }
-};
-
-/**
- * Opens the off-canvas menu.
- * @function
- * @param {Object} event - Event object passed from listener.
- * @param {jQuery} trigger - element that triggered the off-canvas to open.
- * @fires OffCanvas#opened
- */
-OffCanvas.prototype.open = function(event, trigger) {
-  if (this.$element.hasClass('is-open') || this.isRevealed){ return; }
-
-  var _this = this;
-
-  if(this.options.forceTop){
-    $('body').scrollTop(0);
-  }
-  // window.pageYOffset = 0;
-
-  // if(!this.options.forceTop){
-  //   var scrollPos = parseInt(window.pageYOffset);
-  //   this.$element[0].style.transform = 'translate(0,' + scrollPos + 'px)';
-  //   if(this.$exiter.length){
-  //     this.$exiter[0].style.transform = 'translate(0,' + scrollPos + 'px)';
-  //   }
-  // }
-  /**
-   * Fires when the off-canvas menu opens.
-   * @event OffCanvas#opened
-   */
-  // Foundation.Move(this.options.transitionTime, this.$element, function(){
-    $('[data-off-canvas-wrapper]').addClass('is-off-canvas-open is-open-'+ _this.options.position);
-
-    _this.$element
-      .addClass('is-open');
-
-    // if(_this.options.isSticky){
-    //   _this._stick();
-    // }
-  // });
-  this.$element.attr('aria-hidden', 'false')
-      .trigger('opened.zf.offcanvas');
-
-  if(this.options.closeOnClick){
-    this.$exiter.addClass('is-visible');
-  }
-  if(trigger){
-    this.$lastTrigger = trigger.attr('aria-expanded', 'true');
-  }
-  if(this.options.autoFocus){
-    $(window).one(Foundation.transitionend(this.$element), function(){
-    // this.$element.one('finished.zf.animate', function(){ // For rAF, disabled in favor of CSS hardware accel.
-      _this.$element.find('a, button').eq(0).focus();
-    });
-  }
-  if(this.options.trapFocus){
-    $('[data-off-canvas-content]').attr('tabindex', '-1');
-    this._trapFocus();
-  }
-};
-/**
- * Traps focus within the offcanvas on open.
- * @private
- */
-OffCanvas.prototype._trapFocus = function(){
-  var focusable = Foundation.Keyboard.findFocusable(this.$element),
-      first = focusable.eq(0),
-      last = focusable.eq(-1);
-
-  focusable.off('.zf.offcanvas').on('keydown.zf.offcanvas', function(e){
-    if(e.which === 9 || e.keycode === 9){
-      if(e.target === last[0] && !e.shiftKey){
-        e.preventDefault();
-        first.focus();
-      }
-      if(e.target === first[0] && e.shiftKey){
-        e.preventDefault();
-        last.focus();
-      }
-    }
-  });
-};
-/**
- * Allows the offcanvas to appear sticky utilizing translate properties.
- * @private
- */
-// OffCanvas.prototype._stick = function(){
-//   var elStyle = this.$element[0].style;
-//
-//   if(this.options.closeOnClick){
-//     var exitStyle = this.$exiter[0].style;
-//   }
-//
-//   $(window).on('scroll.zf.offcanvas', function(e){
-//     console.log(e);
-//     var pageY = window.pageYOffset;
-//     elStyle.transform = 'translate(0,' + pageY + 'px)';
-//     if(exitStyle !== undefined){ exitStyle.transform = 'translate(0,' + pageY + 'px)'; }
-//   });
-//   // this.$element.trigger('stuck.zf.offcanvas');
-// };
-/**
- * Closes the off-canvas menu.
- * @function
- * @param {Function} cb - optional cb to fire after closure.
- * @fires OffCanvas#closed
- */
-OffCanvas.prototype.close = function(cb) {
-  if(!this.$element.hasClass('is-open') || this.isRevealed){ return; }
-
-  var _this = this;
-
-  //  Foundation.Move(this.options.transitionTime, this.$element, function(){
-  $('[data-off-canvas-wrapper]').removeClass('is-off-canvas-open is-open-' + _this.options.position);
-  _this.$element.removeClass('is-open');
-    // Foundation._reflow();
-  // });
-  this.$element.attr('aria-hidden', 'true')
-    /**
-     * Fires when the off-canvas menu opens.
-     * @event OffCanvas#closed
-     */
-      .trigger('closed.zf.offcanvas');
-  // if(_this.options.isSticky || !_this.options.forceTop){
-  //   setTimeout(function(){
-  //     _this.$element[0].style.transform = '';
-  //     $(window).off('scroll.zf.offcanvas');
-  //   }, this.options.transitionTime);
-  // }
-  if(this.options.closeOnClick){
-    this.$exiter.removeClass('is-visible');
-  }
-
-  this.$lastTrigger.attr('aria-expanded', 'false');
-  if(this.options.trapFocus){
-    $('[data-off-canvas-content]').removeAttr('tabindex');
-  }
-
-};
-
-/**
- * Toggles the off-canvas menu open or closed.
- * @function
- * @param {Object} event - Event object passed from listener.
- * @param {jQuery} trigger - element that triggered the off-canvas to open.
- */
-OffCanvas.prototype.toggle = function(event, trigger) {
-  if (this.$element.hasClass('is-open')) {
-    this.close(event, trigger);
-  }
-  else {
-    this.open(event, trigger);
-  }
-};
-
-/**
- * Handles keyboard input when detected. When the escape key is pressed, the off-canvas menu closes, and focus is restored to the element that opened the menu.
- * @function
- * @private
- */
-OffCanvas.prototype._handleKeyboard = function(event) {
-  if (event.which !== 27) return;
-
-  event.stopPropagation();
-  event.preventDefault();
-  this.close();
-  this.$lastTrigger.focus();
-};
-/**
- * Destroys the offcanvas plugin.
- * @function
- */
-OffCanvas.prototype.destroy = function(){
-  this.close();
-  this.$element.off('.zf.trigger .zf.offcanvas');
-  this.$exiter.off('.zf.offcanvas');
-
-  Foundation.unregisterPlugin(this);
-};
-
-Foundation.plugin(OffCanvas, 'OffCanvas');
-
-}(jQuery, Foundation);
->>>>>>> daa4439c
+}