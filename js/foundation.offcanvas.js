'use strict';

!function($) {

/**
 * OffCanvas module.
 * @module foundation.offcanvas
 * @requires foundation.util.mediaQuery
 * @requires foundation.util.triggers
 * @requires foundation.util.motion
 */

class OffCanvas {
  /**
   * Creates a new instance of an off-canvas wrapper.
   * @class
   * @fires OffCanvas#init
   * @param {Object} element - jQuery object to initialize.
   * @param {Object} options - Overrides to the default plugin settings.
   */
  constructor(element, options) {
    this.$element = element;
    this.options = $.extend({}, OffCanvas.defaults, this.$element.data(), options);
    this.$lastTrigger = $();
    this.$triggers = $();

    this._init();
    this._events();

    Foundation.registerPlugin(this, 'OffCanvas')
    Foundation.Keyboard.register('OffCanvas', {
      'ESCAPE': 'close'
    });

  }

  /**
   * Initializes the off-canvas wrapper by adding the exit overlay (if needed).
   * @function
   * @private
   */
  _init() {
    var id = this.$element.attr('id');

    this.$element.attr('aria-hidden', 'true');

    this.$element.addClass(`is-transition-${this.options.transition}`);

    // Find triggers that affect this element and add aria-expanded to them
    this.$triggers = $(document)
      .find('[data-open="'+id+'"], [data-close="'+id+'"], [data-toggle="'+id+'"]')
      .attr('aria-expanded', 'false')
      .attr('aria-controls', id);

    // Add an overlay over the content if necessary
    if (this.options.contentOverlay === true) {
      if ($('.js-off-canvas-overlay').length) {
        this.$overlay = $('.js-off-canvas-overlay');
      } else {
        var overlay = document.createElement('div');
        overlay.setAttribute('class', 'js-off-canvas-overlay');
        $('[data-off-canvas-content]').append(overlay);

        this.$overlay = $(overlay);
      }
    }

    this.options.isRevealed = this.options.isRevealed || new RegExp(this.options.revealClass, 'g').test(this.$element[0].className);

    if (this.options.isRevealed === true) {
      this.options.revealOn = this.options.revealOn || this.$element[0].className.match(/(reveal-for-medium|reveal-for-large)/g)[0].split('-')[2];
      this._setMQChecker();
    }
    if (!this.options.transitionTime === true) {
      this.options.transitionTime = parseFloat(window.getComputedStyle($('[data-off-canvas]')[0]).transitionDuration) * 1000;
    }
  }

  /**
   * Adds event handlers to the off-canvas wrapper and the exit overlay.
   * @function
   * @private
   */
  _events() {
    this.$element.off('.zf.trigger .zf.offcanvas').on({
      'open.zf.trigger': this.open.bind(this),
      'close.zf.trigger': this.close.bind(this),
      'toggle.zf.trigger': this.toggle.bind(this),
      'keydown.zf.offcanvas': this._handleKeyboard.bind(this)
    });

    if (this.options.closeOnClick === true) {                                            
      var $target = this.options.contentOverlay ? this.$overlay : $('[data-off-canvas-content]');
      $target.on({'click.zf.offcanvas': this.close.bind(this)});                
    }
  }

  /**
   * Applies event listener for elements that will reveal at certain breakpoints.
   * @private
   */
  _setMQChecker() {
    var _this = this;

    $(window).on('changed.zf.mediaquery', function() {
      if (Foundation.MediaQuery.atLeast(_this.options.revealOn)) {
        _this.reveal(true);
      } else {
        _this.reveal(false);
      }
    }).one('load.zf.offcanvas', function() {
      if (Foundation.MediaQuery.atLeast(_this.options.revealOn)) {
        _this.reveal(true);
      }
    });
  }

  /**
   * Handles the revealing/hiding the off-canvas at breakpoints, not the same as open.
   * @param {Boolean} isRevealed - true if element should be revealed.
   * @function
   */
  reveal(isRevealed) {
    var $closer = this.$element.find('[data-close]');
    if (isRevealed) {
      this.close();
      this.isRevealed = true;
      this.$element.attr('aria-hidden', 'false');
      this.$element.off('open.zf.trigger toggle.zf.trigger');
      if ($closer.length) { $closer.hide(); }
    } else {
      this.isRevealed = false;
      this.$element.attr('aria-hidden', 'true');
      this.$element.on({
        'open.zf.trigger': this.open.bind(this),
        'toggle.zf.trigger': this.toggle.bind(this)
      });
      if ($closer.length) {
        $closer.show();
      }
    }
  }

  /**
   * Stops scrolling of the body when offcanvas is open on mobile Safari and other troublesome browsers.
   * @private
   */
  _stopScrolling(event) {
  	return false;
  }

  /**
   * Opens the off-canvas menu.
   * @function
   * @param {Object} event - Event object passed from listener.
   * @param {jQuery} trigger - element that triggered the off-canvas to open.
   * @fires OffCanvas#opened
   */
  open(event, trigger) {
    if (this.$element.hasClass('is-open') || this.isRevealed) { return; }
    var _this = this;

    if (trigger) {
      this.$lastTrigger = trigger;
    }

    if (this.options.forceTo === 'top') {
      window.scrollTo(0, 0);
    } else if (this.options.forceTo === 'bottom') {
      window.scrollTo(0,document.body.scrollHeight);
    }

    /**
     * Fires when the off-canvas menu opens.
     * @event OffCanvas#opened
     */
    _this.$element.addClass('is-open')

    this.$triggers.attr('aria-expanded', 'true');
    this.$element.attr('aria-hidden', 'false')
        .trigger('opened.zf.offcanvas');

    // If `contentScroll` is set to false, add class and disable scrolling on touch devices.
    if (this.options.contentScroll === false) {
      $('body').addClass('is-off-canvas-open').on('touchmove', this._stopScrolling);
    }

    if (this.options.contentOverlay === true) {
      this.$overlay.addClass('is-visible');
    }

    if (this.options.closeOnClick === true && this.options.contentOverlay === true) {
      this.$overlay.addClass('is-closable');
    }

<<<<<<< HEAD
    if (this.options.autoFocus === true) {
      this.$element.one(Foundation.transitionend(this.$element), function() {
        _this.$element.find('a, button').eq(0).focus();
=======
    if (this.options.trapFocus) {
      $wrapper.one(Foundation.transitionend($wrapper), function() {
        if(_this.$element.hasClass('is-open')) { // handle double clicks
          _this.$element.attr('tabindex', '-1');
          Foundation.Keyboard.trapFocus(_this.$element);
        }
>>>>>>> 9b28a543
      });
    }

    if (this.options.trapFocus === true) {
      $('[data-off-canvas-content]').attr('tabindex', '-1');
      this._trapFocus();
    }
  }

  /**
<<<<<<< HEAD
   * Traps focus within the offcanvas on open.
   * @private
   */
  _trapFocus() {
    var focusable = Foundation.Keyboard.findFocusable(this.$element),
        first = focusable.eq(0),
        last = focusable.eq(-1);

    focusable.off('.zf.offcanvas').on('keydown.zf.offcanvas', function(e) {
      var key = Foundation.Keyboard.parseKey(e);
      if (key === 'TAB' && e.target === last[0]) {
        e.preventDefault();
        first.focus();
      }
      if (key === 'SHIFT_TAB' && e.target === first[0]) {
        e.preventDefault();
        last.focus();
      }
    });
  }

=======
   * Allows the offcanvas to appear sticky utilizing translate properties.
   * @private
   */
  // OffCanvas.prototype._stick = function() {
  //   var elStyle = this.$element[0].style;
  //
  //   if (this.options.closeOnClick) {
  //     var exitStyle = this.$exiter[0].style;
  //   }
  //
  //   $(window).on('scroll.zf.offcanvas', function(e) {
  //     console.log(e);
  //     var pageY = window.pageYOffset;
  //     elStyle.transform = 'translate(0,' + pageY + 'px)';
  //     if (exitStyle !== undefined) { exitStyle.transform = 'translate(0,' + pageY + 'px)'; }
  //   });
  //   // this.$element.trigger('stuck.zf.offcanvas');
  // };
>>>>>>> 9b28a543
  /**
   * Closes the off-canvas menu.
   * @function
   * @param {Function} cb - optional cb to fire after closure.
   * @fires OffCanvas#closed
   */
  close(cb) {
    if (!this.$element.hasClass('is-open') || this.isRevealed) { return; }

    var _this = this;

    _this.$element.removeClass('is-open');

    this.$element.attr('aria-hidden', 'true')
      /**
       * Fires when the off-canvas menu opens.
       * @event OffCanvas#closed
       */
        .trigger('closed.zf.offcanvas');

    // If `contentScroll` is set to false, remove class and re-enable scrolling on touch devices.
    if (this.options.contentScroll === false) {
      $('body').removeClass('is-off-canvas-open').off('touchmove', this._stopScrolling);
    }

    if (this.options.contentOverlay === true) {
      this.$overlay.removeClass('is-visible');
    }

    if (this.options.closeOnClick === true && this.options.contentOverlay === true) {
      this.$overlay.removeClass('is-closable');
    }

    this.$triggers.attr('aria-expanded', 'false');
    if (this.options.trapFocus === true) {
      $('[data-off-canvas-content]').removeAttr('tabindex');
      Foundation.Keyboard.releaseFocus(this.$element);
    }
  }

  /**
   * Toggles the off-canvas menu open or closed.
   * @function
   * @param {Object} event - Event object passed from listener.
   * @param {jQuery} trigger - element that triggered the off-canvas to open.
   */
  toggle(event, trigger) {
    if (this.$element.hasClass('is-open')) {
      this.close(event, trigger);
    }
    else {
      this.open(event, trigger);
    }
  }

  /**
   * Handles keyboard input when detected. When the escape key is pressed, the off-canvas menu closes, and focus is restored to the element that opened the menu.
   * @function
   * @private
   */
  _handleKeyboard(e) {
    Foundation.Keyboard.handleKey(e, 'OffCanvas', {
      close: () => {
        this.close();
        this.$lastTrigger.focus();
        return true;
      },
      handled: () => {
        e.stopPropagation();
        e.preventDefault();
      }
    });
  }

  /**
   * Destroys the offcanvas plugin.
   * @function
   */
  destroy() {
    this.close();
    this.$element.off('.zf.trigger .zf.offcanvas');
    this.$overlay.off('.zf.offcanvas');

    Foundation.unregisterPlugin(this);
  }
}

OffCanvas.defaults = {
  /**
   * Allow the user to click outside of the menu to close it.
   * @option
   * @example true
   */
  closeOnClick: true,

  /**
   * Adds an overlay on top of `[data-off-canvas-content]`.
   * @option
   * @example true
   */
  contentOverlay: true,

  /**
   * Enable/disable scrolling of the main content when an off canvas panel is open.
   * @option
   * @example true
   */
  contentScroll: true,

  /**
   * Amount of time in ms the open and close transition requires. If none selected, pulls from body style.
   * @option
   * @example 500
   */
  transitionTime: 0,

  /**
   * Type of transition for the offcanvas menu. Options are 'push', 'detached' or 'slide'.
   * @option
   * @example push
   */
  transition: 'push',

  /**
   * Force the page to scroll to top or bottom on open.
   * @option
   * @example top
   */
  forceTo: null,

  /**
   * Allow the offcanvas to remain open for certain breakpoints.
   * @option
   * @example false
   */
  isRevealed: false,

  /**
   * Breakpoint at which to reveal. JS will use a RegExp to target standard classes, if changing classnames, pass your class with the `revealClass` option.
   * @option
   * @example reveal-for-large
   */
  revealOn: null,

  /**
   * Force focus to the offcanvas on open. If true, will focus the opening trigger on close.
   * @option
   * @example true
   */
  autoFocus: true,

  /**
   * Class used to force an offcanvas to remain open. Foundation defaults for this are `reveal-for-large` & `reveal-for-medium`.
   * @option
   * TODO improve the regex testing for this.
   * @example reveal-for-large
   */
  revealClass: 'reveal-for-',

  /**
   * Triggers optional focus trapping when opening an offcanvas. Sets tabindex of [data-off-canvas-content] to -1 for accessibility purposes.
   * @option
   * @example true
   */
  trapFocus: false
}

// Window exports
Foundation.plugin(OffCanvas, 'OffCanvas');

}(jQuery);<|MERGE_RESOLUTION|>--- conflicted
+++ resolved
@@ -89,9 +89,9 @@
       'keydown.zf.offcanvas': this._handleKeyboard.bind(this)
     });
 
-    if (this.options.closeOnClick === true) {                                            
+    if (this.options.closeOnClick === true) {
       var $target = this.options.contentOverlay ? this.$overlay : $('[data-off-canvas-content]');
-      $target.on({'click.zf.offcanvas': this.close.bind(this)});                
+      $target.on({'click.zf.offcanvas': this.close.bind(this)});
     }
   }
 
@@ -193,70 +193,18 @@
       this.$overlay.addClass('is-closable');
     }
 
-<<<<<<< HEAD
     if (this.options.autoFocus === true) {
       this.$element.one(Foundation.transitionend(this.$element), function() {
         _this.$element.find('a, button').eq(0).focus();
-=======
-    if (this.options.trapFocus) {
-      $wrapper.one(Foundation.transitionend($wrapper), function() {
-        if(_this.$element.hasClass('is-open')) { // handle double clicks
-          _this.$element.attr('tabindex', '-1');
-          Foundation.Keyboard.trapFocus(_this.$element);
-        }
->>>>>>> 9b28a543
       });
     }
 
     if (this.options.trapFocus === true) {
       $('[data-off-canvas-content]').attr('tabindex', '-1');
-      this._trapFocus();
-    }
-  }
-
-  /**
-<<<<<<< HEAD
-   * Traps focus within the offcanvas on open.
-   * @private
-   */
-  _trapFocus() {
-    var focusable = Foundation.Keyboard.findFocusable(this.$element),
-        first = focusable.eq(0),
-        last = focusable.eq(-1);
-
-    focusable.off('.zf.offcanvas').on('keydown.zf.offcanvas', function(e) {
-      var key = Foundation.Keyboard.parseKey(e);
-      if (key === 'TAB' && e.target === last[0]) {
-        e.preventDefault();
-        first.focus();
-      }
-      if (key === 'SHIFT_TAB' && e.target === first[0]) {
-        e.preventDefault();
-        last.focus();
-      }
-    });
-  }
-
-=======
-   * Allows the offcanvas to appear sticky utilizing translate properties.
-   * @private
-   */
-  // OffCanvas.prototype._stick = function() {
-  //   var elStyle = this.$element[0].style;
-  //
-  //   if (this.options.closeOnClick) {
-  //     var exitStyle = this.$exiter[0].style;
-  //   }
-  //
-  //   $(window).on('scroll.zf.offcanvas', function(e) {
-  //     console.log(e);
-  //     var pageY = window.pageYOffset;
-  //     elStyle.transform = 'translate(0,' + pageY + 'px)';
-  //     if (exitStyle !== undefined) { exitStyle.transform = 'translate(0,' + pageY + 'px)'; }
-  //   });
-  //   // this.$element.trigger('stuck.zf.offcanvas');
-  // };
->>>>>>> 9b28a543
+      Foundation.Keyboard.trapFocus(_this.$element);
+    }
+  }
+
   /**
    * Closes the off-canvas menu.
    * @function
@@ -291,6 +239,7 @@
     }
 
     this.$triggers.attr('aria-expanded', 'false');
+
     if (this.options.trapFocus === true) {
       $('[data-off-canvas-content]').removeAttr('tabindex');
       Foundation.Keyboard.releaseFocus(this.$element);
