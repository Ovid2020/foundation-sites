--- conflicted
+++ resolved
@@ -1,15 +1,10 @@
 'use strict';
 
 import $ from 'jquery';
-import { onLoad, transitionend, RegExpEscape } from './foundation.util.core';
+import { Plugin } from './foundation.core.plugin';
+import { onLoad, transitionend, RegExpEscape } from './foundation.core.utils';
 import { Keyboard } from './foundation.util.keyboard';
 import { MediaQuery } from './foundation.util.mediaQuery';
-<<<<<<< HEAD
-import { transitionend, RegExpEscape } from './foundation.core.utils';
-import { Plugin } from './foundation.core.plugin';
-=======
-import { Plugin } from './foundation.plugin';
->>>>>>> 7ea9ddec
 
 import { Triggers } from './foundation.util.triggers';
 
