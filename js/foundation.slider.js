/**
 * Slider module.
 * @module foundation.slider
 * @requires foundation.util.animationFrame
 * @requires foundation.util.triggers
 * @requires foundation.util.keyboard
 * @requires foundation.util.addtouch
 */
!function($, Foundation){
  'use strict';

  /**
   * Creates a new instance of a drilldown menu.
   * @class
   * @param {jQuery} element - jQuery object to make into an accordion menu.
   * @param {Object} options - Overrides to the default plugin settings.
   */
  function Slider(element, options){
    this.$element = element;
    this.options = $.extend({}, Slider.defaults, this.$element.data(), options);

    this._init();

    Foundation.registerPlugin(this);
    Foundation.Keyboard.register('Slider', {
      'ltr': {
        'ARROW_RIGHT': 'increase',
        'ARROW_UP': 'increase',
        'ARROW_DOWN': 'decrease',
        'ARROW_LEFT': 'decrease',
        'SHIFT_ARROW_RIGHT': 'increase_fast',
        'SHIFT_ARROW_UP': 'increase_fast',
        'SHIFT_ARROW_DOWN': 'decrease_fast',
        'SHIFT_ARROW_LEFT': 'decrease_fast'
      },
      'rtl': {
        'ARROW_LEFT': 'increase',
        'ARROW_RIGHT': 'decrease',
        'SHIFT_ARROW_LEFT': 'increase_fast',
        'SHIFT_ARROW_RIGHT': 'decrease_fast'
      }
    });
  }

  Slider.defaults = {
    start: 0,
    end: 100,
    step: 1,
    initialStart: 0,
    initialEnd: 100,
    binding: false,
    clickSelect: true,
    vertical: false,
    draggable: true,
    disabled: false,
    doubleSided: false,
    steps: 100,
    decimal: 2,
    dragDelay: 0,
    moveTime: 200,//update this if changing the transition time in the sass
    disabledClass: 'disabled'
  };
  /**
   * Initilizes the plugin by reading/setting attributes, creating collections and setting the initial position of the handle(s).
   * @function
   * @private
   */
  Slider.prototype._init = function(){
    this.inputs = this.$element.find('input');
    this.handles = this.$element.find('[data-slider-handle]');
    this.options.vertical = this.$element.hasClass('vertical');
    this.$handle = this.handles.eq(0);
    this.$input = this.inputs.length ? this.inputs.eq(0) : $('#' + this.$handle.attr('aria-controls'));
    this.$fill = this.$element.find('[data-slider-fill]').css(this.options.vertical ? 'height' : 'width', 0);

    var isDbl = false,
        _this = this;
    if(this.options.disabled || this.$element.hasClass(this.options.disabledClass)){
      this.options.disabled = true;
      this.$element.addClass(this.options.disabledClass);
    }
    if(!this.inputs.length){
      this.inputs = $().add(this.$input);
      this.options.binding = true;
    }
    this._setInitAttr(0);
    this._events(this.$handle);

    if(this.handles[1]){
      this.options.doubleSided = true;
      this.$handle2 = this.handles.eq(1);
      this.$input2 = this.inputs.length ? this.inputs.eq(1) : $('#' + this.$handle2.attr('aria-controls'));

      if(!this.inputs[1]){
        this.inputs = this.inputs.add(this.$input2);
      }
      isDbl = true;

      this._setHandlePos(this.$handle, this.options.initialStart, function(){

        _this._setHandlePos(_this.$handle2, _this.options.initialEnd);
      });
      this.$handle.triggerHandler('click.zf.slider');
      this._setInitAttr(1);
      this._events(this.$handle2);
    }

    if(!isDbl){
      this._setHandlePos(this.$handle, this.options.initialStart);
    }
  };
  /**
   * Sets the position of the selected handle and fill bar.
   * @function
   * @private
   * @param {jQuery} $hndl - the selected handle to move.
   * @param {Number} location - floating point between the start and end values of the slider bar.
   * @param {Function} cb - callback function to fire on completion.
   * @fires Slider#moved
   */
  Slider.prototype._setHandlePos = function($hndl, location, cb){
  //might need to alter that slightly for bars that will have odd number selections.
    // console.log(str, cb);
    location = parseFloat(location);//on input change events, convert string to number...grumble.
    // prevent slider from running out of bounds
    if(location < this.options.start){ location = this.options.start; }
    else if(location > this.options.end){ location = this.options.end; }

    var isDbl = this.options.doubleSided,
        callback = cb || null;

    if(isDbl){
      if(this.handles.index($hndl) === 0){
        var h2Val = parseFloat(this.$handle2.attr('aria-valuenow'));
        location = location >= h2Val ? h2Val - this.options.step : location;
      }else{
        var h1Val = parseFloat(this.$handle.attr('aria-valuenow'));
        location = location <= h1Val ? h1Val + this.options.step : location;
      }
    }

    var _this = this,
        vert = this.options.vertical,
        hOrW = vert ? 'height' : 'width',
        lOrT = vert ? 'top' : 'left',
        halfOfHandle = $hndl[0].getBoundingClientRect()[hOrW] / 2,
        elemDim = this.$element[0].getBoundingClientRect()[hOrW],
        pctOfBar = percent(location, this.options.end).toFixed(this.options.decimal),
        pxToMove = (elemDim - halfOfHandle) * pctOfBar,
        movement = (percent(pxToMove, elemDim) * 100).toFixed(this.options.decimal),
        location = location > 0 ? parseFloat(location.toFixed(this.options.decimal)) : 0,
        anim, prog, start = null, css = {};


    this._setValues($hndl, location);

    if(this.options.doubleSided){//update to calculate based on values set to respective inputs??
      var isLeftHndl = this.handles.index($hndl) === 0,
          dim,
          idx = this.handles.index($hndl);
          // console.log(this.inputs.eq(idx).val());

      if(isLeftHndl){
        css[lOrT] = (pctOfBar > 0 ? pctOfBar * 100 : 0) + '%';//
        dim = /*Math.abs*/((percent(this.$handle2.position()[lOrT] + halfOfHandle, elemDim) - parseFloat(pctOfBar)) * 100).toFixed(this.options.decimal) + '%';
        console.log('left handle', dim);
        css['min-' + hOrW] = dim;
        if(cb && typeof cb === 'function'){ cb(); }
      }else{
        // dim = ((parseFloat(pctOfBar) - (percent(this.$handle.position()[lOrT] - halfOfHandle, elemDim))) * 100);
        // dim = (dim > 100 ? 100 : dim.toFixed(this.options.decimal)) + '%';
        // console.log('location',location, 'left hndl left', this.handles.eq(0)[0].style.left);
        location = (location < 100 ? location : 100) - parseFloat(this.$handle[0].style.left);
        // console.log('location',location);
        css['min-' + hOrW] = location + '%';
      }
    }

                  //  console.log('finished with movement', callback);
    this.$element.one('finished.zf.animate', function(){
                    _this.animComplete = true;
                    /**
                     * Fires when the handle is done moving.
                     * @event Slider#moved
                     */
                    _this.$element.trigger('moved.zf.slider', [$hndl]);
                });

    Foundation.Move(_this.options.moveTime, $hndl, function(){
      $hndl.css(lOrT, movement + '%');
      if(!_this.options.doubleSided){
        _this.$fill.css(hOrW, pctOfBar * 100 + '%');
      }else{
        _this.$fill.css(css);
      }
    });
  };
  /**
   * Sets the initial attribute for the slider element.
   * @function
   * @private
   * @param {Number} idx - index of the current handle/input to use.
   */
  Slider.prototype._setInitAttr = function(idx){
    var id = this.inputs.eq(idx).attr('id') || Foundation.GetYoDigits(6, 'slider');
    this.inputs.eq(idx).attr({
      'id': id,
      'max': this.options.end,
      'min': this.options.start

    });
    this.handles.eq(idx).attr({
      'role': 'slider',
      'aria-controls': id,
      'aria-valuemax': this.options.end,
      'aria-valuemin': this.options.start,
      'aria-valuenow': idx === 0 ? this.options.initialStart : this.options.initialEnd,
      'aria-orientation': this.options.vertical ? 'vertical' : 'horizontal',
      'tabindex': 0
    });
  };
  /**
   * Sets the input and `aria-valuenow` values for the slider element.
   * @function
   * @private
   * @param {jQuery} $handle - the currently selected handle.
   * @param {Number} val - floating point of the new value.
   */
  Slider.prototype._setValues = function($handle, val){
    var _this = this,
        idx = this.options.doubleSided ? this.handles.index($handle) : 0;
    // console.log('index of handle',idx);
    this.inputs.eq(idx).val(val);
    $handle.attr('aria-valuenow', val);
  };
  /**
   * Handles events on the slider element.
   * Calculates the new location of the current handle.
   * If there are two handles and the bar was clicked, it determines which handle to move.
   * @function
   * @private
   * @param {Object} e - the `event` object passed from the listener.
   * @param {jQuery} $handle - the current handle to calculate for, if selected.
   * @param {Number} val - floating point number for the new value of the slider.
   */
  Slider.prototype._handleEvent = function(e, $handle, val){
    if(!val){//click or drag events
      e.preventDefault();
      var _this = this,
          vertical = this.options.vertical,
          param = vertical ? 'height' : 'width',
          direction = vertical ? 'top' : 'left',
          pageXY = vertical ? e.pageY : e.pageX,
          halfOfHandle = this.$handle[0].getBoundingClientRect()[param] / 2,
          barDim = this.$element[0].getBoundingClientRect()[param],
          barOffset = (this.$element.offset()[direction] -  pageXY),
          barXY = barOffset > 0 ? -halfOfHandle : (barOffset - halfOfHandle) < -barDim ? barDim : Math.abs(barOffset),//if the cursor position is less than or greater than the elements bounding coordinates, set coordinates within those bounds
          // eleDim = this.$element[0].getBoundingClientRect()[param],
          offsetPct = percent(barXY, barDim),
          value = (this.options.end - this.options.start) * offsetPct;

      if(!$handle){//figure out which handle it is, pass it to the next function.
        var firstHndlPos = absPosition(this.$handle, direction, barXY, param),
            secndHndlPos = absPosition(this.$handle2, direction, barXY, param);
            $handle = firstHndlPos <= secndHndlPos ? this.$handle : this.$handle2;
      }

    }else{//change event on input
      var value = val;
    }

    this._setHandlePos($handle, value);
  };
  /**
   * Adds event listeners to the slider elements.
   * @function
   * @private
   * @param {jQuery} $handle - the current handle to apply listeners to.
   */
  Slider.prototype._events = function($handle){
    if(this.options.disabled){ return false; }


    var _this = this,
        curHandle,
        timer;

    if(this.options.binding){
      this.inputs.on('change.zf.slider', function(e){
        var idx = _this.inputs.index($(this));
        _this._handleEvent(e, _this.handles.eq(idx), $(this).val());
      });
    }


    if(this.options.clickSelect){
      this.$element.off('click.zf.slider').on('click.zf.slider', function(e){
        if(_this.$element.data('dragging')){ return false; }
        _this.animComplete = false;
        if(_this.options.doubleSided){
          _this._handleEvent(e);
        }else{
          _this._handleEvent(e, _this.$handle);
        }
      });
    }

    if(this.options.draggable){
      this.handles.addTouch();
      var curHandle,
          timer,
          $body = $('body');

      $handle
        .off('mousedown.zf.slider touchstart.zf.slider keydown.zf.slider')
        .on('mousedown.zf.slider', function(e){
<<<<<<< HEAD
          // e.preventDefault();
=======
          //e.preventDefault();
>>>>>>> 01d18259

          $handle.addClass('is-dragging');
          _this.$fill.addClass('is-dragging');//
          _this.$element.attr('data-dragging', true);
          _this.animComplete = false;
          curHandle = $(e.currentTarget);

          $body.on('mousemove.zf.slider', function(e){
            e.preventDefault();

            timer = setTimeout(function(){
              _this._handleEvent(e, curHandle);
            }, _this.options.dragDelay);
          }).on('mouseup.zf.slider', function(e){
            clearTimeout(timer);

            _this.animComplete = true;
            _this._handleEvent(e, curHandle);
            $handle.removeClass('is-dragging');
            _this.$fill.removeClass('is-dragging');
            _this.$element.data('dragging', false);
            // Foundation.reflow(_this.$element, 'slider');
            $body.off('mousemove.zf.slider mouseup.zf.slider');
          })
      });
    }
    $handle.on('keydown.zf.slider', function(e){
      var idx = _this.options.doubleSided ? _this.handles.index($(this)) : 0,
        oldValue = Number(_this.inputs.eq(idx).val()),
        newValue;

      var _$handle = $(this);
      console.log('Handle keydown');
      // handle keyboard event with keyboard util
      Foundation.Keyboard.handleKey(e, _this, {
        decrease: function() {
          newValue = oldValue - _this.options.step;
        },
        increase: function() {
          newValue = oldValue + _this.options.step;
        },
        decrease_fast: function() {
          newValue = oldValue - _this.options.step * 10;
        },
        increase_fast: function() {
          newValue = oldValue + _this.options.step * 10;
        },
        handled: function() { // only set handle pos when event was handled specially
          e.preventDefault();
          _this._setHandlePos(_$handle, newValue);
        }
      });
      /*if (newValue) { // if pressed key has special function, update value
        e.preventDefault();
        _this._setHandlePos(_$handle, newValue);
      }*/
    });
  };
  /**
   * Destroys the slider plugin.
   */
   Slider.prototype.destroy = function(){
     this.handles.off('.zf.slider');
     this.inputs.off('.zf.slider');
     this.$element.off('.zf.slider');

     Foundation.unregisterPlugin(this);
   };

  Foundation.plugin(Slider);

  function percent(frac, num){
    return (frac / num);
  }
  function absPosition($handle, dir, clickPos, param){
    return Math.abs(($handle.position()[dir] + ($handle[param]() / 2)) - clickPos);
  }
}(jQuery, window.Foundation);

//*********this is in case we go to static, absolute positions instead of dynamic positioning********
// this.setSteps(function(){
//   _this._events();
//   var initStart = _this.options.positions[_this.options.initialStart - 1] || null;
//   var initEnd = _this.options.initialEnd ? _this.options.position[_this.options.initialEnd - 1] : null;
//   if(initStart || initEnd){
//     _this._handleEvent(initStart, initEnd);
//   }
// });

//***********the other part of absolute positions*************
// Slider.prototype.setSteps = function(cb){
//   var posChange = this.$element.outerWidth() / this.options.steps;
//   var counter = 0
//   while(counter < this.options.steps){
//     if(counter){
//       this.options.positions.push(this.options.positions[counter - 1] + posChange);
//     }else{
//       this.options.positions.push(posChange);
//     }
//     counter++;
//   }
//   cb();
// };
!function(){
  $.fn.addTouch = function(){
    this.each(function(i,el){
      $(el).bind('touchstart touchmove touchend touchcancel',function(){
        //we pass the original event object because the jQuery event
        //object is normalized to w3c specs and does not provide the TouchList
        handleTouch(event);
      });
    });

    var handleTouch = function(event){
      var touches = event.changedTouches,
          first = touches[0],
          eventTypes = {
            touchstart: 'mousedown',
            touchmove: 'mousemove',
            touchend: 'mouseup'
          },
          type = eventTypes[event.type];

      var simulatedEvent = document.createEvent('MouseEvent');
      simulatedEvent.initMouseEvent(type, true, true, window, 1, first.screenX, first.screenY, first.clientX, first.clientY, false, false, false, false, 0/*left*/, null);
      first.target.dispatchEvent(simulatedEvent);
    };
  };
}();<|MERGE_RESOLUTION|>--- conflicted
+++ resolved
@@ -314,11 +314,6 @@
       $handle
         .off('mousedown.zf.slider touchstart.zf.slider keydown.zf.slider')
         .on('mousedown.zf.slider', function(e){
-<<<<<<< HEAD
-          // e.preventDefault();
-=======
-          //e.preventDefault();
->>>>>>> 01d18259
 
           $handle.addClass('is-dragging');
           _this.$fill.addClass('is-dragging');//
