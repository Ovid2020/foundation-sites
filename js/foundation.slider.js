--- conflicted
+++ resolved
@@ -43,108 +43,6 @@
     });
   }
 
-<<<<<<< HEAD
-=======
-  Slider.defaults = {
-    /**
-     * Minimum value for the slider scale.
-     * @option
-     * @example 0
-     */
-    start: 0,
-    /**
-     * Maximum value for the slider scale.
-     * @option
-     * @example 100
-     */
-    end: 100,
-    /**
-     * Minimum value change per change event. Not Currently Implemented!
-
-     */
-    step: 1,
-    /**
-     * Value at which the handle/input *(left handle/first input)* should be set to on initialization.
-     * @option
-     * @example 0
-     */
-    initialStart: 0,
-    /**
-     * Value at which the right handle/second input should be set to on initialization.
-     * @option
-     * @example 100
-     */
-    initialEnd: 100,
-    /**
-     * Allows the input to be located outside the container and visible. Set to by the JS
-     * @option
-     * @example false
-     */
-    binding: false,
-    /**
-     * Allows the user to click/tap on the slider bar to select a value.
-     * @option
-     * @example true
-     */
-    clickSelect: true,
-    /**
-     * Set to true and use the `vertical` class to change alignment to vertical.
-     * @option
-     * @example false
-     */
-    vertical: false,
-    /**
-     * Allows the user to drag the slider handle(s) to select a value.
-     * @option
-     * @example true
-     */
-    draggable: true,
-    /**
-     * Disables the slider and prevents event listeners from being applied. Double checked by JS with `disabledClass`.
-     * @option
-     * @example false
-     */
-    disabled: false,
-    /**
-     * Allows the use of two handles. Double checked by the JS. Changes some logic handling.
-     * @option
-     * @example false
-     */
-    doubleSided: false,
-    /**
-     * Potential future feature.
-     */
-    // steps: 100,
-    /**
-     * Number of decimal places the plugin should go to for floating point precision.
-     * @option
-     * @example 2
-     */
-    decimal: 2,
-    /**
-     * Time delay for dragged elements.
-     */
-    // dragDelay: 0,
-    /**
-     * Time, in ms, to animate the movement of a slider handle if user clicks/taps on the bar. Needs to be manually set if updating the transition time in the Sass settings.
-     * @option
-     * @example 200
-     */
-    moveTime: 200,//update this if changing the transition time in the sass
-    /**
-     * Class applied to disabled sliders.
-     * @option
-     * @example 'disabled'
-     */
-    disabledClass: 'disabled',
-    /**
-     * Will invert the default layout for a vertical<span data-tooltip title="who would do this???"> </span>slider.
-     * @option
-     * @example false
-     */
-    invertVertical: false
-  };
->>>>>>> daa4439c
   /**
    * Initilizes the plugin by reading/setting attributes, creating collections and setting the initial position of the handle(s).
    * @function
@@ -614,6 +512,11 @@
    * @example 'disabled'
    */
   disabledClass: 'disabled',
+  /**
+   * Will invert the default layout for a vertical<span data-tooltip title="who would do this???"> </span>slider.
+   * @option
+   * @example false
+   */
   invertVertical: false
 };
 
