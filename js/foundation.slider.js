'use strict';

!function($) {

/**
 * Slider module.
 * @module foundation.slider
 * @requires foundation.util.motion
 * @requires foundation.util.triggers
 * @requires foundation.util.keyboard
 * @requires foundation.util.touch
 */

class Slider {
  /**
   * Creates a new instance of a drilldown menu.
   * @class
   * @param {jQuery} element - jQuery object to make into an accordion menu.
   * @param {Object} options - Overrides to the default plugin settings.
   */
  constructor(element, options) {
    this.$element = element;
    this.options = $.extend({}, Slider.defaults, this.$element.data(), options);

    this._init();

    Foundation.registerPlugin(this, 'Slider');
    Foundation.Keyboard.register('Slider', {
      'ltr': {
        'ARROW_RIGHT': 'increase',
        'ARROW_UP': 'increase',
        'ARROW_DOWN': 'decrease',
        'ARROW_LEFT': 'decrease',
        'SHIFT_ARROW_RIGHT': 'increase_fast',
        'SHIFT_ARROW_UP': 'increase_fast',
        'SHIFT_ARROW_DOWN': 'decrease_fast',
        'SHIFT_ARROW_LEFT': 'decrease_fast'
      },
      'rtl': {
        'ARROW_LEFT': 'increase',
        'ARROW_RIGHT': 'decrease',
        'SHIFT_ARROW_LEFT': 'increase_fast',
        'SHIFT_ARROW_RIGHT': 'decrease_fast'
      }
    });
  }

  /**
   * Initilizes the plugin by reading/setting attributes, creating collections and setting the initial position of the handle(s).
   * @function
   * @private
   */
  _init() {
    this.inputs = this.$element.find('input');
    this.handles = this.$element.find('[data-slider-handle]');

    this.$handle = this.handles.eq(0);
    this.$input = this.inputs.length ? this.inputs.eq(0) : $(`#${this.$handle.attr('aria-controls')}`);
    this.$fill = this.$element.find('[data-slider-fill]').css(this.options.vertical ? 'height' : 'width', 0);

    var isDbl = false,
        _this = this;
    if (this.options.disabled || this.$element.hasClass(this.options.disabledClass)) {
      this.options.disabled = true;
      this.$element.addClass(this.options.disabledClass);
    }
    if (!this.inputs.length) {
      this.inputs = $().add(this.$input);
      this.options.binding = true;
    }
    this._setInitAttr(0);
    this._events(this.$handle);

    if (this.handles[1]) {
      this.options.doubleSided = true;
      this.$handle2 = this.handles.eq(1);
      this.$input2 = this.inputs.length > 1 ? this.inputs.eq(1) : $(`#${this.$handle2.attr('aria-controls')}`);

      if (!this.inputs[1]) {
        this.inputs = this.inputs.add(this.$input2);
      }
      isDbl = true;

      this._setHandlePos(this.$handle, this.options.initialStart, true, function() {

        _this._setHandlePos(_this.$handle2, _this.options.initialEnd, true);
      });
      // this.$handle.triggerHandler('click.zf.slider');
      this._setInitAttr(1);
      this._events(this.$handle2);
    }

    if (!isDbl) {
      this._setHandlePos(this.$handle, this.options.initialStart, true);
    }
  }

  /**
   * Sets the position of the selected handle and fill bar.
   * @function
   * @private
   * @param {jQuery} $hndl - the selected handle to move.
   * @param {Number} location - floating point between the start and end values of the slider bar.
   * @param {Function} cb - callback function to fire on completion.
   * @fires Slider#moved
   * @fires Slider#changed
   */
  _setHandlePos($hndl, location, noInvert, cb) {
    // don't move if the slider has been disabled since its initialization
    if (this.$element.hasClass(this.options.disabledClass)) {
      return;
    }
    //might need to alter that slightly for bars that will have odd number selections.
    location = parseFloat(location);//on input change events, convert string to number...grumble.

    // prevent slider from running out of bounds, if value exceeds the limits set through options, override the value to min/max
    if (location < this.options.start) { location = this.options.start; }
    else if (location > this.options.end) { location = this.options.end; }

    var isDbl = this.options.doubleSided;

    if (isDbl) { //this block is to prevent 2 handles from crossing eachother. Could/should be improved.
      if (this.handles.index($hndl) === 0) {
        var h2Val = parseFloat(this.$handle2.attr('aria-valuenow'));
        location = location >= h2Val ? h2Val - this.options.step : location;
      } else {
        var h1Val = parseFloat(this.$handle.attr('aria-valuenow'));
        location = location <= h1Val ? h1Val + this.options.step : location;
      }
    }

    //this is for single-handled vertical sliders, it adjusts the value to account for the slider being "upside-down"
    //for click and drag events, it's weird due to the scale(-1, 1) css property
    if (this.options.vertical && !noInvert) {
      location = this.options.end - location;
    }

    var _this = this,
        vert = this.options.vertical,
        hOrW = vert ? 'height' : 'width',
        lOrT = vert ? 'top' : 'left',
        handleDim = $hndl[0].getBoundingClientRect()[hOrW],
        elemDim = this.$element[0].getBoundingClientRect()[hOrW],
        //percentage of bar min/max value based on click or drag point
        pctOfBar = percent(location - this.options.start, this.options.end - this.options.start).toFixed(2),
        //number of actual pixels to shift the handle, based on the percentage obtained above
        pxToMove = (elemDim - handleDim) * pctOfBar,
        //percentage of bar to shift the handle
        movement = (percent(pxToMove, elemDim) * 100).toFixed(this.options.decimal);
        //fixing the decimal value for the location number, is passed to other methods as a fixed floating-point value
        location = parseFloat(location.toFixed(this.options.decimal));
        // declare empty object for css adjustments, only used with 2 handled-sliders
    var css = {};

    this._setValues($hndl, location);

    // TODO update to calculate based on values set to respective inputs??
    if (isDbl) {
      var isLeftHndl = this.handles.index($hndl) === 0,
          //empty variable, will be used for min-height/width for fill bar
          dim,
          //percentage w/h of the handle compared to the slider bar
          handlePct =  ~~(percent(handleDim, elemDim) * 100);
      //if left handle, the math is slightly different than if it's the right handle, and the left/top property needs to be changed for the fill bar
      if (isLeftHndl) {
        //left or top percentage value to apply to the fill bar.
        css[lOrT] = `${movement}%`;
        //calculate the new min-height/width for the fill bar.
        dim = parseFloat(this.$handle2[0].style[lOrT]) - movement + handlePct;
        //this callback is necessary to prevent errors and allow the proper placement and initialization of a 2-handled slider
        //plus, it means we don't care if 'dim' isNaN on init, it won't be in the future.
        if (cb && typeof cb === 'function') { cb(); }//this is only needed for the initialization of 2 handled sliders
      } else {
        //just caching the value of the left/bottom handle's left/top property
        var handlePos = parseFloat(this.$handle[0].style[lOrT]);
        //calculate the new min-height/width for the fill bar. Use isNaN to prevent false positives for numbers <= 0
        //based on the percentage of movement of the handle being manipulated, less the opposing handle's left/top position, plus the percentage w/h of the handle itself
        dim = movement - (isNaN(handlePos) ? (this.options.initialStart - this.options.start)/((this.options.end-this.options.start)/100) : handlePos) + handlePct;
      }
      // assign the min-height/width to our css object
      css[`min-${hOrW}`] = `${dim}%`;
    }

    this.$element.one('finished.zf.animate', function() {
                    /**
                     * Fires when the handle is done moving.
                     * @event Slider#moved
                     */
                    _this.$element.trigger('moved.zf.slider', [$hndl]);
                });

    //because we don't know exactly how the handle will be moved, check the amount of time it should take to move.
    var moveTime = this.$element.data('dragging') ? 1000/60 : this.options.moveTime;
<<<<<<< HEAD
=======


>>>>>>> 47e37f6e
    Foundation.Move(moveTime, $hndl, function() {
      //adjusting the left/top property of the handle, based on the percentage calculated above
      $hndl.css(lOrT, `${movement}%`);

      if (!_this.options.doubleSided) {
        //if single-handled, a simple method to expand the fill bar
        _this.$fill.css(hOrW, `${pctOfBar * 100}%`);
      } else {
        //otherwise, use the css object we created above
        _this.$fill.css(css);
      }
    });


    /**
     * Fires when the value has not been change for a given time.
     * @event Slider#changed
     */
    clearTimeout(_this.timeout);
    _this.timeout = setTimeout(function(){
      _this.$element.trigger('changed.zf.slider', [$hndl]);
    }, _this.options.changedDelay);
  }

  /**
   * Sets the initial attribute for the slider element.
   * @function
   * @private
   * @param {Number} idx - index of the current handle/input to use.
   */
  _setInitAttr(idx) {
    var id = this.inputs.eq(idx).attr('id') || Foundation.GetYoDigits(6, 'slider');
    this.inputs.eq(idx).attr({
      'id': id,
      'max': this.options.end,
      'min': this.options.start,
      'step': this.options.step
    });
    this.handles.eq(idx).attr({
      'role': 'slider',
      'aria-controls': id,
      'aria-valuemax': this.options.end,
      'aria-valuemin': this.options.start,
      'aria-valuenow': idx === 0 ? this.options.initialStart : this.options.initialEnd,
      'aria-orientation': this.options.vertical ? 'vertical' : 'horizontal',
      'tabindex': 0
    });
  }

  /**
   * Sets the input and `aria-valuenow` values for the slider element.
   * @function
   * @private
   * @param {jQuery} $handle - the currently selected handle.
   * @param {Number} val - floating point of the new value.
   */
  _setValues($handle, val) {
    var idx = this.options.doubleSided ? this.handles.index($handle) : 0;
    this.inputs.eq(idx).val(val);
    $handle.attr('aria-valuenow', val);
  }

  /**
   * Handles events on the slider element.
   * Calculates the new location of the current handle.
   * If there are two handles and the bar was clicked, it determines which handle to move.
   * @function
   * @private
   * @param {Object} e - the `event` object passed from the listener.
   * @param {jQuery} $handle - the current handle to calculate for, if selected.
   * @param {Number} val - floating point number for the new value of the slider.
   * TODO clean this up, there's a lot of repeated code between this and the _setHandlePos fn.
   */
  _handleEvent(e, $handle, val) {
    var value, hasVal;
    if (!val) {//click or drag events
      e.preventDefault();
      var _this = this,
          vertical = this.options.vertical,
          param = vertical ? 'height' : 'width',
          direction = vertical ? 'top' : 'left',
          eventOffset = vertical ? e.pageY : e.pageX,
          halfOfHandle = this.$handle[0].getBoundingClientRect()[param] / 2,
          barDim = this.$element[0].getBoundingClientRect()[param],
          windowScroll = vertical ? $(window).scrollTop() : $(window).scrollLeft();


      var elemOffset = this.$element.offset()[direction];

      // touch events emulated by the touch util give position relative to screen, add window.scroll to event coordinates...
      // best way to guess this is simulated is if clientY == pageY
      if (e.clientY === e.pageY) { eventOffset = eventOffset + windowScroll; }
      var eventFromBar = eventOffset - elemOffset;
      var barXY;
      if (eventFromBar < 0) {
        barXY = 0;
      } else if (eventFromBar > barDim) {
        barXY = barDim;
      } else {
        barXY = eventFromBar;
      }
      var offsetPct = percent(barXY, barDim);

      value = (this.options.end - this.options.start) * offsetPct + this.options.start;

      // turn everything around for RTL, yay math!
      if (Foundation.rtl() && !this.options.vertical) {value = this.options.end - value;}

      value = _this._adjustValue(null, value);
      //boolean flag for the setHandlePos fn, specifically for vertical sliders
      hasVal = false;

      if (!$handle) {//figure out which handle it is, pass it to the next function.
        var firstHndlPos = absPosition(this.$handle, direction, barXY, param),
            secndHndlPos = absPosition(this.$handle2, direction, barXY, param);
            $handle = firstHndlPos <= secndHndlPos ? this.$handle : this.$handle2;
      }

    } else {//change event on input
      value = this._adjustValue(null, val);
      hasVal = true;
    }

    this._setHandlePos($handle, value, hasVal);
  }

  /**
   * Adjustes value for handle in regard to step value. returns adjusted value
   * @function
   * @private
   * @param {jQuery} $handle - the selected handle.
   * @param {Number} value - value to adjust. used if $handle is falsy
   */
  _adjustValue($handle, value) {
    var val,
      step = this.options.step,
      div = parseFloat(step/2),
      left, prev_val, next_val;
    if (!!$handle) {
      val = parseFloat($handle.attr('aria-valuenow'));
    }
    else {
      val = value;
    }
    left = val % step;
    prev_val = val - left;
    next_val = prev_val + step;
    if (left === 0) {
      return val;
    }
    val = val >= prev_val + div ? next_val : prev_val;
    return val;
  }

  /**
   * Adds event listeners to the slider elements.
   * @function
   * @private
   * @param {jQuery} $handle - the current handle to apply listeners to.
   */
  _events($handle) {
    var _this = this,
        curHandle,
        timer;

      this.inputs.off('change.zf.slider').on('change.zf.slider', function(e) {
        var idx = _this.inputs.index($(this));
        _this._handleEvent(e, _this.handles.eq(idx), $(this).val());
      });

      if (this.options.clickSelect) {
        this.$element.off('click.zf.slider').on('click.zf.slider', function(e) {
          if (_this.$element.data('dragging')) { return false; }

          if (!$(e.target).is('[data-slider-handle]')) {
            if (_this.options.doubleSided) {
              _this._handleEvent(e);
            } else {
              _this._handleEvent(e, _this.$handle);
            }
          }
        });
      }

    if (this.options.draggable) {
      this.handles.addTouch();

      var $body = $('body');
      $handle
        .off('mousedown.zf.slider')
        .on('mousedown.zf.slider', function(e) {
          $handle.addClass('is-dragging');
          _this.$fill.addClass('is-dragging');//
          _this.$element.data('dragging', true);

          curHandle = $(e.currentTarget);

          $body.on('mousemove.zf.slider', function(e) {
            e.preventDefault();
            _this._handleEvent(e, curHandle);

          }).on('mouseup.zf.slider', function(e) {
            _this._handleEvent(e, curHandle);

            $handle.removeClass('is-dragging');
            _this.$fill.removeClass('is-dragging');
            _this.$element.data('dragging', false);

            $body.off('mousemove.zf.slider mouseup.zf.slider');
          });
      })
      // prevent events triggered by touch
      .on('selectstart.zf.slider touchmove.zf.slider', function(e) {
        e.preventDefault();
      });
    }

    $handle.off('keydown.zf.slider').on('keydown.zf.slider', function(e) {
      var _$handle = $(this),
          idx = _this.options.doubleSided ? _this.handles.index(_$handle) : 0,
          oldValue = parseFloat(_this.inputs.eq(idx).val()),
          newValue;

      // handle keyboard event with keyboard util
      Foundation.Keyboard.handleKey(e, 'Slider', {
        decrease: function() {
          newValue = oldValue - _this.options.step;
        },
        increase: function() {
          newValue = oldValue + _this.options.step;
        },
        decrease_fast: function() {
          newValue = oldValue - _this.options.step * 10;
        },
        increase_fast: function() {
          newValue = oldValue + _this.options.step * 10;
        },
        handled: function() { // only set handle pos when event was handled specially
          e.preventDefault();
          _this._setHandlePos(_$handle, newValue, true);
        }
      });
      /*if (newValue) { // if pressed key has special function, update value
        e.preventDefault();
        _this._setHandlePos(_$handle, newValue);
      }*/
    });
  }

  /**
   * Destroys the slider plugin.
   */
  destroy() {
    this.handles.off('.zf.slider');
    this.inputs.off('.zf.slider');
    this.$element.off('.zf.slider');

    clearTimeout(this.timeout);

    Foundation.unregisterPlugin(this);
  }
}

Slider.defaults = {
  /**
   * Minimum value for the slider scale.
   * @option
   * @example 0
   */
  start: 0,
  /**
   * Maximum value for the slider scale.
   * @option
   * @example 100
   */
  end: 100,
  /**
   * Minimum value change per change event.
   * @option
   * @example 1
   */
  step: 1,
  /**
   * Value at which the handle/input *(left handle/first input)* should be set to on initialization.
   * @option
   * @example 0
   */
  initialStart: 0,
  /**
   * Value at which the right handle/second input should be set to on initialization.
   * @option
   * @example 100
   */
  initialEnd: 100,
  /**
   * Allows the input to be located outside the container and visible. Set to by the JS
   * @option
   * @example false
   */
  binding: false,
  /**
   * Allows the user to click/tap on the slider bar to select a value.
   * @option
   * @example true
   */
  clickSelect: true,
  /**
   * Set to true and use the `vertical` class to change alignment to vertical.
   * @option
   * @example false
   */
  vertical: false,
  /**
   * Allows the user to drag the slider handle(s) to select a value.
   * @option
   * @example true
   */
  draggable: true,
  /**
   * Disables the slider and prevents event listeners from being applied. Double checked by JS with `disabledClass`.
   * @option
   * @example false
   */
  disabled: false,
  /**
   * Allows the use of two handles. Double checked by the JS. Changes some logic handling.
   * @option
   * @example false
   */
  doubleSided: false,
  /**
   * Potential future feature.
   */
  // steps: 100,
  /**
   * Number of decimal places the plugin should go to for floating point precision.
   * @option
   * @example 2
   */
  decimal: 2,
  /**
   * Time delay for dragged elements.
   */
  // dragDelay: 0,
  /**
   * Time, in ms, to animate the movement of a slider handle if user clicks/taps on the bar. Needs to be manually set if updating the transition time in the Sass settings.
   * @option
   * @example 200
   */
  moveTime: 200,//update this if changing the transition time in the sass
  /**
   * Class applied to disabled sliders.
   * @option
   * @example 'disabled'
   */
  disabledClass: 'disabled',
  /**
   * Will invert the default layout for a vertical<span data-tooltip title="who would do this???"> </span>slider.
   * @option
   * @example false
   */
  invertVertical: false,
  /**
   * Milliseconds before the `changed.zf-slider` event is triggered after value change.
   * @option
   * @example 500
   */
  changedDelay: 500
};

function percent(frac, num) {
  return (frac / num);
}
function absPosition($handle, dir, clickPos, param) {
  return Math.abs(($handle.position()[dir] + ($handle[param]() / 2)) - clickPos);
}

// Window exports
Foundation.plugin(Slider, 'Slider');

}(jQuery);

//*********this is in case we go to static, absolute positions instead of dynamic positioning********
// this.setSteps(function() {
//   _this._events();
//   var initStart = _this.options.positions[_this.options.initialStart - 1] || null;
//   var initEnd = _this.options.initialEnd ? _this.options.position[_this.options.initialEnd - 1] : null;
//   if (initStart || initEnd) {
//     _this._handleEvent(initStart, initEnd);
//   }
// });

//***********the other part of absolute positions*************
// Slider.prototype.setSteps = function(cb) {
//   var posChange = this.$element.outerWidth() / this.options.steps;
//   var counter = 0
//   while(counter < this.options.steps) {
//     if (counter) {
//       this.options.positions.push(this.options.positions[counter - 1] + posChange);
//     } else {
//       this.options.positions.push(posChange);
//     }
//     counter++;
//   }
//   cb();
// };<|MERGE_RESOLUTION|>--- conflicted
+++ resolved
@@ -191,11 +191,7 @@
 
     //because we don't know exactly how the handle will be moved, check the amount of time it should take to move.
     var moveTime = this.$element.data('dragging') ? 1000/60 : this.options.moveTime;
-<<<<<<< HEAD
-=======
-
-
->>>>>>> 47e37f6e
+
     Foundation.Move(moveTime, $hndl, function() {
       //adjusting the left/top property of the handle, based on the percentage calculated above
       $hndl.css(lOrT, `${movement}%`);
