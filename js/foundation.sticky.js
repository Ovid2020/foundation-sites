--- conflicted
+++ resolved
@@ -266,15 +266,10 @@
    * @private
    */
   _setSizes(cb) {
-<<<<<<< HEAD
-    this.canStick = Foundation.MediaQuery.atLeast(this.options.stickyOn);
+    this.canStick = Foundation.MediaQuery.is(this.options.stickyOn);
     if (!this.canStick) {
       if (cb && typeof cb === 'function') { cb(); }
     }
-=======
-    this.canStick = Foundation.MediaQuery.is(this.options.stickyOn);
-    if (!this.canStick) { cb(); }
->>>>>>> 7ff39a7a
     var _this = this,
         newElemWidth = this.$container[0].getBoundingClientRect().width,
         comp = window.getComputedStyle(this.$container[0]),
