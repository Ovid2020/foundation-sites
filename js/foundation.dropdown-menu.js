--- conflicted
+++ resolved
@@ -101,15 +101,6 @@
       e.preventDefault();
 
 
-<<<<<<< HEAD
-    // if(this.options.keyboardAccess){
-    //   this._addKeyupHandler($elem);
-    // }
-    $elem.on('keydown.zf.dropdownmenu', function(e){
-      var thing = Foundation.MenuKey(e, $elem, _this);
-      console.log(thing, $elem);
-    })
-=======
       if(key === 27){ this._hideAll(); }//esc hide everything
 
       else if(key === 13 || key === 32){ this._show($(elem)); }//enter/return or spacebar, show the thing
@@ -221,7 +212,6 @@
   }
   DropdownMenu.prototype._events = function($elem){
     var _this = this;
->>>>>>> e184b44f
 
     if(this.options.clickOpen){
       $elem.on('click.zf.dropdownmenu tap.zf.dropdownmenu touchend.zf.dropdownmenu', function(e){
