!function($) {

"use strict";

<<<<<<< HEAD
var FOUNDATION_VERSION = '6.2.3';
=======
var FOUNDATION_VERSION = '6.3.0';
>>>>>>> bca7ae0f

// Global Foundation object
// This is attached to the window, or used as a module for AMD/Browserify
var Foundation = {
  version: FOUNDATION_VERSION,

  /**
   * Stores initialized plugins.
   */
  _plugins: {},

  /**
   * Stores generated unique ids for plugin instances
   */
  _uuids: [],

  /**
   * Returns a boolean for RTL support
   */
  rtl: function(){
    return $('html').attr('dir') === 'rtl';
  },
  /**
   * Defines a Foundation plugin, adding it to the `Foundation` namespace and the list of plugins to initialize when reflowing.
   * @param {Object} plugin - The constructor of the plugin.
   */
  plugin: function(plugin, name) {
    // Object key to use when adding to global Foundation object
    // Examples: Foundation.Reveal, Foundation.OffCanvas
    var className = (name || functionName(plugin));
    // Object key to use when storing the plugin, also used to create the identifying data attribute for the plugin
    // Examples: data-reveal, data-off-canvas
    var attrName  = hyphenate(className);

    // Add to the Foundation object and the plugins list (for reflowing)
    this._plugins[attrName] = this[className] = plugin;
  },
  /**
   * @function
   * Populates the _uuids array with pointers to each individual plugin instance.
   * Adds the `zfPlugin` data-attribute to programmatically created plugins to allow use of $(selector).foundation(method) calls.
   * Also fires the initialization event for each plugin, consolidating repetitive code.
   * @param {Object} plugin - an instance of a plugin, usually `this` in context.
   * @param {String} name - the name of the plugin, passed as a camelCased string.
   * @fires Plugin#init
   */
  registerPlugin: function(plugin, name){
    var pluginName = name ? hyphenate(name) : functionName(plugin.constructor).toLowerCase();
    plugin.uuid = this.GetYoDigits(6, pluginName);

    if(!plugin.$element.attr(`data-${pluginName}`)){ plugin.$element.attr(`data-${pluginName}`, plugin.uuid); }
    if(!plugin.$element.data('zfPlugin')){ plugin.$element.data('zfPlugin', plugin); }
          /**
           * Fires when the plugin has initialized.
           * @event Plugin#init
           */
    plugin.$element.trigger(`init.zf.${pluginName}`);

    this._uuids.push(plugin.uuid);

    return;
  },
  /**
   * @function
   * Removes the plugins uuid from the _uuids array.
   * Removes the zfPlugin data attribute, as well as the data-plugin-name attribute.
   * Also fires the destroyed event for the plugin, consolidating repetitive code.
   * @param {Object} plugin - an instance of a plugin, usually `this` in context.
   * @fires Plugin#destroyed
   */
  unregisterPlugin: function(plugin){
    var pluginName = hyphenate(functionName(plugin.$element.data('zfPlugin').constructor));

    this._uuids.splice(this._uuids.indexOf(plugin.uuid), 1);
    plugin.$element.removeAttr(`data-${pluginName}`).removeData('zfPlugin')
          /**
           * Fires when the plugin has been destroyed.
           * @event Plugin#destroyed
           */
          .trigger(`destroyed.zf.${pluginName}`);
    for(var prop in plugin){
      plugin[prop] = null;//clean up script to prep for garbage collection.
    }
    return;
  },

  /**
   * @function
   * Causes one or more active plugins to re-initialize, resetting event listeners, recalculating positions, etc.
   * @param {String} plugins - optional string of an individual plugin key, attained by calling `$(element).data('pluginName')`, or string of a plugin class i.e. `'dropdown'`
   * @default If no argument is passed, reflow all currently active plugins.
   */
   reInit: function(plugins){
     var isJQ = plugins instanceof $;
     try{
       if(isJQ){
         plugins.each(function(){
           $(this).data('zfPlugin')._init();
         });
       }else{
         var type = typeof plugins,
         _this = this,
         fns = {
           'object': function(plgs){
             plgs.forEach(function(p){
               p = hyphenate(p);
               $('[data-'+ p +']').foundation('_init');
             });
           },
           'string': function(){
             plugins = hyphenate(plugins);
             $('[data-'+ plugins +']').foundation('_init');
           },
           'undefined': function(){
             this['object'](Object.keys(_this._plugins));
           }
         };
         fns[type](plugins);
       }
     }catch(err){
       console.error(err);
     }finally{
       return plugins;
     }
   },

  /**
   * returns a random base-36 uid with namespacing
   * @function
   * @param {Number} length - number of random base-36 digits desired. Increase for more random strings.
   * @param {String} namespace - name of plugin to be incorporated in uid, optional.
   * @default {String} '' - if no plugin name is provided, nothing is appended to the uid.
   * @returns {String} - unique id
   */
  GetYoDigits: function(length, namespace){
    length = length || 6;
    return Math.round((Math.pow(36, length + 1) - Math.random() * Math.pow(36, length))).toString(36).slice(1) + (namespace ? `-${namespace}` : '');
  },
  /**
   * Initialize plugins on any elements within `elem` (and `elem` itself) that aren't already initialized.
   * @param {Object} elem - jQuery object containing the element to check inside. Also checks the element itself, unless it's the `document` object.
   * @param {String|Array} plugins - A list of plugins to initialize. Leave this out to initialize everything.
   */
  reflow: function(elem, plugins) {

    // If plugins is undefined, just grab everything
    if (typeof plugins === 'undefined') {
      plugins = Object.keys(this._plugins);
    }
    // If plugins is a string, convert it to an array with one item
    else if (typeof plugins === 'string') {
      plugins = [plugins];
    }

    var _this = this;

    // Iterate through each plugin
    $.each(plugins, function(i, name) {
      // Get the current plugin
      var plugin = _this._plugins[name];

      // Localize the search to all elements inside elem, as well as elem itself, unless elem === document
      var $elem = $(elem).find('[data-'+name+']').addBack('[data-'+name+']');

      // For each plugin found, initialize it
      $elem.each(function() {
        var $el = $(this),
            opts = {};
        // Don't double-dip on plugins
        if ($el.data('zfPlugin')) {
          console.warn("Tried to initialize "+name+" on an element that already has a Foundation plugin.");
          return;
        }

        if($el.attr('data-options')){
          var thing = $el.attr('data-options').split(';').forEach(function(e, i){
            var opt = e.split(':').map(function(el){ return el.trim(); });
            if(opt[0]) opts[opt[0]] = parseValue(opt[1]);
          });
        }
        try{
          $el.data('zfPlugin', new plugin($(this), opts));
        }catch(er){
          console.error(er);
        }finally{
          return;
        }
      });
    });
  },
  getFnName: functionName,
  transitionend: function($elem){
    var transitions = {
      'transition': 'transitionend',
      'WebkitTransition': 'webkitTransitionEnd',
      'MozTransition': 'transitionend',
      'OTransition': 'otransitionend'
    };
    var elem = document.createElement('div'),
        end;

    for (var t in transitions){
      if (typeof elem.style[t] !== 'undefined'){
        end = transitions[t];
      }
    }
    if(end){
      return end;
    }else{
      end = setTimeout(function(){
        $elem.triggerHandler('transitionend', [$elem]);
      }, 1);
      return 'transitionend';
    }
  }
};

Foundation.util = {
  /**
   * Function for applying a debounce effect to a function call.
   * @function
   * @param {Function} func - Function to be called at end of timeout.
   * @param {Number} delay - Time in ms to delay the call of `func`.
   * @returns function
   */
  throttle: function (func, delay) {
    var timer = null;

    return function () {
      var context = this, args = arguments;

      if (timer === null) {
        timer = setTimeout(function () {
          func.apply(context, args);
          timer = null;
        }, delay);
      }
    };
  }
};

// TODO: consider not making this a jQuery function
// TODO: need way to reflow vs. re-initialize
/**
 * The Foundation jQuery method.
 * @param {String|Array} method - An action to perform on the current jQuery object.
 */
var foundation = function(method) {
  var type = typeof method,
      $meta = $('meta.foundation-mq'),
      $noJS = $('.no-js');

  if(!$meta.length){
    $('<meta class="foundation-mq">').appendTo(document.head);
  }
  if($noJS.length){
    $noJS.removeClass('no-js');
  }

  if(type === 'undefined'){//needs to initialize the Foundation object, or an individual plugin.
    Foundation.MediaQuery._init();
    Foundation.reflow(this);
  }else if(type === 'string'){//an individual method to invoke on a plugin or group of plugins
    var args = Array.prototype.slice.call(arguments, 1);//collect all the arguments, if necessary
    var plugClass = this.data('zfPlugin');//determine the class of plugin

    if(plugClass !== undefined && plugClass[method] !== undefined){//make sure both the class and method exist
      if(this.length === 1){//if there's only one, call it directly.
          plugClass[method].apply(plugClass, args);
      }else{
        this.each(function(i, el){//otherwise loop through the jQuery collection and invoke the method on each
          plugClass[method].apply($(el).data('zfPlugin'), args);
        });
      }
    }else{//error for no class or no method
      throw new ReferenceError("We're sorry, '" + method + "' is not an available method for " + (plugClass ? functionName(plugClass) : 'this element') + '.');
    }
  }else{//error for invalid argument type
    throw new TypeError(`We're sorry, ${type} is not a valid parameter. You must use a string representing the method you wish to invoke.`);
  }
  return this;
};

window.Foundation = Foundation;
$.fn.foundation = foundation;

// Polyfill for requestAnimationFrame
(function() {
  if (!Date.now || !window.Date.now)
    window.Date.now = Date.now = function() { return new Date().getTime(); };

  var vendors = ['webkit', 'moz'];
  for (var i = 0; i < vendors.length && !window.requestAnimationFrame; ++i) {
      var vp = vendors[i];
      window.requestAnimationFrame = window[vp+'RequestAnimationFrame'];
      window.cancelAnimationFrame = (window[vp+'CancelAnimationFrame']
                                 || window[vp+'CancelRequestAnimationFrame']);
  }
  if (/iP(ad|hone|od).*OS 6/.test(window.navigator.userAgent)
    || !window.requestAnimationFrame || !window.cancelAnimationFrame) {
    var lastTime = 0;
    window.requestAnimationFrame = function(callback) {
        var now = Date.now();
        var nextTime = Math.max(lastTime + 16, now);
        return setTimeout(function() { callback(lastTime = nextTime); },
                          nextTime - now);
    };
    window.cancelAnimationFrame = clearTimeout;
  }
  /**
   * Polyfill for performance.now, required by rAF
   */
  if(!window.performance || !window.performance.now){
    window.performance = {
      start: Date.now(),
      now: function(){ return Date.now() - this.start; }
    };
  }
})();
if (!Function.prototype.bind) {
  Function.prototype.bind = function(oThis) {
    if (typeof this !== 'function') {
      // closest thing possible to the ECMAScript 5
      // internal IsCallable function
      throw new TypeError('Function.prototype.bind - what is trying to be bound is not callable');
    }

    var aArgs   = Array.prototype.slice.call(arguments, 1),
        fToBind = this,
        fNOP    = function() {},
        fBound  = function() {
          return fToBind.apply(this instanceof fNOP
                 ? this
                 : oThis,
                 aArgs.concat(Array.prototype.slice.call(arguments)));
        };

    if (this.prototype) {
      // native functions don't have a prototype
      fNOP.prototype = this.prototype;
    }
    fBound.prototype = new fNOP();

    return fBound;
  };
}
// Polyfill to get the name of a function in IE9
function functionName(fn) {
  if (Function.prototype.name === undefined) {
    var funcNameRegex = /function\s([^(]{1,})\(/;
    var results = (funcNameRegex).exec((fn).toString());
    return (results && results.length > 1) ? results[1].trim() : "";
  }
  else if (fn.prototype === undefined) {
    return fn.constructor.name;
  }
  else {
    return fn.prototype.constructor.name;
  }
}
function parseValue(str){
  if ('true' === str) return true;
  else if ('false' === str) return false;
  else if (!isNaN(str * 1)) return parseFloat(str);
  return str;
}
// Convert PascalCase to kebab-case
// Thank you: http://stackoverflow.com/a/8955580
function hyphenate(str) {
  return str.replace(/([a-z])([A-Z])/g, '$1-$2').toLowerCase();
}

}(jQuery);<|MERGE_RESOLUTION|>--- conflicted
+++ resolved
@@ -2,11 +2,7 @@
 
 "use strict";
 
-<<<<<<< HEAD
-var FOUNDATION_VERSION = '6.2.3';
-=======
 var FOUNDATION_VERSION = '6.3.0';
->>>>>>> bca7ae0f
 
 // Global Foundation object
 // This is attached to the window, or used as a module for AMD/Browserify
