!function($) {
"use strict";

var FOUNDATION_VERSION = '6.0.6';

// Global Foundation object
// This is attached to the window, or used as a module for AMD/Browserify
var Foundation = {
  version: FOUNDATION_VERSION,

  /**
   * Stores initialized plugins.
   */
  _plugins: {},

  /**
   * Stores generated unique ids for plugin instances
   */
  _uuids: [],
  /**
   * Stores currently active plugins.
   */
  _activePlugins: {},

  /**
   * Returns a boolean for RTL support
   */
  rtl: function(){
    return $('html').attr('dir') === 'rtl';
  },
  /**
   * Defines a Foundation plugin, adding it to the `Foundation` namespace and the list of plugins to initialize when reflowing.
   * @param {Object} plugin - The constructor of the plugin.
   */
  plugin: function(plugin, name) {
    // Object key to use when adding to global Foundation object
    // Examples: Foundation.Reveal, Foundation.OffCanvas
    var className = (name || functionName(plugin));
    // Object key to use when storing the plugin, also used to create the identifying data attribute for the plugin
    // Examples: data-reveal, data-off-canvas
    var attrName  = hyphenate(className);

    // Add to the Foundation object and the plugins list (for reflowing)
    this._plugins[attrName] = this[className] = plugin;
  },
  /**
   * @function
   * Creates a pointer to an instance of a Plugin within the Foundation._activePlugins object.
   * Sets the `[data-pluginName="uniqueIdHere"]`, allowing easy access to any plugin's internal methods.
   * Also fires the initialization event for each plugin, consolidating repeditive code.
   * @param {Object} plugin - an instance of a plugin, usually `this` in context.
   * @fires Plugin#init
   */
  registerPlugin: function(plugin, name){
    var pluginName = name ? hyphenate(name) : functionName(plugin.constructor).toLowerCase();
    plugin.uuid = this.GetYoDigits(6, pluginName);

    if(!plugin.$element.attr('data-' + pluginName)){ plugin.$element.attr('data-' + pluginName, plugin.uuid); }
    if(!plugin.$element.data('zfPlugin')){ plugin.$element.data('zfPlugin', plugin); }
          /**
           * Fires when the plugin has initialized.
           * @event Plugin#init
           */
    plugin.$element.trigger('init.zf.' + pluginName);

    this._uuids.push(plugin.uuid);

    return;
  },
  /**
   * @function
   * Removes the pointer for an instance of a Plugin from the Foundation._activePlugins obj.
   * Also fires the destroyed event for the plugin, consolidating repeditive code.
   * @param {Object} plugin - an instance of a plugin, usually `this` in context.
   * @fires Plugin#destroyed
   */
  unregisterPlugin: function(plugin){
    var pluginName = hyphenate(functionName(plugin.$element.data('zfPlugin').constructor));

    this._uuids.splice(this._uuids.indexOf(plugin.uuid), 1);
    plugin.$element.removeAttr('data-' + pluginName).removeData('zfPlugin')
          /**
           * Fires when the plugin has been destroyed.
           * @event Plugin#destroyed
           */
          .trigger('destroyed.zf.' + pluginName);
    for(var prop in plugin){
      plugin[prop] = null;//clean up script to prep for garbage collection.
    }
    return;
  },

  /**
   * @function
   * Causes one or more active plugins to re-initialize, resetting event listeners, recalculating positions, etc.
   * @param {String} plugins - optional string of an individual plugin key, attained by calling `$(element).data('pluginName')`, or string of a plugin class i.e. `'dropdown'`
   * @default If no argument is passed, reflow all currently active plugins.
   */
<<<<<<< HEAD
  reInit: function(plugins){
    // var actvPlugins = Object.keys(this._activePlugins);
    // var _this = this;
    //
    // if(!plugins){
    //   actvPlugins.forEach(function(p){
    //     _this._activePlugins[p]._init();
    //   });
    //
    // }else if(typeof plugins === 'string'){
    //   var namespace = plugins.split('-')[1];
    //
    //   if(namespace){
    //
    //     this._activePlugins[plugins]._init();
    //
    //   }else{
    //     namespace = new RegExp(plugins, 'i');
    //
    //     actvPlugins.filter(function(p){
    //       return namespace.test(p);
    //     }).forEach(function(p){
    //       _this._activePlugins[p]._init();
    //     });
    //   }
    // }
    //
  },
=======
   reInit: function(plugins){
     var isJQ = plugins instanceof $;
     try{
       if(isJQ){
         plugins.each(function(){
           $(this).data('zfPlugin')._init();
         });
       }else{
         var type = typeof plugins,
         _this = this,
         fns = {
           'object': function(plgs){
             plgs.forEach(function(p){
               $('[data-'+ p +']').foundation('_init');
             });
           },
           'string': function(){
             $('[data-'+ plugins +']').foundation('_init');
           },
           'undefined': function(){
             this['object'](Object.keys(_this._plugins));
           }
         };
         fns[type](plugins);
       }
     }catch(err){
       console.error(err);
     }finally{
       return plugins;
     }
   },
>>>>>>> 4839b4b6

  /**
   * returns a random base-36 uid with namespacing
   * @function
   * @param {Number} length - number of random base-36 digits desired. Increase for more random strings.
   * @param {String} namespace - name of plugin to be incorporated in uid, optional.
   * @default {String} '' - if no plugin name is provided, nothing is appended to the uid.
   * @returns {String} - unique id
   */
  GetYoDigits: function(length, namespace){
    length = length || 6;
    return Math.round((Math.pow(36, length + 1) - Math.random() * Math.pow(36, length))).toString(36).slice(1) + (namespace ? '-' + namespace : '');
  },
  /**
   * Initialize plugins on any elements within `elem` (and `elem` itself) that aren't already initialized.
   * @param {Object} elem - jQuery object containing the element to check inside. Also checks the element itself, unless it's the `document` object.
   * @param {String|Array} plugins - A list of plugins to initialize. Leave this out to initialize everything.
   */
  reflow: function(elem, plugins) {

    // If plugins is undefined, just grab everything
    if (typeof plugins === 'undefined') {
      plugins = Object.keys(this._plugins);
    }
    // If plugins is a string, convert it to an array with one item
    else if (typeof plugins === 'string') {
      plugins = [plugins];
    }

    var _this = this;

    // Iterate through each plugin
    $.each(plugins, function(i, name) {
      // Get the current plugin
      var plugin = _this._plugins[name];

      // Localize the search to all elements inside elem, as well as elem itself, unless elem === document
      var $elem = $(elem).find('[data-'+name+']').addBack('[data-'+name+']');

      // For each plugin found, initialize it
      $elem.each(function() {
        var $el = $(this),
            opts = {};
        // Don't double-dip on plugins
        if ($el.data('zfPlugin')) {
          console.warn("Tried to initialize "+name+" on an element that already has a Foundation plugin.");
          return;
        }

        if($el.attr('data-options')){
          var thing = $el.attr('data-options').split(';').forEach(function(e, i){
            var opt = e.split(':').map(function(el){ return el.trim(); });
            if(opt[0]) opts[opt[0]] = parseValue(opt[1]);
          });
        }
        try{
          $el.data('zfPlugin', new plugin($(this), opts));
        }catch(er){
          console.error(er);
        }finally{
          return;
        }
      });
    });
  },
  getFnName: functionName,
  transitionend: function($elem){
    var transitions = {
      'transition': 'transitionend',
      'WebkitTransition': 'webkitTransitionEnd',
      'MozTransition': 'transitionend',
      'OTransition': 'otransitionend'
    };
    var elem = document.createElement('div'),
        end;

    for (var t in transitions){
      if (typeof elem.style[t] !== 'undefined'){
        end = transitions[t];
      }
    }
    if(end){
      return end;
    }else{
      end = setTimeout(function(){
        $elem.triggerHandler('transitionend', [$elem]);
      }, 1);
      return 'transitionend';
    }
  }
};


Foundation.util = {
  /**
   * Function for applying a debounce effect to a function call.
   * @function
   * @param {Function} func - Function to be called at end of timeout.
   * @param {Number} delay - Time in ms to delay the call of `func`.
   * @returns function
   */
  throttle: function (func, delay) {
    var timer = null;

    return function () {
      var context = this, args = arguments;

      if (timer === null) {
        timer = setTimeout(function () {
          func.apply(context, args);
          timer = null;
        }, delay);
      }
    };
  }
};

// TODO: consider not making this a jQuery function
// TODO: need way to reflow vs. re-initialize
/**
 * The Foundation jQuery method.
 * @param {String|Array} method - An action to perform on the current jQuery object.
 */
var foundation = function(method) {
  var type = typeof method,
      $meta = $('meta.foundation-mq'),
      $noJS = $('.no-js');

  if(!$meta.length){
    $('<meta class="foundation-mq">').appendTo(document.head);
  }
  if($noJS.length){
    $noJS.removeClass('no-js');
  }

  if(type === 'undefined'){//needs to initialize the Foundation object, or an individual plugin.
    Foundation.MediaQuery._init();
    Foundation.reflow(this);
  }else if(type === 'string'){//an individual method to invoke on a plugin or group of plugins
    var args = Array.prototype.slice.call(arguments, 1);//collect all the arguments, if necessary
    var plugClass = this.data('zfPlugin');//determine the class of plugin

    if(plugClass !== undefined && plugClass[method] !== undefined){//make sure both the class and method exist
      if(this.length === 1){//if there's only one, call it directly.
          plugClass[method].apply(plugClass, args);
      }else{
        this.each(function(i, el){//otherwise loop through the jQuery collection and invoke the method on each
          plugClass[method].apply($(el).data('zfPlugin'), args);
        });
      }
    }else{//error for no class or no method
      throw new ReferenceError("We're sorry, '" + method + "' is not an available method for " + (plugClass ? functionName(plugClass) : 'this element') + '.');
    }
  }else{//error for invalid argument type
    throw new TypeError("We're sorry, '" + type + "' is not a valid parameter. You must use a string representing the method you wish to invoke.");
  }
  return this;
};

window.Foundation = Foundation;
$.fn.foundation = foundation;

// Polyfill for requestAnimationFrame
(function() {
  if (!Date.now || !window.Date.now)
    window.Date.now = Date.now = function() { return new Date().getTime(); };

  var vendors = ['webkit', 'moz'];
  for (var i = 0; i < vendors.length && !window.requestAnimationFrame; ++i) {
      var vp = vendors[i];
      window.requestAnimationFrame = window[vp+'RequestAnimationFrame'];
      window.cancelAnimationFrame = (window[vp+'CancelAnimationFrame']
                                 || window[vp+'CancelRequestAnimationFrame']);
  }
  if (/iP(ad|hone|od).*OS 6/.test(window.navigator.userAgent)
    || !window.requestAnimationFrame || !window.cancelAnimationFrame) {
    var lastTime = 0;
    window.requestAnimationFrame = function(callback) {
        var now = Date.now();
        var nextTime = Math.max(lastTime + 16, now);
        return setTimeout(function() { callback(lastTime = nextTime); },
                          nextTime - now);
    };
    window.cancelAnimationFrame = clearTimeout;
  }
  /**
   * Polyfill for performance.now, required by rAF
   */
  if(!window.performance || !window.performance.now){
    window.performance = {
      start: Date.now(),
      now: function(){ return Date.now() - this.start; }
    };
  }
})();
if (!Function.prototype.bind) {
  Function.prototype.bind = function(oThis) {
    if (typeof this !== 'function') {
      // closest thing possible to the ECMAScript 5
      // internal IsCallable function
      throw new TypeError('Function.prototype.bind - what is trying to be bound is not callable');
    }

    var aArgs   = Array.prototype.slice.call(arguments, 1),
        fToBind = this,
        fNOP    = function() {},
        fBound  = function() {
          return fToBind.apply(this instanceof fNOP
                 ? this
                 : oThis,
                 aArgs.concat(Array.prototype.slice.call(arguments)));
        };

    if (this.prototype) {
      // native functions don't have a prototype
      fNOP.prototype = this.prototype;
    }
    fBound.prototype = new fNOP();

    return fBound;
  };
}
// Polyfill to get the name of a function in IE9
function functionName(fn) {
  if (Function.prototype.name === undefined) {
    var funcNameRegex = /function\s([^(]{1,})\(/;
    var results = (funcNameRegex).exec((fn).toString());
    return (results && results.length > 1) ? results[1].trim() : "";
  }
  else if (fn.prototype === undefined) {
    return fn.constructor.name;
  }
  else {
    return fn.prototype.constructor.name;
  }
}
function parseValue(str){
  if(/true/.test(str)) return true;
  else if(/false/.test(str)) return false;
  else if(!isNaN(str * 1)) return parseFloat(str);
  return str;
}
// Convert PascalCase to kebab-case
// Thank you: http://stackoverflow.com/a/8955580
function hyphenate(str) {
  return str.replace(/([a-z])([A-Z])/g, '$1-$2').toLowerCase();
}

}(jQuery);<|MERGE_RESOLUTION|>--- conflicted
+++ resolved
@@ -96,36 +96,6 @@
    * @param {String} plugins - optional string of an individual plugin key, attained by calling `$(element).data('pluginName')`, or string of a plugin class i.e. `'dropdown'`
    * @default If no argument is passed, reflow all currently active plugins.
    */
-<<<<<<< HEAD
-  reInit: function(plugins){
-    // var actvPlugins = Object.keys(this._activePlugins);
-    // var _this = this;
-    //
-    // if(!plugins){
-    //   actvPlugins.forEach(function(p){
-    //     _this._activePlugins[p]._init();
-    //   });
-    //
-    // }else if(typeof plugins === 'string'){
-    //   var namespace = plugins.split('-')[1];
-    //
-    //   if(namespace){
-    //
-    //     this._activePlugins[plugins]._init();
-    //
-    //   }else{
-    //     namespace = new RegExp(plugins, 'i');
-    //
-    //     actvPlugins.filter(function(p){
-    //       return namespace.test(p);
-    //     }).forEach(function(p){
-    //       _this._activePlugins[p]._init();
-    //     });
-    //   }
-    // }
-    //
-  },
-=======
    reInit: function(plugins){
      var isJQ = plugins instanceof $;
      try{
@@ -157,7 +127,6 @@
        return plugins;
      }
    },
->>>>>>> 4839b4b6
 
   /**
    * returns a random base-36 uid with namespacing
