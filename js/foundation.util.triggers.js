'use strict';

import $ from 'jquery';
import { Motion } from './foundation.util.motion';

const MutationObserver = (function () {
  var prefixes = ['WebKit', 'Moz', 'O', 'Ms', ''];
  for (var i=0; i < prefixes.length; i++) {
    if (`${prefixes[i]}MutationObserver` in window) {
      return window[`${prefixes[i]}MutationObserver`];
    }
  }
  return false;
}());

const triggers = (el, type) => {
  el.data(type).split(' ').forEach(id => {
    $(`#${id}`)[ type === 'close' ? 'trigger' : 'triggerHandler'](`${type}.zf.trigger`, [el]);
  });
};

var Triggers = {
  Listeners: {
    Basic: {},
    Global: {}
  },
  Initializers: {}
}

Triggers.Listeners.Basic  = {
  openListener: function() {
    triggers($(this), 'open');
  },
  closeListener: function() {
    let id = $(this).data('close');
    if (id) {
      triggers($(this), 'close');
    }
    else {
      $(this).trigger('close.zf.trigger');
    }
  },
  toggleListener: function() {
    let id = $(this).data('toggle');
    if (id) {
      triggers($(this), 'toggle');
    } else {
      $(this).trigger('toggle.zf.trigger');
    }
  },
  closeableListener: function(e) {
    e.stopPropagation();
    let animation = $(this).data('closable');

    if(animation !== ''){
      Foundation.Motion.animateOut($(this), animation, function() {
        $(this).trigger('closed.zf');
      });
    }else{
      $(this).fadeOut().trigger('closed.zf');
    }
  },
  toggleFocusListener: function() {
    let id = $(this).data('toggle-focus');
    $(`#${id}`).triggerHandler('toggle.zf.trigger', [$(this)]);
  }
};

// Elements with [data-open] will reveal a plugin that supports it when clicked.
Triggers.Initializers.addOpenListener = ($elem) => {
  $elem.off('click.zf.trigger', Triggers.Listeners.Basic.openListener);
  $elem.on('click.zf.trigger', '[data-open]', Triggers.Listeners.Basic.openListener);
}

// Elements with [data-close] will close a plugin that supports it when clicked.
// If used without a value on [data-close], the event will bubble, allowing it to close a parent component.
Triggers.Initializers.addCloseListener = ($elem) => {
  $elem.off('click.zf.trigger', Triggers.Listeners.Basic.closeListener);
  $elem.on('click.zf.trigger', '[data-close]', Triggers.Listeners.Basic.closeListener);
}

// Elements with [data-toggle] will toggle a plugin that supports it when clicked.
Triggers.Initializers.addToggleListener = ($elem) => {
  $elem.off('click.zf.trigger', Triggers.Listeners.Basic.toggleListener);
  $elem.on('click.zf.trigger', '[data-toggle]', Triggers.Listeners.Basic.toggleListener);
}

// Elements with [data-closable] will respond to close.zf.trigger events.
Triggers.Initializers.addCloseableListener = ($elem) => {
  $elem.off('close.zf.trigger', Triggers.Listeners.Basic.closeableListener);
  $elem.on('close.zf.trigger', '[data-closeable]', Triggers.Listeners.Basic.closeableListener);
}

// Elements with [data-toggle-focus] will respond to coming in and out of focus
Triggers.Initializers.addToggleFocusListener = ($elem) => {
  $elem.off('focus.zf.trigger blur.zf.trigger', Triggers.Listeners.Basic.toggleFocusListener);
  $elem.on('focus.zf.trigger blur.zf.trigger', '[data-toggle-focus]', Triggers.Listeners.Basic.toggleFocusListener);
}



// More Global/complex listeners and triggers
Triggers.Listeners.Global  = {
  resizeListener: function($nodes) {
    if(!MutationObserver){//fallback for IE 9
      $nodes.each(function(){
        $(this).triggerHandler('resizeme.zf.trigger');
      });
    }
    //trigger all listening elements and signal a resize event
    $nodes.attr('data-events', "resize");
  },
  scrollListener: function($nodes) {
    if(!MutationObserver){//fallback for IE 9
      $nodes.each(function(){
        $(this).triggerHandler('scrollme.zf.trigger');
      });
    }
    //trigger all listening elements and signal a scroll event
    $nodes.attr('data-events', "scroll");
  },
  closeMeListener: function(e, pluginId){
    let plugin = e.namespace.split('.')[0];
    let plugins = $(`[data-${plugin}]`).not(`[data-yeti-box="${pluginId}"]`);

    plugins.each(function(){
      let _this = $(this);
      _this.triggerHandler('close.zf.trigger', [_this]);
    });
  }
<<<<<<< HEAD
});

$(document).on('focus.zf.trigger blur.zf.trigger', '[data-toggle-focus]', function() {
  let id = $(this).data('toggle-focus');
  $(`#${id}`).triggerHandler('toggle.zf.trigger', [$(this)]);
});

/**
* Fires once after all other scripts have loaded
* @function
* @private
*/
$(window).on('load', () => {
  checkListeners();
});

function checkListeners() {
  eventsListener();
  resizeListener();
  scrollListener();
  closemeListener();
=======
>>>>>>> 9a6139a1
}

// Global, parses whole document.
Triggers.Initializers.addClosemeListener = function(pluginName) {
  var yetiBoxes = $('[data-yeti-box]'),
      plugNames = ['dropdown', 'tooltip', 'reveal'];

  if(pluginName){
    if(typeof pluginName === 'string'){
      plugNames.push(pluginName);
    }else if(typeof pluginName === 'object' && typeof pluginName[0] === 'string'){
      plugNames.concat(pluginName);
    }else{
      console.error('Plugin names must be strings');
    }
  }
  if(yetiBoxes.length){
    let listeners = plugNames.map((name) => {
      return `closeme.zf.${name}`;
    }).join(' ');

    $(window).off(listeners).on(listeners, Triggers.Listeners.Global.closeMeListener);
  }
}

function debounceGlobalListener(debounce, trigger, listener) {
  let timer, args = Array.prototype.slice.call(arguments, 3);
  $(window).off(trigger).on(trigger, function(e) {
    if (timer) { clearTimeout(timer); }
    timer = setTimeout(function(){
      listener.apply(null, args);
    }, debounce || 10);//default time to emit scroll event
  });
}

Triggers.Initializers.addResizeListener = function(debounce){
  let $nodes = $('[data-resize]');
  if($nodes.length){
    debounceGlobalListener(debounce, 'resize.zf.trigger', Triggers.Listeners.Global.resizeListener, $nodes);
  }
}

Triggers.Initializers.addScrollListener = function(debounce){
  let $nodes = $('[data-scroll]');
  if($nodes.length){
    debounceGlobalListener(debounce, 'scroll.zf.trigger', Triggers.Listeners.Global.scrollListener, $nodes);
  }
}

Triggers.Initializers.addMutationEventsListener = function($elem) {
  if(!MutationObserver){ return false; }
  let $nodes = $elem.find('[data-resize], [data-scroll], [data-mutate]');

  //element callback
  var listeningElementsMutation = function (mutationRecordsList) {
    var $target = $(mutationRecordsList[0].target);

    //trigger the event handler for the element depending on type
    switch (mutationRecordsList[0].type) {
      case "attributes":
        if ($target.attr("data-events") === "scroll" && mutationRecordsList[0].attributeName === "data-events") {
          $target.triggerHandler('scrollme.zf.trigger', [$target, window.pageYOffset]);
        }
        if ($target.attr("data-events") === "resize" && mutationRecordsList[0].attributeName === "data-events") {
          $target.triggerHandler('resizeme.zf.trigger', [$target]);
         }
        if (mutationRecordsList[0].attributeName === "style") {
          $target.closest("[data-mutate]").attr("data-events","mutate");
          $target.closest("[data-mutate]").triggerHandler('mutateme.zf.trigger', [$target.closest("[data-mutate]")]);
        }
        break;

      case "childList":
        $target.closest("[data-mutate]").attr("data-events","mutate");
        $target.closest("[data-mutate]").triggerHandler('mutateme.zf.trigger', [$target.closest("[data-mutate]")]);
        break;

      default:
        return false;
      //nothing
    }
  };

  if ($nodes.length) {
    //for each element that needs to listen for resizing, scrolling, or mutation add a single observer
    for (var i = 0; i <= $nodes.length - 1; i++) {
      var elementObserver = new MutationObserver(listeningElementsMutation);
      elementObserver.observe($nodes[i], { attributes: true, childList: true, characterData: false, subtree: true, attributeFilter: ["data-events", "style"] });
    }
  }
}

Triggers.Initializers.addSimpleListeners = function() {
  let $document = $(document);

  Triggers.Initializers.addOpenListener($document);
  Triggers.Initializers.addCloseListener($document);
  Triggers.Initializers.addToggleListener($document);
  Triggers.Initializers.addCloseableListener($document);
  Triggers.Initializers.addToggleFocusListener($document);

}

<<<<<<< HEAD
function eventsListener() {
  if(!MutationObserver){ return false; }
  let nodes = document.querySelectorAll('[data-resize], [data-scroll], [data-mutate]');
=======
Triggers.Initializers.addGlobalListeners = function() {
  let $document = $(document);
  Triggers.Initializers.addMutationEventsListener($document);
  Triggers.Initializers.addResizeListener();
  Triggers.Initializers.addScrollListener();
  Triggers.Initializers.addClosemeListener();
}

>>>>>>> 9a6139a1

Triggers.init = function(Foundation, $) {
  if (typeof($.triggersInitialized) === 'undefined') {
    let $document = $(document);

    Triggers.Initializers.addSimpleListeners();

    if(document.readyState === "complete") {
      Triggers.Initializers.addGlobalListeners();
    } else {
      $(window).on('load', () => {
        Triggers.Initializers.addGlobalListeners();
      });
    }
    Foundation.Triggers = Triggers;

    // Legacy included to be backwards compatible for now.
    Foundation.IHearYou = Triggers.Initializers.addGlobalListeners
    $.triggersInitialized = true;
  }
}

<<<<<<< HEAD
// ------------------------------------

// [PH]
// Foundation.CheckWatchers = checkWatchers;
Foundation.IHearYou = checkListeners;
// Foundation.ISeeYou = scrollListener;
// Foundation.IFeelYou = closemeListener;

}(jQuery);
=======
export {Triggers};
>>>>>>> 9a6139a1
<|MERGE_RESOLUTION|>--- conflicted
+++ resolved
@@ -128,30 +128,6 @@
       _this.triggerHandler('close.zf.trigger', [_this]);
     });
   }
-<<<<<<< HEAD
-});
-
-$(document).on('focus.zf.trigger blur.zf.trigger', '[data-toggle-focus]', function() {
-  let id = $(this).data('toggle-focus');
-  $(`#${id}`).triggerHandler('toggle.zf.trigger', [$(this)]);
-});
-
-/**
-* Fires once after all other scripts have loaded
-* @function
-* @private
-*/
-$(window).on('load', () => {
-  checkListeners();
-});
-
-function checkListeners() {
-  eventsListener();
-  resizeListener();
-  scrollListener();
-  closemeListener();
-=======
->>>>>>> 9a6139a1
 }
 
 // Global, parses whole document.
@@ -255,11 +231,6 @@
 
 }
 
-<<<<<<< HEAD
-function eventsListener() {
-  if(!MutationObserver){ return false; }
-  let nodes = document.querySelectorAll('[data-resize], [data-scroll], [data-mutate]');
-=======
 Triggers.Initializers.addGlobalListeners = function() {
   let $document = $(document);
   Triggers.Initializers.addMutationEventsListener($document);
@@ -268,7 +239,6 @@
   Triggers.Initializers.addClosemeListener();
 }
 
->>>>>>> 9a6139a1
 
 Triggers.init = function(Foundation, $) {
   if (typeof($.triggersInitialized) === 'undefined') {
@@ -291,16 +261,4 @@
   }
 }
 
-<<<<<<< HEAD
-// ------------------------------------
-
-// [PH]
-// Foundation.CheckWatchers = checkWatchers;
-Foundation.IHearYou = checkListeners;
-// Foundation.ISeeYou = scrollListener;
-// Foundation.IFeelYou = closemeListener;
-
-}(jQuery);
-=======
-export {Triggers};
->>>>>>> 9a6139a1
+export {Triggers};