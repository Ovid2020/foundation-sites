--- conflicted
+++ resolved
@@ -54,7 +54,6 @@
     scrollListener();
 	//domMutationObserver();
     closemeListener();
-	if ($('[data-mutate]').length >= 1) { dommutationobserver(); }
   });
 
   /**
@@ -153,15 +152,6 @@
             $('[data-scroll]').attr('data-events', "scroll");
           }, debounce || 50);//default time to emit scroll event
       });
-<<<<<<< HEAD
-    }
-  }
-  function dommutationobserver(debounce) {
-	
-	var timer, 
-		targets = document.querySelectorAll('[data-mutate]');
-	
-=======
     
   };
   function domMutationObserver(debounce) {
@@ -203,7 +193,6 @@
 	
 	if (nodes.length) {
 		
->>>>>>> 8eb8997f
 		var MutationObserver = (function () {
 			var prefixes = ['WebKit', 'Moz', 'O', 'Ms', '']
 				for (var i=0; i < prefixes.length; i++) {
@@ -214,50 +203,14 @@
 			return false;
 		}());
 		
-<<<<<<< HEAD
-				  
-		//for each element that needs to listen for changes, but only listen for a change to data-mutate, this is the trigger
-		for (var i = 0; i <= targets.length-1; i++) {
-			var elementObserver = new MutationObserver(listeningElementsMutation);
-			elementObserver.observe(targets[i], { attributes: true, childList: false, characterData: false, subtree:false, attributeFilter:["data-mutate"]});
-		}
-		
-		//for the body, we need to listen for all changes, or you can target class, and style attributes, furthermore you could case switch based on the callback type
-		var bodyObserver = new MutationObserver(bodyMutation);
-		bodyObserver.observe(document.body, { attributes: true, childList: true, characterData: false, subtree:true});
-		
-		
-		//body callback
-		function bodyMutation() {
-			//disconnect the body observer and trigger all listening elements by changing the data-mutate attr, we really don't need to change it, just "hitting" it fires a change
-			if (timer) { clearTimeout(timer); }	
-		
-			timer = setTimeout(function() {
-				bodyObserver.disconnect();
-				$('[data-mutate]').attr('data-mutate',"");
-			}, debounce || 50);
-=======
 		//for each element that needs to listen for resizing, scrolling, (or coming soon mutation) add a single observer
 		for (var i = 0; i <= nodes.length-1; i++) {
 			var elementObserver = new MutationObserver(listeningElementsMutation);
 			elementObserver.observe(nodes[i], { attributes: true, childList: false, characterData: false, subtree:false, attributeFilter:["data-events"]});
->>>>>>> 8eb8997f
 		}
 		
 		//element callback	
 		function listeningElementsMutation(mutationRecordsList) {
-<<<<<<< HEAD
-			
-			//trigger the event handler for the element
-			$(mutationRecordsList[0].target).triggerHandler('mutate.zf.trigger');
-			
-			//if this is the last element to trigger from a listen, reconnect the body listener, this stops infinte loops
-			if ($(mutationRecordsList[0].target).index('[data-mutate]') == targets.length-1) {
-				bodyObserver.observe(document.body, { attributes: true, childList: true, characterData: false, subtree:true});
-			}
-		};
-	};
-=======
 			//trigger the event handler for the element depending on type
 			switch ($(mutationRecordsList[0].target).attr("data-events")) {
 			
@@ -284,7 +237,6 @@
 		};
 	}
   };
->>>>>>> 8eb8997f
 // ------------------------------------
 
   // [PH]
@@ -292,6 +244,5 @@
 Foundation.IHearYou = resizeListener;
 Foundation.ISeeYou = scrollListener;
 Foundation.IFeelYou = closemeListener;
-Foundation.IWatchYou = dommutationobserver;
 
 }(window.Foundation, window.jQuery);