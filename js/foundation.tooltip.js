--- conflicted
+++ resolved
@@ -16,12 +16,8 @@
    */
   function Tooltip(element, options){
     this.$element = element;
-<<<<<<< HEAD
     this.options = $.extend({}, Tooltip.defaults, this.$element.data(), options);
-=======
-    //this.options = $.extend({}, Tooltip.defaults, this.$element.data());
-    this.options = $.extend({}, Tooltip.defaults, this.$element.data(), options || {});
->>>>>>> 01d18259
+
     this.isActive = false;
     this.isClick = false;
     this._init();
