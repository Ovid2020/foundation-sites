--- conflicted
+++ resolved
@@ -175,11 +175,7 @@
     case 'left bottom':
       return {
         left: $anchorDims.offset.left,
-<<<<<<< HEAD
-        top: $anchorDims.offset.top + $anchorDims.height
-=======
         top: $anchorDims.offset.top + $anchorDims.height + vOffset
->>>>>>> bca7ae0f
       };
       break;
     case 'right bottom':
