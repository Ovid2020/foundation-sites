--- conflicted
+++ resolved
@@ -280,17 +280,12 @@
     this.$element.find('[data-submenu]').slideDown(0).css('display', '');
     this.$element.find('a').off('click.zf.accordionMenu');
 
-<<<<<<< HEAD
     if(this.options.submenuToggle) {
       this.$element.find('.has-submenu-toggle').removeClass('has-submenu-toggle');
       this.$element.find('.submenu-toggle').remove();
     }
 
-    Foundation.Nest.Burn(this.$element, 'accordion');
-    Foundation.unregisterPlugin(this);
-=======
     Nest.Burn(this.$element, 'accordion');
->>>>>>> 4e850afd
   }
 }
 
