--- conflicted
+++ resolved
@@ -50,7 +50,7 @@
       var $elem = $(this),
           $link = $elem.find('a'),
           isActive = $elem.hasClass(`${_this.options.linkActiveClass}`),
-          hash = $link[0].hash.slice(1),
+          hash = $link.attr('data-tabs-target') || $link[0].hash.slice(1),
           linkId = $link[0].id ? $link[0].id : `${hash}-label`,
           $tabContent = $(`#${hash}`);
 
@@ -76,10 +76,6 @@
           });
         });
       }
-<<<<<<< HEAD
-=======
-
->>>>>>> 9cbedff2
     });
     if(this.options.matchHeight) {
       var $images = this.$tabContent.find('img');
@@ -96,11 +92,7 @@
       var anchor = window.location.hash;
       //need a hash and a relevant anchor in this tabset
       if(anchor.length) {
-<<<<<<< HEAD
         var $link = this.$element.find('[href$="'+anchor+'"]');
-=======
-        var $link = this.$element.find('[href="'+anchor+'"]');
->>>>>>> 9cbedff2
         if ($link.length) {
           this.selectTab($(anchor), true);
 
@@ -242,8 +234,8 @@
     var $oldTab = this.$element.
           find(`.${this.options.linkClass}.${this.options.linkActiveClass}`),
           $tabLink = $target.find('[role="tab"]'),
-          hash = $tabLink[0].hash,
-          $targetContent = this.$tabContent.find(hash);
+          hash = $tabLink.attr('data-tabs-target') || $tabLink[0].hash.slice(1),
+          $targetContent = this.$tabContent.find(`#${hash}`);
 
     //close old tab
     this._collapseTab($oldTab);
@@ -279,8 +271,8 @@
    */
   _openTab($target) {
       var $tabLink = $target.find('[role="tab"]'),
-          hash = $tabLink[0].hash,
-          $targetContent = this.$tabContent.find(hash);
+          hash = $tabLink.attr('data-tabs-target') || $tabLink[0].hash.slice(1),
+          $targetContent = this.$tabContent.find(`#${hash}`);
 
       $target.addClass(`${this.options.linkActiveClass}`);
 
@@ -346,16 +338,10 @@
       .find(`.${this.options.panelClass}`)
       .css('height', '')
       .each(function() {
-<<<<<<< HEAD
 
         var panel = $(this),
             isActive = panel.hasClass(`${_this.options.panelActiveClass}`); // get the options from the parent instead of trying to get them from the child
-=======
->>>>>>> 9cbedff2
-
-        var panel = $(this),
-            isActive = panel.hasClass(`${_this.options.panelActiveClass}`); // get the options from the parent instead of trying to get them from the child
-            
+
         if (!isActive) {
           panel.css({'visibility': 'hidden', 'display': 'block'});
         }
