--- conflicted
+++ resolved
@@ -76,10 +76,6 @@
           });
         });
       }
-<<<<<<< HEAD
-=======
-
->>>>>>> 4e00bcdd
     });
     if(this.options.matchHeight) {
       var $images = this.$tabContent.find('img');
@@ -96,11 +92,7 @@
       var anchor = window.location.hash;
       //need a hash and a relevant anchor in this tabset
       if(anchor.length) {
-<<<<<<< HEAD
         var $link = this.$element.find('[href$="'+anchor+'"]');
-=======
-        var $link = this.$element.find('[href="'+anchor+'"]');
->>>>>>> 4e00bcdd
         if ($link.length) {
           this.selectTab($(anchor), true);
 
@@ -346,16 +338,10 @@
       .find(`.${this.options.panelClass}`)
       .css('height', '')
       .each(function() {
-<<<<<<< HEAD
 
         var panel = $(this),
             isActive = panel.hasClass(`${_this.options.panelActiveClass}`); // get the options from the parent instead of trying to get them from the child
-=======
->>>>>>> 4e00bcdd
-
-        var panel = $(this),
-            isActive = panel.hasClass(`${_this.options.panelActiveClass}`); // get the options from the parent instead of trying to get them from the child
-            
+
         if (!isActive) {
           panel.css({'visibility': 'hidden', 'display': 'block'});
         }
