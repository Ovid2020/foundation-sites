'use strict';

/**
 * Tabs module.
 * @module foundation.tabs
 * @requires foundation.util.keyboard
 * @requires foundation.util.timerAndImageLoader if tabs contain images
 */

export default class Tabs {  
  /**
   * Creates a new instance of tabs.
   * @class
   * @fires Tabs#init
   * @param {jQuery} element - jQuery object to make into tabs.
   * @param {Object} options - Overrides to the default plugin settings.
   */
  constructor(element, options) {
    this.$element = element;
    this.options = $.extend({}, Tabs.defaults, this.$element.data(), options);

    this._init();
    Foundation.registerPlugin(this, 'Tabs');
    Foundation.Keyboard.register('Tabs', {
      'ENTER': 'open',
      'SPACE': 'open',
      'ARROW_RIGHT': 'next',
      'ARROW_UP': 'previous',
      'ARROW_DOWN': 'next',
      'ARROW_LEFT': 'previous'
      // 'TAB': 'next',
      // 'SHIFT_TAB': 'previous'
    });
  }

  /**
   * Initializes the tabs by showing and focusing (if autoFocus=true) the preset active tab.
   * @private
   */
  _init() {
    var _this = this;

    this.$tabTitles = this.$element.find(`.${this.options.linkClass}`);
    this.$tabContent = $(`[data-tabs-content="${this.$element[0].id}"]`);

    this.$tabTitles.each(function(){
      var $elem = $(this),
          $link = $elem.find('a'),
          isActive = $elem.hasClass('is-active'),
          hash = $link[0].hash.slice(1),
          linkId = $link[0].id ? $link[0].id : `hash${-label}`,
          $tabContent = $(`#${hash}`);

      $elem.attr({'role': 'presentation'});

      $link.attr({
        'role': 'tab',
        'aria-controls': hash,
        'aria-selected': isActive,
        'id': linkId
      });

      $tabContent.attr({
        'role': 'tabpanel',
        'aria-hidden': !isActive,
        'aria-labelledby': linkId
      });

      if(isActive && _this.options.autoFocus){
        $link.focus();
      }
    });
    if(this.options.matchHeight){
      var $images = this.$tabContent.find('img');
      if($images.length){
        Foundation.onImagesLoaded($images, this._setHeight.bind(this));
      }else{
        this._setHeight();
      }
    }
    this._events();
  }

  /**
   * Adds event handlers for items within the tabs.
   * @private
   */
  _events() {
    this._addKeyHandler();
    this._addClickHandler();
    if(this.options.matchHeight){
      $(window).on('changed.zf.mediaquery', this._setHeight.bind(this));
    }
  }

  /**
   * Adds click handlers for items within the tabs.
   * @private
   */
  _addClickHandler() {
    var _this = this;
    this.$element.off('click.zf.tabs')
                   .on('click.zf.tabs', `.${this.options.linkClass}`, function(e){
                     e.preventDefault();
                     e.stopPropagation();
                     if($(this).hasClass('is-active')){
                       return;
                     }
                     _this._handleTabChange($(this));
                   });
  }

  /**
   * Adds keyboard event handlers for items within the tabs.
   * @private
   */
  _addKeyHandler() {
    var _this = this;
    var $firstTab = _this.$element.find('li:first-of-type');
    var $lastTab = _this.$element.find('li:last-of-type');

    this.$tabTitles.off('keydown.zf.tabs').on('keydown.zf.tabs', function(e){
      if(e.which === 9) return;
      e.stopPropagation();
      e.preventDefault();

      var $element = $(this),
        $elements = $element.parent('ul').children('li'),
        $prevElement,
        $nextElement;

      $elements.each(function(i) {
        if ($(this).is($element)) {
          if (_this.options.wrapOnKeys) {
            $prevElement = i === 0 ? $elements.last() : $elements.eq(i-1);
            $nextElement = i === $elements.length -1 ? $elements.first() : $elements.eq(i+1);
          } else {
            $prevElement = $elements.eq(Math.max(0, i-1));
            $nextElement = $elements.eq(Math.min(i+1, $elements.length-1));
          }
          return;
        }
      });

      // handle keyboard event with keyboard util
      Foundation.Keyboard.handleKey(e, 'Tabs', {
        open: function() {
          $element.find('[role="tab"]').focus();
          _this._handleTabChange($element);
        },
        previous: function() {
          $prevElement.find('[role="tab"]').focus();
          _this._handleTabChange($prevElement);
        },
        next: function() {
          $nextElement.find('[role="tab"]').focus();
          _this._handleTabChange($nextElement);
        }
      });
    });
  }

  /**
   * Opens the tab `$targetContent` defined by `$target`.
   * @param {jQuery} $target - Tab to open.
   * @fires Tabs#change
   * @function
   */
  _handleTabChange($target) {
    var $tabLink = $target.find('[role="tab"]'),
        hash = $tabLink[0].hash,
<<<<<<< HEAD
        $targetContent = $(hash),
        $oldTab = this.$element.find(`.${this.options.linkClass}.is-active`)
=======
        $targetContent = this.$tabContent.find(hash),
        $oldTab = this.$element.find('.' + this.options.linkClass + '.is-active')
>>>>>>> daa4439c
                  .removeClass('is-active').find('[role="tab"]')
                  .attr({'aria-selected': 'false'}).attr('aria-controls');

    $(`#${$oldTab}`).removeClass('is-active').attr({'aria-hidden': 'true'});

    $target.addClass('is-active');

    $tabLink.attr({'aria-selected': 'true'});

    $targetContent
      .addClass('is-active')
      .attr({'aria-hidden': 'false'});

    /**
     * Fires when the plugin has successfully changed tabs.
     * @event Tabs#change
     */
    this.$element.trigger('change.zf.tabs', [$target]);
    // Foundation.reflow(this.$element, 'tabs');
  }

  /**
   * Public method for selecting a content pane to display.
   * @param {jQuery | String} elem - jQuery object or string of the id of the pane to display.
   * @function
   */
  selectTab(elem) {
    var idStr;
    if(typeof elem === 'object'){
      idStr = elem[0].id;
    }else{
      idStr = elem;
    }

    if(idStr.indexOf('#') < 0){
      idStr = `#${idStr}`;
    }
    var $target = this.$tabTitles.find(`[href="${idStr}"]`).parent(`.${this.options.linkClass}`);

    this._handleTabChange($target);
  };
  /**
   * Sets the height of each panel to the height of the tallest panel.
   * If enabled in options, gets called on media query change.
   * If loading content via external source, can be called directly or with _reflow.
   * @function
   * @private
   */
  _setHeight() {
    var max = 0;
    this.$tabContent.find(`.${this.options.panelClass}`)
                    .css('height', '')
                    .each(function(){
                      var panel = $(this),
                          isActive = panel.hasClass('is-active');

                      if(!isActive){
                        panel.css({'visibility': 'hidden', 'display': 'block'});
                      }
                      var temp = this.getBoundingClientRect().height;

                      if(!isActive){
                        panel.css({'visibility': '', 'display': ''});
                      }

                      max = temp > max ? temp : max;
                    })
                    .css('height', `${max}px`);
  }

  /**
   * Destroys an instance of an tabs.
   * @fires Tabs#destroyed
   */
  destroy() {
    this.$element.find(`.${this.options.linkClass}`)
                 .off('.zf.tabs').hide().end()
                 .find(`.${this.options.panelClass}`)
                 .hide();
    if(this.options.matchHeight){
      $(window).off('changed.zf.mediaquery');
    }
    Foundation.unregisterPlugin(this);
  };
}

Tabs.defaults = {
  // /**
  //  * Allows the JS to alter the url of the window. Not yet implemented.
  //  */
  // deepLinking: false,
  // /**
  //  * If deepLinking is enabled, allows the window to scroll to content if window is loaded with a hash including a tab-pane id
  //  */
  // scrollToContent: false,
  /**
   * Allows the window to scroll to content of active pane on load if set to true.
   * @option
   * @example false
   */
  autoFocus: false,
  /**
   * Allows keyboard input to 'wrap' around the tab links.
   * @option
   * @example true
   */
  wrapOnKeys: true,
  /**
   * Allows the tab content panes to match heights if set to true.
   * @option
   * @example false
   */
  matchHeight: false,
  /**
   * Class applied to `li`'s in tab link list.
   * @option
   * @example 'tabs-title'
   */
  linkClass: 'tabs-title',
  // contentClass: 'tabs-content',
  /**
   * Class applied to the content containers.
   * @option
   * @example 'tabs-panel'
   */
  panelClass: 'tabs-panel'
};

function checkClass($elem){
  return $elem.hasClass('is-active');
}

// Window exports
if (window.Foundation) {
  window.Foundation.plugin(Tabs, 'Tabs');
}
  

<|MERGE_RESOLUTION|>--- conflicted
+++ resolved
@@ -7,7 +7,7 @@
  * @requires foundation.util.timerAndImageLoader if tabs contain images
  */
 
-export default class Tabs {  
+export default class Tabs {
   /**
    * Creates a new instance of tabs.
    * @class
@@ -169,13 +169,8 @@
   _handleTabChange($target) {
     var $tabLink = $target.find('[role="tab"]'),
         hash = $tabLink[0].hash,
-<<<<<<< HEAD
-        $targetContent = $(hash),
-        $oldTab = this.$element.find(`.${this.options.linkClass}.is-active`)
-=======
         $targetContent = this.$tabContent.find(hash),
         $oldTab = this.$element.find('.' + this.options.linkClass + '.is-active')
->>>>>>> daa4439c
                   .removeClass('is-active').find('[role="tab"]')
                   .attr({'aria-selected': 'false'}).attr('aria-controls');
 
@@ -311,6 +306,4 @@
 // Window exports
 if (window.Foundation) {
   window.Foundation.plugin(Tabs, 'Tabs');
-}
-  
-
+}