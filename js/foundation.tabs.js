--- conflicted
+++ resolved
@@ -76,36 +76,8 @@
           });
         });
       }
-
-<<<<<<< HEAD
-=======
-      //use browser to open a tab, if it exists in this tabset
-      if (_this.options.deepLink) {
-        var anchor = window.location.hash;
-        //need a hash and a relevant anchor in this tabset
-        if(anchor.length) {
-          var $link = $elem.find('[href$="'+anchor+'"]');
-          if ($link.length) {
-            _this.selectTab($(anchor));
-
-            //roll up a little to show the titles
-            if (_this.options.deepLinkSmudge) {
-              $(window).load(function() {
-                var offset = $elem.offset();
-                $('html, body').animate({ scrollTop: offset.top }, _this.options.deepLinkSmudgeDelay);
-              });
-            }
-
-            /**
-              * Fires when the zplugin has deeplinked at pageload
-              * @event Tabs#deeplink
-              */
-             $elem.trigger('deeplink.zf.tabs', [$link, $(anchor)]);
-           }
-        }
-      }
->>>>>>> ce0cbb42
     });
+
     if(this.options.matchHeight) {
       var $images = this.$tabContent.find('img');
 
@@ -121,7 +93,7 @@
       var anchor = window.location.hash;
       //need a hash and a relevant anchor in this tabset
       if(anchor.length) {
-        var $link = this.$element.find('[href="'+anchor+'"]');
+        var $link = this.$element.find('[href$="'+anchor+'"]');
         if ($link.length) {
           this.selectTab($(anchor), true);
 
@@ -370,7 +342,7 @@
 
         var panel = $(this),
             isActive = panel.hasClass(`${_this.options.panelActiveClass}`); // get the options from the parent instead of trying to get them from the child
-            
+
         if (!isActive) {
           panel.css({'visibility': 'hidden', 'display': 'block'});
         }
