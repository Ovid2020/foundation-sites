--- conflicted
+++ resolved
@@ -130,8 +130,6 @@
 
   window.requestAnimationFrame(move);
   };
-<<<<<<< HEAD
-=======
   Slider.prototype._setInitAttr = function(idx){
     var id = this.inputs.eq(idx).attr('id') || Foundation.GetYoDigits(6, 'slider');
     this.inputs.eq(idx).attr({
@@ -154,8 +152,7 @@
         idx = this.options.doubleSided ? this.handles.index($handle) : 0;
     this.inputs.eq(idx).val(val);
     $handle.attr('aria-valuenow', val);
->>>>>>> 94c4818b
-
+  };
   Slider.prototype._handleEvent = function(e, $handle, val){
     if(!val){//click or drag events
       e.preventDefault();
