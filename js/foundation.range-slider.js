!function($, Foundation){
  'use strict';

  function Slider(element){
    this.$element = element;
    this.options = $.extend({}, Slider.defaults, this.$element.data());

    this._init();
  }

  Slider.defaults = {
    start: 0,
    end: 100,
    // min: start,
    // max: end,
    step: 1,
    initialStart: 0,
    initialEnd: 100,
    binding: false,
    clickSelect: true,
    vertical: false,
    draggable: true,
    disabled: false,

    doubleSided: false,
    steps: 100,
    decimal: 2,
    dragDelay: 0,
    moveTime: 200//update this if changing the transition time in the sass
  };

  Slider.prototype._init = function(){
    this.inputs = this.$element.find('input');
    this.handles = this.$element.find('[data-slider-handle]');
    this.options.vertical = this.$element.hasClass('vertical');
    this.options.disabled = this.$element.hasClass('disabled');
    this.$handle = this.handles.eq(0);
    this.$input = this.inputs.length ? this.inputs.eq(0) : $('#' + this.$handle.attr('aria-controls'));
    this.$fill = this.$element.find('[data-slider-fill]').css(this.options.vertical ? 'height' : 'width', 0);

    if(!this.inputs.length){
      this.inputs = $().add(this.$input);
      this.options.binding = true;
    }

    this._setHandlePos(this.$handle, this.options.initialStart);
    this._setInitAttr(0)
    this._events(this.$handle);
    if(this.handles[1]){ //need to create array of inputs if they are visible
      this.options.doubleSided = true;
      this.$handle2 = this.handles.eq(1);
      this.$input2 = this.inputs.length ? this.inputs.eq(1) : $('#' + this.$handle2.attr('aria-controls'));

      if(!this.inputs[1]){
        this.inputs = this.inputs.add(this.$input2);
      }

      this._setHandlePos(this.$handle2, this.options.initialEnd);
      this._setInitAttr(1);
      this._events(this.$handle2);
    }

    this.$element.trigger('init.zf.slider');
  };

  Slider.prototype._setHandlePos = function($hndl, location, cb){//location is a number value between the `start` and `end` values of the slider bar.
  //might need to alter that slightly for bars that will have odd number selections.
  location = parseFloat(location);//on input change events, convert string to number...grumble.
    var _this = this,
        vert = this.options.vertical,
        hOrW = vert ? 'height' : 'width',
        lOrT = vert ? 'top' : 'left',
        halfOfHandle = $hndl[0].getBoundingClientRect()[hOrW] / 2,
        elemDim = this.$element[0].getBoundingClientRect()[hOrW],
        pctOfBar = percent(location, this.options.end).toFixed(this.options.decimal),
        pxToMove = (elemDim - halfOfHandle) * pctOfBar,
        movement = (percent(pxToMove, elemDim) * 100).toFixed(this.options.decimal),
<<<<<<< HEAD
        location = Number(location.toFixed(this.options.decimal)),
=======
        location = location > 0 ? parseFloat(location.toFixed(this.options.decimal)) : 0,
>>>>>>> ddb7b08e
        anim, prog, start = null, css = {};

    this._setValues($hndl, location);

<<<<<<< HEAD
    if(this.options.doubleSided){//updated to calculate based on values set to respective inputs??
      var isLeftHndl = this.handles.index($hndl) === 0,
          dim;

      if(isLeftHndl){
        css[lOrT] = pctOfBar * 100 + '%';//
        dim = ((percent(this.$handle2.position()[lOrT] - halfOfHandle, elemDim) - parseFloat(pctOfBar)) * 100).toFixed(this.options.decimal) + '%';
        css['max-' + hOrW] = dim;
        css['min-' + hOrW] = dim;
        console.log(this.$handle2.position()[lOrT], halfOfHandle, elemDim, pctOfBar, dim);
      }else{
        dim = ((parseFloat(pctOfBar) - (percent(this.$handle.position()[lOrT] - halfOfHandle, elemDim))) * 100).toFixed(this.options.decimal) + '%';
        console.log(dim);
        css['max-' + hOrW] = dim;
        css['min-' + hOrW] = dim;
      }
      // fillOffset = this.handles.eq(0).offset()[lOrT] + halfOfHandle;
      // var fillWidth = this.handles.eq(1).offset()[lOrT] + halfOfHandle;
      // console.log('offset', fillOffset, 'width', fillWidth);
=======
    if(this.options.doubleSided){//update to calculate based on values set to respective inputs??
      var isLeftHndl = this.handles.index($hndl) === 0,
          dim,
          idx = this.handles.index($hndl);
          // console.log(this.inputs.eq(idx).val());

      if(isLeftHndl){
        css[lOrT] = (pctOfBar > 0 ? pctOfBar * 100 : 0) + '%';//
        dim = ((percent(this.$handle2.position()[lOrT] + halfOfHandle, elemDim) - parseFloat(pctOfBar)) * 100).toFixed(this.options.decimal) + '%';
        css['min-' + hOrW] = dim;
      }else{
        dim = ((parseFloat(pctOfBar) - (percent(this.$handle.position()[lOrT] - halfOfHandle, elemDim))) * 100);
        dim = (dim > 100 ? 100 : dim.toFixed(this.options.decimal)) + '%';
        css['min-' + hOrW] = (location < 100 ? location : 100) + '%';
      }
>>>>>>> ddb7b08e
    }


    this.$element.off('transitionend.zf.slider')
                 .one('transitionend.zf.slider', function(){
                    _this.animComplete = true;
                    window.cancelAnimationFrame(anim);
<<<<<<< HEAD
                    // console.log(_this.animComplete);
=======
>>>>>>> ddb7b08e
                    _this.$element.trigger('moved.zf.slider');
    });

    function move(ts){//recursive function for animating handle movement.
      if(!start){ start = ts; }
      prog = ts - start;
      $hndl.css(lOrT, movement + '%');
      if(!_this.options.doubleSided){
<<<<<<< HEAD
=======

>>>>>>> ddb7b08e
        _this.$fill.css(hOrW, pctOfBar * 100 + '%');
      }else{
        _this.$fill.css(css);
      }

      if(prog < _this.options.moveTime){
        anim = window.requestAnimationFrame(move, $hndl[0]);
      }
      else{
        window.cancelAnimationFrame(anim);
      }
    };

  window.requestAnimationFrame(move);
  };

  Slider.prototype._handleEvent = function(e, $handle, val){
    if(!val){//click or drag events
      e.preventDefault();
      var _this = this,
          vertical = this.options.vertical,
          param = vertical ? 'height' : 'width',
          direction = vertical ? 'top' : 'left',
          pageXY = vertical ? e.pageY : e.pageX,
          halfOfHandle = this.$handle[0].getBoundingClientRect()[param] / 2,
          barDim = this.$element[0].getBoundingClientRect()[param],
          barOffset = (this.$element.offset()[direction] -  pageXY),
          barXY = barOffset > 0 ? -halfOfHandle : (barOffset - halfOfHandle) < -barDim ? barDim : Math.abs(barOffset),//if the cursor position is less than or greater than the elements bounding coordinates, set coordinates within those bounds
          // eleDim = this.$element[0].getBoundingClientRect()[param],
          offsetPct = percent(barXY, barDim),
          value = (this.options.end - this.options.start) * offsetPct;

      if(!$handle){//figure out which handle it is, pass it to the next function.
        var firstHndlPos = absPosition(this.$handle, direction, barXY, param),
            secndHndlPos = absPosition(this.$handle2, direction, barXY, param);
            $handle = firstHndlPos <= secndHndlPos ? this.$handle : this.$handle2;
      }

    }else{//change event on input
      var value = val;
    }

    this._setHandlePos($handle, value);
  };

  Slider.prototype._events = function($handle){
    if(this.options.disabled){ return false; }


    var _this = this,
        curHandle,
        timer;

    if(this.options.binding){
      this.inputs.on('change.zf.slider', function(e){
        console.log('something');
        var idx = _this.inputs.index($(this));
        _this._handleEvent(e, _this.handles.eq(idx), $(this).val());
      });
    }


    if(this.options.clickSelect){
      this.$element.off('click.zf.slider').on('click.zf.slider', function(e){
        if(_this.$element.data('dragging')){ return false; }

        _this.animComplete = false;
        if(_this.options.doubleSided){
          _this._handleEvent(e);
        }else{
          _this._handleEvent(e, _this.$handle);
        }
      });
    }

    //*****************************************************
    //** needs 1-to-1 dragging for moving handles around **
    //** any mega jQuery experts out there who can help? **
    //**method added for this, needs permission of author**
    //*****************************************************
    if(this.options.draggable){
      this.handles.addTouch();
      var curHandle,
          timer,
          $body = $('body');

      $handle
        .off('mousedown.zf.slider touchstart.zf.slider')
        .on('mousedown.zf.slider', function(e){
        // .on('mousedown.zf.slider touchstart.zf.slider', function(e){
          //if touch, preventDefault?
          // if(/touch/g.test(e.type)){
          //   e.preventDefault();
          // }

          $handle.addClass('dragging');
          _this.$fill.addClass('dragging');
          _this.$element.attr('data-dragging', true);
          _this.animComplete = false;
          curHandle = $(e.currentTarget);

          $body.on('mousemove.zf.slider', function(e){
          // $body.on('mousemove.zf.slider touchmove.zf.slider', function(e){
            // if(/touch/g.test(e.type)){
            //   e.preventDefault();
            // }
            timer = setTimeout(function(){
              _this._handleEvent(e, curHandle);
            }, _this.options.dragDelay);
          }).on('mouseup.zf.slider', function(e){
          // }).on('mouseup.zf.slider touchend.zf.slider', function(e){
            clearTimeout(timer);
            _this.animComplete = true;
            _this._handleEvent(e, curHandle);
            $handle.removeClass('dragging');
            _this.$fill.removeClass('dragging');
            _this.$element.data('dragging', false);
            // Foundation.reflow(_this.$element, 'slider');
            $body.off('mousemove.zf.slider mouseup.zf.slider');
          })
      });
    }

  };
  Slider.prototype._setInitAttr = function(idx){
    var id = this.inputs.eq(idx).attr('id') || Foundation.GetYoDigits(6, 'slider');
    this.inputs.eq(idx).attr({
      'id': id,
      'max': this.options.end,
      'min': this.options.start

    });
    this.handles.eq(idx).attr({
      'role': 'slider',
      'aria-controls': id,
      'aria-valuemax': this.options.end,
      'aria-valuemin': this.options.start,
      'aria-orientation': this.options.vertical ? 'vertical' : 'horizontal'
    });
  };
  Slider.prototype._setValues = function($handle, val){
    var _this = this,
        idx = this.options.doubleSided ? this.handles.index($handle) : 0;
    this.inputs.eq(idx).val(val);
    $handle.attr('aria-valuenow', val);
  };

  Foundation.plugin(Slider);

  function percent(frac, num, dec){
    return (frac / num);
  }
  function absPosition($handle, dir, clickPos, param){
    return Math.abs(($handle.position()[dir] + ($handle[param]() / 2)) - clickPos);
  }
  // $.fn.hasAttr = function(name) {
  //    return this.attr(name) !== undefined;
  // };
}(jQuery, window.Foundation);

//*********this is in case we go to static, absolute positions instead of dynamic positioning********
// this.setSteps(function(){
//   _this._events();
//   var initStart = _this.options.positions[_this.options.initialStart - 1] || null;
//   var initEnd = _this.options.initialEnd ? _this.options.position[_this.options.initialEnd - 1] : null;
//   if(initStart || initEnd){
//     _this._handleEvent(initStart, initEnd);
//   }
// });

//***********the other part of absolute positions*************
// Slider.prototype.setSteps = function(cb){
//   var posChange = this.$element.outerWidth() / this.options.steps;
//   var counter = 0
//   while(counter < this.options.steps){
//     if(counter){
//       this.options.positions.push(this.options.positions[counter - 1] + posChange);
//     }else{
//       this.options.positions.push(posChange);
//     }
//     counter++;
//   }
//   cb();
// };
!function(){
  $.fn.addTouch = function(){
    this.each(function(i,el){
      $(el).bind('touchstart touchmove touchend touchcancel',function(){
        //we pass the original event object because the jQuery event
        //object is normalized to w3c specs and does not provide the TouchList
        handleTouch(event);
      });
    });

    var handleTouch = function(event){
      var touches = event.changedTouches,
          first = touches[0],
          eventTypes = {
            touchstart: 'mousedown',
            touchmove: 'mousemove',
            touchend: 'mouseup',
            mousemove: function(){
              event.preventDefault();
            },
            mousedown: function(){},
            mouseup: function(){}
          },
          type = eventTypes[event.type];
          eventTypes[type]();

      var simulatedEvent = document.createEvent('MouseEvent');
      simulatedEvent.initMouseEvent(type, true, true, window, 1, first.screenX, first.screenY, first.clientX, first.clientY, false, false, false, false, 0/*left*/, null);
      first.target.dispatchEvent(simulatedEvent);
    };
  };
}();<|MERGE_RESOLUTION|>--- conflicted
+++ resolved
@@ -75,36 +75,11 @@
         pctOfBar = percent(location, this.options.end).toFixed(this.options.decimal),
         pxToMove = (elemDim - halfOfHandle) * pctOfBar,
         movement = (percent(pxToMove, elemDim) * 100).toFixed(this.options.decimal),
-<<<<<<< HEAD
-        location = Number(location.toFixed(this.options.decimal)),
-=======
         location = location > 0 ? parseFloat(location.toFixed(this.options.decimal)) : 0,
->>>>>>> ddb7b08e
         anim, prog, start = null, css = {};
 
     this._setValues($hndl, location);
 
-<<<<<<< HEAD
-    if(this.options.doubleSided){//updated to calculate based on values set to respective inputs??
-      var isLeftHndl = this.handles.index($hndl) === 0,
-          dim;
-
-      if(isLeftHndl){
-        css[lOrT] = pctOfBar * 100 + '%';//
-        dim = ((percent(this.$handle2.position()[lOrT] - halfOfHandle, elemDim) - parseFloat(pctOfBar)) * 100).toFixed(this.options.decimal) + '%';
-        css['max-' + hOrW] = dim;
-        css['min-' + hOrW] = dim;
-        console.log(this.$handle2.position()[lOrT], halfOfHandle, elemDim, pctOfBar, dim);
-      }else{
-        dim = ((parseFloat(pctOfBar) - (percent(this.$handle.position()[lOrT] - halfOfHandle, elemDim))) * 100).toFixed(this.options.decimal) + '%';
-        console.log(dim);
-        css['max-' + hOrW] = dim;
-        css['min-' + hOrW] = dim;
-      }
-      // fillOffset = this.handles.eq(0).offset()[lOrT] + halfOfHandle;
-      // var fillWidth = this.handles.eq(1).offset()[lOrT] + halfOfHandle;
-      // console.log('offset', fillOffset, 'width', fillWidth);
-=======
     if(this.options.doubleSided){//update to calculate based on values set to respective inputs??
       var isLeftHndl = this.handles.index($hndl) === 0,
           dim,
@@ -120,7 +95,6 @@
         dim = (dim > 100 ? 100 : dim.toFixed(this.options.decimal)) + '%';
         css['min-' + hOrW] = (location < 100 ? location : 100) + '%';
       }
->>>>>>> ddb7b08e
     }
 
 
@@ -128,10 +102,6 @@
                  .one('transitionend.zf.slider', function(){
                     _this.animComplete = true;
                     window.cancelAnimationFrame(anim);
-<<<<<<< HEAD
-                    // console.log(_this.animComplete);
-=======
->>>>>>> ddb7b08e
                     _this.$element.trigger('moved.zf.slider');
     });
 
@@ -140,10 +110,7 @@
       prog = ts - start;
       $hndl.css(lOrT, movement + '%');
       if(!_this.options.doubleSided){
-<<<<<<< HEAD
-=======
-
->>>>>>> ddb7b08e
+
         _this.$fill.css(hOrW, pctOfBar * 100 + '%');
       }else{
         _this.$fill.css(css);
