'use strict';

import $ from 'jquery';

const Nest = {
  Feather(menu, type = 'zf') {
    menu.attr('role', 'menubar');

    var items = menu.find('li').attr({'role': 'menuitem'}),
        subMenuClass = `is-${type}-submenu`,
        subItemClass = `${subMenuClass}-item`,
        hasSubClass = `is-${type}-submenu-parent`,
        applyAria = (type !== 'accordion'); // Accordions handle their own ARIA attriutes.

    items.each(function() {
      var $item = $(this),
          $sub = $item.children('ul');

      if ($sub.length) {
        $item.addClass(hasSubClass);
        $sub.addClass(`submenu ${subMenuClass}`).attr({'data-submenu': ''});
        if(applyAria) {
          $item.attr({
            'aria-haspopup': true,
            'aria-label': $item.children('a:first').text()
          });
          // Note:  Drilldowns behave differently in how they hide, and so need
          // additional attributes.  We should look if this possibly over-generalized
          // utility (Nest) is appropriate when we rework menus in 6.4
          if(type === 'drilldown') {
            $item.attr({'aria-expanded': false});
          }

<<<<<<< HEAD
          $sub.attr({
            'aria-hidden': true,
            'role': 'menu'
          });
=======
        $sub
          .addClass(`submenu ${subMenuClass}`)
          .attr({
            'data-submenu': '',
            'role': 'menu'
          });
        if(type === 'drilldown') {
          $sub.attr({'aria-hidden': true});
>>>>>>> 4e850afd
        }
      }

      if ($item.parent('[data-submenu]').length) {
        $item.addClass(`is-submenu-item ${subItemClass}`);
      }
    });

    return;
  },

  Burn(menu, type) {
    var //items = menu.find('li'),
        subMenuClass = `is-${type}-submenu`,
        subItemClass = `${subMenuClass}-item`,
        hasSubClass = `is-${type}-submenu-parent`;

    menu
      .find('>li, .menu, .menu > li')
      .removeClass(`${subMenuClass} ${subItemClass} ${hasSubClass} is-submenu-item submenu is-active`)
      .removeAttr('data-submenu').css('display', '');

  }
}

export {Nest};<|MERGE_RESOLUTION|>--- conflicted
+++ resolved
@@ -30,13 +30,7 @@
           if(type === 'drilldown') {
             $item.attr({'aria-expanded': false});
           }
-
-<<<<<<< HEAD
-          $sub.attr({
-            'aria-hidden': true,
-            'role': 'menu'
-          });
-=======
+        }
         $sub
           .addClass(`submenu ${subMenuClass}`)
           .attr({
@@ -45,7 +39,6 @@
           });
         if(type === 'drilldown') {
           $sub.attr({'aria-hidden': true});
->>>>>>> 4e850afd
         }
       }
 
