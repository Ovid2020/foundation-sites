--- conflicted
+++ resolved
@@ -999,13 +999,8 @@
   .top-bar .attached > ul > li > a, .top-bar .attached > ul > li > span { padding-left: 0px; padding-right: 0px; }
   .top-bar .attached > ul > li.download a { margin-bottom: 30px !important; margin-top: 10px; }
   .top-bar .attached > .name > span > a.toggle-nav { right: -45px !important; } }
-<<<<<<< HEAD
-@media only screen and (orientation: portrait) and (min-device-width: 768px) { .top-bar { height: 100%; }
-  .touch .top-bar { height: 45px !important; }
-=======
 @media only screen and (orientation: portrait) { .top-bar { overflow: hidden; height: 45px; }
   .top-bar.expanded { height: auto !important; }
->>>>>>> 77c70c3e
   .touch .top-bar .attached { height: 45px !important; }
   .touch .top-bar .attached > ul.right { overflow: hidden; height: 45px !important; } }
 @media only screen and (orientation: landscape) and (min-device-width: 768px) { .touch .top-bar .attached > ul.right { height: 45px !important; overflow: hidden !important; } }
