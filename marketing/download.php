--- conflicted
+++ resolved
@@ -42,13 +42,9 @@
         <hr />
 
         <h3 id="customizeFoundation">Customize Foundation</h3>
-<<<<<<< HEAD
         <form id="customBuild"
           action="http://foundation-generator.dev/assembler"
           method="post">
-=======
-        <form id="customBuild" action="http://foundation-generator.dev/assembler" method="post">
->>>>>>> ad3449ba
 
           <div class="row">
             <div class="six columns">
