--- conflicted
+++ resolved
@@ -42,13 +42,7 @@
         <hr />
 
         <h3 id="customizeFoundation">Customize Foundation</h3>
-<<<<<<< HEAD
-        <form id="customBuild"
-          action="http://comedian.local:9393/download"
-          method="post">
-=======
         <form id="customBuild" action="http://foundation-generator.dev/assembler" method="post">
->>>>>>> cf867c27
 
           <div class="row">
             <div class="six columns">
