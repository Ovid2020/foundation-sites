<? $page_title = "Downloads and Customization" ?>
<?php include("includes/_header.php"); ?>

  <header>
    <div class="row">
      <div class="twelve columns">
        <h1>Download Foundation</h1>
        <h4>There are three ways to get Foundation. Pick the one that's right for you.</h4>
      </div>
    </div>
  </header>

  <section id="mainContent">

    <div class="row">
      <div class="four columns">
        <h4>Default CSS</h4>
        <p>This version of Foundation includes smart defaults and doesn't require Sass or any other tools. Everything in this is minified, so you would use this to build on top of Foundation.</p>
        <p><a href="#" class="radius button">Download Foundation CSS</a></p>
      </div>
      <div class="four columns">
        <h4>Custom CSS</h4>
        <p>You can customize your build of Foundation below to include or remove certain elements, as well as to define the size of columns, colors, font size and more.</p>
        <p><a href="#customizeFoundation" class="secondary radius button">Customize Foundation</a></p>
      </div>
      <div class="four columns">
        <h4>Sass + Compass</h4>
        <p>Foundation is built using SCSS, and you can work with it in the same way. To get Foundation using Sass and Compass, check out the instructions on the Install documentation page.</p>
        <p><a href="docs/installing.php" class="secondary radius button">Install Foundation SCSS</a></p>
      </div>
    </div>

    <div class="row">
      <div class="twelve columns">
         <p class="disclaimer">Upgrading from Foundation 2? There are some things you should know. Read the <a href="migration.php">migration guide &rarr;</a><br />
         Used to Foundation 2 and want to keep on truckin'? No problem. <a href="files/foundation-2.2.1.zip">Download it&rarr;</a></p>
      </div>
    </div>

    <div class="row">
      <div class="twelve columns">
        <hr />

        <h3 id="customizeFoundation">Customize Foundation</h3>
        <form id="customBuild" 
          action="http://foundation-generator.dev/assembler"
          method="post">

          <div class="row">
            <div class="six columns">

              <h5>Included CSS:</h5>

              <div class="row">
                <div class="six columns">
                  <ul class="no-bullet customizer">
<<<<<<< HEAD
                    <li><label><input type="checkbox" id="toggleCss"> All</label> <em>Kitchen sync</em></li> <!-- Need to have this check everything -->
                    <li><label><input type="checkbox"> globals.css</label> <em>Body and misc styles</em></li>
                    <li><label><input type="checkbox"> typography.css</label> <em>Global typography elements</em></li>
                    <li><label><input type="checkbox"> grid.css</label> <em>Responsive grid</em></li>
                    <li><label><input type="checkbox"> forms.css</label> <em>Normal and custom forms</em></li>
=======
                    <li><label><input type="checkbox"> All</label> <em>Kitchen sync</em></li> <!-- Need to have this check everything -->
                    <li><label><input type="checkbox" name="css[]" value="globals"> globals.css</label> <em>Body and misc styles</em></li>
                    <li><label><input type="checkbox" name="css[]" value="typography"> typography.css</label> <em>Global typography elements</em></li>
                    <li><label><input type="checkbox" name="css[]" value="grid"> grid.css</label> <em>Responsive grid</em></li>
                    <li><label><input type="checkbox" name="css[]" value="forms"> forms.css</label> <em>Normal and custom forms</em></li>
>>>>>>> 8f54d3c4
                  </ul>
                </div>
                <div class="six columns">
                  <ul class="no-bullet customizer">
                    <li><label><input type="checkbox" name="css[]" value="buttons"> button.css</label> <em>Entire button set</em></li>
                    <li><label><input type="checkbox" name="css[]" value="ui"> ui.css</label> <em>Reusable UI elements</em></li>
                    <li><label><input type="checkbox" name="css[]" value="navbar"> navbar.css</label> <em>Different navigation elements</em></li>
                    <li><label><input type="checkbox" name="css[]" value="tabs"> tabs.css</label> <em>Tabbed elements</em></li>
                    <li><label><input type="checkbox" name="css[]" value="mobile"> mobile.css</label> <em>Media Query responsiveness</em></li>
                  </ul>
                </div>
              </div>

              <h5>Included Javascripts:</h5>

              <div class="row">
                <div class="six columns">
                  <ul class="no-bullet customizer">
                    <li><label><input type="checkbox"> All</label> <em>Get it all</em></li>
                    <li><label><input type="checkbox" name="js[]" value="customforms"> jquery.customforms.js</label> <em>Customizable form elements</em></li>
                    <li><label><input type="checkbox" name="js[]" value="placeholder"> jquery.placeholder.min.js</label> <em>Input placeholders that toggle on click.</em></li>
                    <li><label><input type="checkbox" name="js[]" value="tooltips"> jquery.tooltips.js</label> <em>Hoverable tooltips for elements</em></li>
                  </ul>
                </div>
                <div class="six columns">
                  <ul class="no-bullet">

                  </ul>
                </div>
              </div>

              <h5>Included Plug-ins:</h5>

              <div class="row">
                <div class="six columns">
                  <ul class="no-bullet customizer">
                    <li><label><input type="checkbox"> All</label> <em>Get both</em></li>
                    <li><label><input type="checkbox" name="js[]" value="orbit"> Orbit</label> <em>Slider with JS/CSS</em></li>
                    <li><label><input type="checkbox" name="js[]" value="reveal"> Reveal</label> <em>Modal with JS/CSS</em></li>
                  </ul>
                </div>
                <div class="six columns">
                  <ul class="no-bullet">

                  </ul>
                </div>
              </div>

            </div>
            <div class="six columns">

              <h5>The Grid</h5>

              <div class="row">
                <div class="six columns">
                  <label for="columnCount"># of Columns</label>
                  <input type="text" value="12" placeholder="#" id="columnCount" name="sass_settings[columnCount]" />
                </div>
                <div class="six columns">
                  <label for="columnGutter">Gutter</label>
                  <div class="row collapse">
                    <div class="ten columns">
                      <input type="text" value="30" placeholder="#" id="columnGutter" name="sass_settings[columnGutter]" />
                    </div>
                    <div class="two columns">
                      <span class="postfix">px</span>
                    </div>
                  </div>
                </div>
              </div>

              <div class="row">
                <div class="six columns">
                  <label for="rowWidth"># of Mobile Columns</label>
                  <div class="row collapse">
                    <div class="ten columns">
                      <input type="text" value="1000" placeholder="#" id="rowWidth" name="sass_settings[mobileColumnCount]" />
                    </div>
                    <div class="two columns">
                      <span class="postfix">px</span>
                    </div>
                  </div>
                </div>
                <div class="six columns">
                  <label for="rowWidth">Max-Width</label>
                  <div class="row collapse">
                    <div class="ten columns">
<<<<<<< HEAD
                      <input type="text" value="940" placeholder="#" />
=======
                      <input type="text" value="940" placeholder="#" id="maxWidth" name="sass_settings[maxWidth]" />
>>>>>>> 8f54d3c4
                    </div>
                    <div class="two columns">
                      <span class="postfix">px</span>
                    </div>
                  </div>
                </div>
              </div>

              <h5>Colors</h5>

              <div class="row">
                <div class="six columns">
                  <label for="mainColor">Main Color</label>
                  <div class="row collapse">
                    <div class="two columns">
                      <span class="prefix">#</span>
                    </div>
                    <div class="ten columns">
                      <input type="text" value="2ba6cb" placeholder="Hex" id="mainColor" name="sass_settings[mainColor]" />
                    </div>
                  </div>
                </div>
                <div class="six columns">
                  <label for="secondaryColor">Secondary Color</label>
                  <div class="row collapse">
                    <div class="two columns">
                      <span class="prefix">#</span>
                    </div>
                    <div class="ten columns">
                      <input type="text" value="e9e9e9" placeholder="Hex" id="secondaryColor" name="sass_settings[secondaryColor]" />
                    </div>
                  </div>
                </div>
              </div>

              <div class="row">
                <div class="six columns">
                  <label for="alertColor">Alert Color</label>
                  <div class="row collapse">
                    <div class="two columns">
                      <span class="prefix">#</span>
                    </div>
                    <div class="ten columns">
                      <input type="text" value="c60f13" placeholder="Hex" id="alertColor" name="sass_settings[alertColor]" />
                    </div>
                  </div>
                </div>
                <div class="six columns">
                  <label for="successColor">Success Color</label>
                  <div class="row collapse">
                    <div class="two columns">
                      <span class="prefix">#</span>
                    </div>
                    <div class="ten columns">
                      <input type="text" value="5da423" placeholder="Hex" id="successColor" name="sass_settings[successColor]" />
                    </div>
                  </div>
                </div>
              </div>

              <div class="row">
                <div class="six columns">
                  <label for="textColor">Text Color</label>
                  <div class="row collapse">
                    <div class="two columns">
                      <span class="prefix">#</span>
                    </div>
                    <div class="ten columns">
                      <input type="text" value="222222" placeholder="Hex" id="textColor" name="sass_settings[textColor]" />
                    </div>
                  </div>
                </div>
                <div class="six columns">
                  <label for="highlightColor">Highlight Color</label>
                  <div class="row collapse">
                    <div class="two columns">
                      <span class="prefix">#</span>
                    </div>
                    <div class="ten columns">
                      <input type="text" value="ffff99" placeholder="Hex" id="highlightColor" name="sass_settings[highlightColor]" />
                    </div>
                  </div>
                </div>
              </div>

              <h5>Typography</h5>

              <div class="row">
                <div class="four columns">
                  <label for="baseFontSize">Base Font Size</label>
                  <div class="row collapse">
                    <div class="nine columns">
                      <input type="text" value="14" placeholder="px" id="baseFontSize" name="sass_settings[baseFontSize]" />
                    </div>
                    <div class="three columns">
                      <span class="postfix">px</span>
                    </div>
                  </div>
                </div>
                <div class="four columns">
                  <label for="importantNumber">Important Number</label>
                  <div class="row collapse">
                    <div class="nine columns">
                      <input type="text" value="44" placeholder="px" id="importantNumber" name="sass_settings[importantNumber]" />
                    </div>
                    <div class="three columns">
                      <span class="postfix">px</span>
                    </div>
                  </div>
                </div>
                <div class="four columns">
                  <label for="fontRatio">Ratio</label>
                  <select name="sass_settings[fontRatio]">
                    <option selected value="golden">Golden Ratio</option>
                    <option value="fifth">Perfect Fifth</option>
                  </select>
                </div>
              </div>

              <h5>Buttons</h5>
              <div class="row">
                <div class="six columns">
                  <label for"baseButtonRadius">Button Radius</label>
                  <div class="row collapse">
                    <div class="ten columns">
                      <input type="text" value="3" placeholder="px" id="baseButtonRadius" name="sass_settings[baseButtonRadius]" />
                    </div>
                    <div class="two column">
                      <span class="postfix">px</span>
                    </div>
                  </div>
                </div>
                <div class="six columns">
                  <label for"baseButtonSize">Button Size <em style="font-size: 11px;">(based on padding-top)</em></label>
                  <div class="row collapse">
                    <div class="ten columns">
                      <input type="text" value="10" placeholder="px" id="baseButtonSize" name="sass_settings[baseButtonSize]" />
                    </div>
                    <div class="two column">
                      <span class="postfix">px</span>
                    </div>
                  </div>
                </div>
              </div>

            </div>
          </div>
          <input type="submit" class="radius button" value="Download Custom Build" />
        </form>
      </div>
    </div>


  </section>

<?php include("includes/_footer.php");  ?><|MERGE_RESOLUTION|>--- conflicted
+++ resolved
@@ -42,9 +42,7 @@
         <hr />
 
         <h3 id="customizeFoundation">Customize Foundation</h3>
-        <form id="customBuild" 
-          action="http://foundation-generator.dev/assembler"
-          method="post">
+        <form id="customBuild" action="http://foundation-generator.dev/assembler" method="post">
 
           <div class="row">
             <div class="six columns">
@@ -53,24 +51,16 @@
 
               <div class="row">
                 <div class="six columns">
-                  <ul class="no-bullet customizer">
-<<<<<<< HEAD
+                  <ul class="no-bullet customizer css">
                     <li><label><input type="checkbox" id="toggleCss"> All</label> <em>Kitchen sync</em></li> <!-- Need to have this check everything -->
-                    <li><label><input type="checkbox"> globals.css</label> <em>Body and misc styles</em></li>
-                    <li><label><input type="checkbox"> typography.css</label> <em>Global typography elements</em></li>
-                    <li><label><input type="checkbox"> grid.css</label> <em>Responsive grid</em></li>
-                    <li><label><input type="checkbox"> forms.css</label> <em>Normal and custom forms</em></li>
-=======
-                    <li><label><input type="checkbox"> All</label> <em>Kitchen sync</em></li> <!-- Need to have this check everything -->
                     <li><label><input type="checkbox" name="css[]" value="globals"> globals.css</label> <em>Body and misc styles</em></li>
                     <li><label><input type="checkbox" name="css[]" value="typography"> typography.css</label> <em>Global typography elements</em></li>
                     <li><label><input type="checkbox" name="css[]" value="grid"> grid.css</label> <em>Responsive grid</em></li>
                     <li><label><input type="checkbox" name="css[]" value="forms"> forms.css</label> <em>Normal and custom forms</em></li>
->>>>>>> 8f54d3c4
-                  </ul>
-                </div>
-                <div class="six columns">
-                  <ul class="no-bullet customizer">
+                  </ul>
+                </div>
+                <div class="six columns">
+                  <ul class="no-bullet customizer css">
                     <li><label><input type="checkbox" name="css[]" value="buttons"> button.css</label> <em>Entire button set</em></li>
                     <li><label><input type="checkbox" name="css[]" value="ui"> ui.css</label> <em>Reusable UI elements</em></li>
                     <li><label><input type="checkbox" name="css[]" value="navbar"> navbar.css</label> <em>Different navigation elements</em></li>
@@ -85,7 +75,7 @@
               <div class="row">
                 <div class="six columns">
                   <ul class="no-bullet customizer">
-                    <li><label><input type="checkbox"> All</label> <em>Get it all</em></li>
+                    <li><label><input type="checkbox" id="toggleJs"> All</label> <em>Get it all</em></li>
                     <li><label><input type="checkbox" name="js[]" value="customforms"> jquery.customforms.js</label> <em>Customizable form elements</em></li>
                     <li><label><input type="checkbox" name="js[]" value="placeholder"> jquery.placeholder.min.js</label> <em>Input placeholders that toggle on click.</em></li>
                     <li><label><input type="checkbox" name="js[]" value="tooltips"> jquery.tooltips.js</label> <em>Hoverable tooltips for elements</em></li>
@@ -103,7 +93,7 @@
               <div class="row">
                 <div class="six columns">
                   <ul class="no-bullet customizer">
-                    <li><label><input type="checkbox"> All</label> <em>Get both</em></li>
+                    <li><label><input type="checkbox" id="togglePlugins"> All</label> <em>Get both</em></li>
                     <li><label><input type="checkbox" name="js[]" value="orbit"> Orbit</label> <em>Slider with JS/CSS</em></li>
                     <li><label><input type="checkbox" name="js[]" value="reveal"> Reveal</label> <em>Modal with JS/CSS</em></li>
                   </ul>
@@ -154,11 +144,7 @@
                   <label for="rowWidth">Max-Width</label>
                   <div class="row collapse">
                     <div class="ten columns">
-<<<<<<< HEAD
-                      <input type="text" value="940" placeholder="#" />
-=======
                       <input type="text" value="940" placeholder="#" id="maxWidth" name="sass_settings[maxWidth]" />
->>>>>>> 8f54d3c4
                     </div>
                     <div class="two columns">
                       <span class="postfix">px</span>
@@ -177,7 +163,7 @@
                       <span class="prefix">#</span>
                     </div>
                     <div class="ten columns">
-                      <input type="text" value="2ba6cb" placeholder="Hex" id="mainColor" name="sass_settings[mainColor]" />
+                      <input type="text" value="2ba6cb" placeholder="Hex" id="mainColor" name="sass_settings[mainColor]" maxlength="6" class="color-picker" />
                     </div>
                   </div>
                 </div>
@@ -188,7 +174,7 @@
                       <span class="prefix">#</span>
                     </div>
                     <div class="ten columns">
-                      <input type="text" value="e9e9e9" placeholder="Hex" id="secondaryColor" name="sass_settings[secondaryColor]" />
+                      <input type="text" value="e9e9e9" placeholder="Hex" id="secondaryColor" name="sass_settings[secondaryColor]" maxlength="6" class="color-picker" />
                     </div>
                   </div>
                 </div>
@@ -202,7 +188,7 @@
                       <span class="prefix">#</span>
                     </div>
                     <div class="ten columns">
-                      <input type="text" value="c60f13" placeholder="Hex" id="alertColor" name="sass_settings[alertColor]" />
+                      <input type="text" value="c60f13" placeholder="Hex" id="alertColor" name="sass_settings[alertColor]" maxlength="6" class="color-picker" />
                     </div>
                   </div>
                 </div>
@@ -213,7 +199,7 @@
                       <span class="prefix">#</span>
                     </div>
                     <div class="ten columns">
-                      <input type="text" value="5da423" placeholder="Hex" id="successColor" name="sass_settings[successColor]" />
+                      <input type="text" value="5da423" placeholder="Hex" id="successColor" name="sass_settings[successColor]" maxlength="6" class="color-picker" />
                     </div>
                   </div>
                 </div>
@@ -227,7 +213,7 @@
                       <span class="prefix">#</span>
                     </div>
                     <div class="ten columns">
-                      <input type="text" value="222222" placeholder="Hex" id="textColor" name="sass_settings[textColor]" />
+                      <input type="text" value="222222" placeholder="Hex" id="textColor" name="sass_settings[textColor]" maxlength="6" class="color-picker" />
                     </div>
                   </div>
                 </div>
@@ -238,7 +224,7 @@
                       <span class="prefix">#</span>
                     </div>
                     <div class="ten columns">
-                      <input type="text" value="ffff99" placeholder="Hex" id="highlightColor" name="sass_settings[highlightColor]" />
+                      <input type="text" value="ffff99" placeholder="Hex" id="highlightColor" name="sass_settings[highlightColor]" maxlength="6" class="color-picker" />
                     </div>
                   </div>
                 </div>
@@ -281,7 +267,7 @@
               <h5>Buttons</h5>
               <div class="row">
                 <div class="six columns">
-                  <label for"baseButtonRadius">Button Radius</label>
+                  <label for="baseButtonRadius">Button Radius</label>
                   <div class="row collapse">
                     <div class="ten columns">
                       <input type="text" value="3" placeholder="px" id="baseButtonRadius" name="sass_settings[baseButtonRadius]" />
@@ -292,7 +278,7 @@
                   </div>
                 </div>
                 <div class="six columns">
-                  <label for"baseButtonSize">Button Size <em style="font-size: 11px;">(based on padding-top)</em></label>
+                  <label for="baseButtonSize">Button Size <em style="font-size: 11px;">(based on padding-top)</em></label>
                   <div class="row collapse">
                     <div class="ten columns">
                       <input type="text" value="10" placeholder="px" id="baseButtonSize" name="sass_settings[baseButtonSize]" />
