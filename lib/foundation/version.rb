module Foundation
<<<<<<< HEAD
  VERSION = "3.0.4"
=======
  VERSION = "3.0.6.rc1"
>>>>>>> aed4e969
end<|MERGE_RESOLUTION|>--- conflicted
+++ resolved
@@ -1,7 +1,3 @@
 module Foundation
-<<<<<<< HEAD
-  VERSION = "3.0.4"
-=======
   VERSION = "3.0.6.rc1"
->>>>>>> aed4e969
 end