/*
 * jQuery Foundation Tooltip Plugin 1.0
 * http://foundation.zurb.com
 * Copyright 2012, ZURB
 * Free to use under the MIT license.
 * http://www.opensource.org/licenses/mit-license.php
*/

;(function($) {
  var methods = {
    init : function( options ) { 

      return this.each(function() {    
        var targets = $('.has-tip'),
        tipTemplate = function(target, content) {
          return '<span data-id="' + target + '" class="tooltip">' + content + '<span class="nub"></span></span>';
        };
        targets.each(function(){
          var target = $(this),
          content = target.attr('title'),
          classes = target.attr('class'),
          id = target.attr('id'),
          tip = $(tipTemplate(id, content));
          tip.addClass(classes).removeClass('has-tip').appendTo('body');
          if (Modernizr.touch) {
            tip.append('<span class="tap-to-close">tap to close </span>');
          }
          methods.reposition(target, tip, classes);
          tip.hide();
        });
        $(window).resize(function() {
          var tips = $('.tooltip');
          tips.each(function() {
            var target = $('#' + $(this).data('id')),
            tip = $(this),
            classes = tip.attr('class');
            methods.reposition(target, tip, classes);
          });
            
        });

        if (Modernizr.touch) {
          $('.tooltip').live('click touchstart touchend', function(e) {
            e.preventDefault();
            $(this).hide();
          });
          targets.live('click touchstart touchend', function(e){
            e.preventDefault();
            $('.tooltip').hide();
            $('span[data-id=' + $(this).attr('id') + ']').show();
            targets.attr('title', "");
          });

        } else {
          targets.hover(function() {
            $('span[data-id=' + $(this).attr('id') + ']').show();
            targets.attr('title', "");
          }, function() {
            $('span[data-id=' + $(this).attr('id') + ']').hide();
          }); 
        }

<<<<<<< HEAD
  function foundationTooltipsInit() {
    var targets = $('.has-tip'),

    tipTemplate = function(target, content) {
      return '<span data-id="' + target + '" class="tooltip">' + content + '<span class="nub"></span></span>';
    };

    targets.each(function(){
      var target = $(this),
      content = target.attr('title'),
      classes = target.attr('class'),
      id = target.attr('id'),
      tip = $(tipTemplate(id, content));
      tip.addClass(classes).removeClass('has-tip').appendTo('body');
      reposition(target, tip, classes);
      tip.hide();

      if (Modernizr.touch) {
        tip.append('<span class="tap-to-close">tap to close </span>');
      }
    });

    $(window).resize(function() {
      var tips = $('.tooltip');

      tips.each(function() {
        var target = $('#' + $(this).data('id')),
        tip = $(this),
        classes = tip.attr('class');
        reposition(target, tip, classes);
      });
    });

    function reposition(target, tip, classes) {
=======
      });
    },
    reposition : function(target, tip, classes) {
>>>>>>> 599995aa
      var width = target.data('width'),
      nub = tip.children('.nub'),
      nubHeight = nub.outerHeight(),
      nubWidth = nub.outerWidth();
<<<<<<< HEAD

      tip.css({
        'top' : (target.offset().top + target.outerHeight() + 10),
        'left' : target.offset().left,
        'width' : width
      });

=======
      
>>>>>>> 599995aa
      function nubPos(nub, top, right, bottom, left) {
        nub.css({
          'top' : top,
          'bottom' : bottom,
          'left' : left,
          'right' : right
        });
      }

<<<<<<< HEAD
=======
      tip.css({
        'top' : (target.offset().top + target.outerHeight() + 10),
        'left' : target.offset().left,
        'width' : width
      });
>>>>>>> 599995aa
      nubPos(nub, -nubHeight, 'auto', 'auto', 10);

      if ($(window).width() < 767) {
        var row = target.parents('.row');
        tip.width(row.outerWidth() - 20).css('left', row.offset().left);
        nubPos(nub, -nubHeight, 'auto', 'auto', target.offset().left);
      } else {
        if (classes.indexOf('top') > -1) {
<<<<<<< HEAD
          tip.css('top', target.offset().top - tip.outerHeight());
          nubPos(nub, 'auto', 'auto', -nubHeight, nubWidth);
        }

        if (classes.indexOf('left') > -1) {
          tip.css({
            'top' : target.offset().top - (target.outerHeight() / 2),
            'left' : target.offset().left - tip.outerWidth() - 10
          }).children('.nub').css('top', (tip.outerHeight() / 2) - (nub.outerHeight() / 2));

          nubPos(nub, ((tip.outerHeight() / 2) - (nub.outerHeight / 2)), -nubHeight, 'auto', 'auto');
        } else if (classes.indexOf('right') > -1){
          tip.css({
            'top' : target.offset().top - (target.outerHeight() / 2),
            'left' : target.offset().left + target.outerWidth() + 10
          }).children('.nub').css('top', (tip.outerHeight() / 2) - (nub.outerHeight() / 2));

          nubPos(nub, ((tip.outerHeight() / 2) - (nub.outerHeight / 2)), 'auto', 'auto', -nubHeight);
        }
      }
    }

    if (Modernizr.touch) {
      $('.tooltip').live('click', function(e) {
        e.preventDefault();
        $(this).hide();
      });

      targets.live('click', function(){
        targets.hover(function() {
          $('span[data-id=' + $(this).attr('id') + ']').fadeIn(150);
          targets.attr('title', "");
        }, function() {
          $('span[data-id=' + $(this).attr('id') + ']').fadeOut(150);
        });
      });
    } else {
      targets.hover(function() {
        $('span[data-id=' + $(this).attr('id') + ']').fadeIn(150);
        targets.attr('title', "");
      }, function() {
        $('span[data-id=' + $(this).attr('id') + ']').fadeOut(150);
      });
    }
  }

  foundationTooltipsInit();
});
=======
          var top = target.offset().top - tip.outerHeight() - nubHeight;
          tip.css({
            'top' : top,
            'left' : target.offset().left,
            'width' : width
          });
          nubPos(nub, 'auto', 'auto', -nubHeight, 'auto');
        } else if (classes.indexOf('left') > -1) {
          tip.css({
            'top' : target.offset().top - (target.outerHeight() / 2) - (nubHeight / 2),
            'left' : target.offset().left - tip.outerWidth() - 10,
            'width' : width
          });
          nubPos(nub, (tip.outerHeight() / 2) - (nubHeight / 2), -nubHeight, 'auto', 'auto');
        } else if (classes.indexOf('right') > -1){
          tip.css({
            'top' : target.offset().top - (target.outerHeight() / 2) - (nubHeight / 2),
            'left' : target.offset().left + target.outerWidth() + 10,
            'width' : width
          });
          nubPos(nub, (tip.outerHeight() / 2) - (nubHeight / 2), 'auto', 'auto', -nubHeight);
        }
      }
    }
  };

  $.fn.tooltips = function( method ) {
    
    // Method calling logic
    if ( methods[method] ) {
      return methods[ method ].apply( this, Array.prototype.slice.call( arguments, 1 ));
    } else if ( typeof method === 'object' || ! method ) {
      return methods.init.apply( this, arguments );
    } else {
      $.error( 'Method ' +  method + ' does not exist on jQuery.zSlide' );
    }    
  
  };
})(jQuery);;
>>>>>>> 599995aa
<|MERGE_RESOLUTION|>--- conflicted
+++ resolved
@@ -26,7 +26,7 @@
             tip.append('<span class="tap-to-close">tap to close </span>');
           }
           methods.reposition(target, tip, classes);
-          tip.hide();
+          tip.fadeOut(150);
         });
         $(window).resize(function() {
           var tips = $('.tooltip');
@@ -42,79 +42,32 @@
         if (Modernizr.touch) {
           $('.tooltip').live('click touchstart touchend', function(e) {
             e.preventDefault();
-            $(this).hide();
+            $(this).fadeOut(150);
           });
           targets.live('click touchstart touchend', function(e){
             e.preventDefault();
-            $('.tooltip').hide();
-            $('span[data-id=' + $(this).attr('id') + ']').show();
+            $('.tooltip').fadeOut(150);
+            $('span[data-id=' + $(this).attr('id') + ']').fadeIn(150);
             targets.attr('title', "");
           });
 
         } else {
           targets.hover(function() {
-            $('span[data-id=' + $(this).attr('id') + ']').show();
+            $('span[data-id=' + $(this).attr('id') + ']').fadeIn(150);
             targets.attr('title', "");
           }, function() {
-            $('span[data-id=' + $(this).attr('id') + ']').hide();
+            $('span[data-id=' + $(this).attr('id') + ']').fadeOut(150);
           }); 
         }
 
-<<<<<<< HEAD
-  function foundationTooltipsInit() {
-    var targets = $('.has-tip'),
-
-    tipTemplate = function(target, content) {
-      return '<span data-id="' + target + '" class="tooltip">' + content + '<span class="nub"></span></span>';
-    };
-
-    targets.each(function(){
-      var target = $(this),
-      content = target.attr('title'),
-      classes = target.attr('class'),
-      id = target.attr('id'),
-      tip = $(tipTemplate(id, content));
-      tip.addClass(classes).removeClass('has-tip').appendTo('body');
-      reposition(target, tip, classes);
-      tip.hide();
-
-      if (Modernizr.touch) {
-        tip.append('<span class="tap-to-close">tap to close </span>');
-      }
-    });
-
-    $(window).resize(function() {
-      var tips = $('.tooltip');
-
-      tips.each(function() {
-        var target = $('#' + $(this).data('id')),
-        tip = $(this),
-        classes = tip.attr('class');
-        reposition(target, tip, classes);
-      });
-    });
-
-    function reposition(target, tip, classes) {
-=======
       });
     },
     reposition : function(target, tip, classes) {
->>>>>>> 599995aa
       var width = target.data('width'),
       nub = tip.children('.nub'),
       nubHeight = nub.outerHeight(),
       nubWidth = nub.outerWidth();
-<<<<<<< HEAD
-
-      tip.css({
-        'top' : (target.offset().top + target.outerHeight() + 10),
-        'left' : target.offset().left,
-        'width' : width
-      });
-
-=======
       
->>>>>>> 599995aa
       function nubPos(nub, top, right, bottom, left) {
         nub.css({
           'top' : top,
@@ -124,14 +77,11 @@
         });
       }
 
-<<<<<<< HEAD
-=======
       tip.css({
         'top' : (target.offset().top + target.outerHeight() + 10),
         'left' : target.offset().left,
         'width' : width
       });
->>>>>>> 599995aa
       nubPos(nub, -nubHeight, 'auto', 'auto', 10);
 
       if ($(window).width() < 767) {
@@ -140,56 +90,6 @@
         nubPos(nub, -nubHeight, 'auto', 'auto', target.offset().left);
       } else {
         if (classes.indexOf('top') > -1) {
-<<<<<<< HEAD
-          tip.css('top', target.offset().top - tip.outerHeight());
-          nubPos(nub, 'auto', 'auto', -nubHeight, nubWidth);
-        }
-
-        if (classes.indexOf('left') > -1) {
-          tip.css({
-            'top' : target.offset().top - (target.outerHeight() / 2),
-            'left' : target.offset().left - tip.outerWidth() - 10
-          }).children('.nub').css('top', (tip.outerHeight() / 2) - (nub.outerHeight() / 2));
-
-          nubPos(nub, ((tip.outerHeight() / 2) - (nub.outerHeight / 2)), -nubHeight, 'auto', 'auto');
-        } else if (classes.indexOf('right') > -1){
-          tip.css({
-            'top' : target.offset().top - (target.outerHeight() / 2),
-            'left' : target.offset().left + target.outerWidth() + 10
-          }).children('.nub').css('top', (tip.outerHeight() / 2) - (nub.outerHeight() / 2));
-
-          nubPos(nub, ((tip.outerHeight() / 2) - (nub.outerHeight / 2)), 'auto', 'auto', -nubHeight);
-        }
-      }
-    }
-
-    if (Modernizr.touch) {
-      $('.tooltip').live('click', function(e) {
-        e.preventDefault();
-        $(this).hide();
-      });
-
-      targets.live('click', function(){
-        targets.hover(function() {
-          $('span[data-id=' + $(this).attr('id') + ']').fadeIn(150);
-          targets.attr('title', "");
-        }, function() {
-          $('span[data-id=' + $(this).attr('id') + ']').fadeOut(150);
-        });
-      });
-    } else {
-      targets.hover(function() {
-        $('span[data-id=' + $(this).attr('id') + ']').fadeIn(150);
-        targets.attr('title', "");
-      }, function() {
-        $('span[data-id=' + $(this).attr('id') + ']').fadeOut(150);
-      });
-    }
-  }
-
-  foundationTooltipsInit();
-});
-=======
           var top = target.offset().top - tip.outerHeight() - nubHeight;
           tip.css({
             'top' : top,
@@ -228,5 +128,4 @@
     }    
   
   };
-})(jQuery);;
->>>>>>> 599995aa
+})(jQuery);;