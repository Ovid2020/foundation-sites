/*
 * jQuery Reveal Plugin 1.0
 * www.ZURB.com
 * Copyright 2010, ZURB
 * Free to use under the MIT license.
 * http://www.opensource.org/licenses/mit-license.php
*/
/*globals jQuery */

(function ($) {
  $('a[data-reveal-id]').live('click', function (event) {
    event.preventDefault();
    var modalLocation = $(this).attr('data-reveal-id');
    $('#' + modalLocation).reveal($(this).data());
  });

  $.fn.reveal = function (options) {
    var defaults = {
<<<<<<< HEAD
      animation: 'fadeAndPop',                  // fade, fadeAndPop, none
      animationSpeed: 300,                      // how fast animtions are
      closeOnBackgroundClick: true,             // if you click background will modal close?
      dismissModalClass: 'close-reveal-modal',  // the class of a button or element that will close an open modal
      onOpening:  $.noop,                       // Callback when modal is ready to open
      onOpened:   $.noop,                       // Callback when modal is fully opened
      onClosing:  $.noop,                       // Callback when modal is preparing to close
      onClosed:   $.noop                        // Callback when modal is closed
=======
      animation: 'fadeAndPop',                // fade, fadeAndPop, none
      animationSpeed: 300,                    // how fast animtions are
      closeOnBackgroundClick: true,           // if you click background will modal close?
      dismissModalClass: 'close-reveal-modal', // the class of a button or element that will close an open modal
      open: $.noop,
      opened: $.noop,
      close: $.noop,
      closed: $.noop
>>>>>>> e44a5c3c
    };
    options = $.extend({}, defaults, options);

    return this.each(function () {
      var modal    = $(this),
        topMeasure = parseInt(modal.css('top'), 10),
        topOffset  = modal.height() + topMeasure,
        locked     = false,
        modalBg    = $('.reveal-modal-bg'),
        closeButton;

      if (modalBg.length === 0) {
        modalBg = $('<div class="reveal-modal-bg" />').insertAfter(modal);
        modalBg.fadeTo('fast', 0.8);
      }
      
      function unlockModal() {
        locked = false;
      }

      function lockModal() {
        locked = true;
      }

      /* ---- Internal helper functions ---- */
      
      function unlockModal() {
        locked = false;
      }

      function lockModal() {
        locked = true;
      }

      /* ---- Internal callback helpers ---- */      

      /**
       *  @func: modalOpening
       *  @desc: calls the lockModal method. Then executes the onOpening callback.
       */
      function modalOpening() {
        lockModal();
        options.onOpening.call( [], modal ); // Execute the onOpening callback - modal is preparing to open
      }

      /**
       *  @func: modalOpened
       *  @desc: calls the unlockModal method. Then executes the onOpened callback.
       */
      function modalOpened() {
        unlockModal();
        options.onOpened.call( [], modal ); // Execute the onOpened callback - modal is fully visible
      }
      
      /**
       *  @func: modalClosing
       *  @desc: calls the lockModal method. Then executes the onClosing callback.
       */
      function modalClosing() {
        lockModal();
        options.onClosing.call( [], modal ); // Execute the onClosing callback - modal is preparing to close
      }

      /**
       *  @func: modalClosed
       *  @desc: calls the unlockModal method. Then executes the onClosed callback.
       */
      function modalClosed() {
        unlockModal();
        options.onClosed.call( [], modal ); // Execute the onClosed callback - Modal is closed
      }



      function openAnimation() {
        if (!locked) {
<<<<<<< HEAD
          
          modalOpening(); // Modal is preparing to open

          if (options.animation == "fadeAndPop") {
=======
          lockModal();
          if (options.animation === "fadeAndPop") {
>>>>>>> e44a5c3c
            modal.css({'top': $(document).scrollTop() - topOffset, 'opacity': 0, 'visibility': 'visible'});
            modalBg.fadeIn(options.animationSpeed / 2);
            modal.delay(options.animationSpeed / 2).animate({
              "top": $(document).scrollTop() + topMeasure + 'px',
              "opacity": 1
<<<<<<< HEAD
            }, options.animationSpeed, modalOpened /* Modal has opened */);
=======
            }, options.animationSpeed, function () {
              modal.trigger('reveal:opened');
            });
>>>>>>> e44a5c3c
          }
          if (options.animation === "fade") {
            modal.css({'opacity': 0, 'visibility': 'visible', 'top': $(document).scrollTop() + topMeasure});
            modalBg.fadeIn(options.animationSpeed / 2);
            modal.delay(options.animationSpeed / 2).animate({
              "opacity": 1
<<<<<<< HEAD
            }, options.animationSpeed, modalOpened /* Modal has opened */);
=======
            }, options.animationSpeed, function () {
              modal.trigger('reveal:opened');
            });
>>>>>>> e44a5c3c
          }
          if (options.animation === "none") {
            modal.css({'visibility': 'visible', 'top': $(document).scrollTop() + topMeasure});
            modalBg.css({"display": "block"});
<<<<<<< HEAD
            modalOpened(); /* Modal has opened */
=======
            modal.trigger('reveal:opened');
>>>>>>> e44a5c3c
          }
        }
      }
      modal.bind('reveal:open.reveal', openAnimation);

      function closeAnimation() {
        if (!locked) {
<<<<<<< HEAD
          
          modalClosing(); // Modal is preparing to close

          if (options.animation == "fadeAndPop") {
            modalBg.delay(options.animationSpeed).fadeOut(options.animationSpeed);
=======
          lockModal();
          if (options.animation === "fadeAndPop") {
>>>>>>> e44a5c3c
            modal.animate({
              "top":  $(document).scrollTop() - topOffset + 'px',
              "opacity": 0
            }, options.animationSpeed / 2, function () {
              modal.css({'top': topMeasure, 'opacity': 1, 'visibility': 'hidden'});
<<<<<<< HEAD
              modalClosed(); /* Modal has finished closing */
=======
            });
            modalBg.delay(options.animationSpeed).fadeOut(options.animationSpeed, function () {
              modal.trigger('reveal:closed');
>>>>>>> e44a5c3c
            });
          }
          if (options.animation === "fade") {
            modal.animate({
              "opacity" : 0
            }, options.animationSpeed, function () {
              modal.css({'opacity': 1, 'visibility': 'hidden', 'top': topMeasure});
<<<<<<< HEAD
              modalClosed(); /* Modal has finished closing */
=======
            });
            modalBg.delay(options.animationSpeed).fadeOut(options.animationSpeed, function () {
              modal.trigger('reveal:closed');
>>>>>>> e44a5c3c
            });
          }
          if (options.animation === "none") {
            modal.css({'visibility': 'hidden', 'top': topMeasure});
            modalBg.css({'display': 'none'});
<<<<<<< HEAD
            modalClosed(); /* Modal has finished closing */
=======
            modal.trigger('reveal:closed');
>>>>>>> e44a5c3c
          }
        }
      }

      function destroy() {
        modal.unbind('.reveal');
        modalBg.unbind('.reveal');
        $('.' + options.dismissModalClass).unbind('.reveal');
        $('body').unbind('.reveal');
      }

      modal.bind('reveal:close.reveal', closeAnimation);
      modal.bind('reveal:opened.reveal reveal:closed.reveal', unlockModal);
      modal.bind('reveal:closed.reveal', destroy);
      
      modal.bind('reveal:open.reveal', options.open);
      modal.bind('reveal:opened.reveal', options.opened);
      modal.bind('reveal:close.reveal', options.close);
      modal.bind('reveal:closed.reveal', options.closed);
      
      modal.trigger('reveal:open');

      closeButton = $('.' + options.dismissModalClass).bind('click.reveal', function () {
        modal.trigger('reveal:close');
      });

      if (options.closeOnBackgroundClick) {
        modalBg.css({"cursor": "pointer"});
        modalBg.bind('click.reveal', function () {
          modal.trigger('reveal:close');
        });
      }

      $('body').bind('keyup.reveal', function (event) {
        if (event.which === 27) { // 27 is the keycode for the Escape key
          modal.trigger('reveal:close');
        }
      });

<<<<<<< HEAD
      
=======
>>>>>>> e44a5c3c
    });
  };
} (jQuery));<|MERGE_RESOLUTION|>--- conflicted
+++ resolved
@@ -16,16 +16,6 @@
 
   $.fn.reveal = function (options) {
     var defaults = {
-<<<<<<< HEAD
-      animation: 'fadeAndPop',                  // fade, fadeAndPop, none
-      animationSpeed: 300,                      // how fast animtions are
-      closeOnBackgroundClick: true,             // if you click background will modal close?
-      dismissModalClass: 'close-reveal-modal',  // the class of a button or element that will close an open modal
-      onOpening:  $.noop,                       // Callback when modal is ready to open
-      onOpened:   $.noop,                       // Callback when modal is fully opened
-      onClosing:  $.noop,                       // Callback when modal is preparing to close
-      onClosed:   $.noop                        // Callback when modal is closed
-=======
       animation: 'fadeAndPop',                // fade, fadeAndPop, none
       animationSpeed: 300,                    // how fast animtions are
       closeOnBackgroundClick: true,           // if you click background will modal close?
@@ -34,7 +24,6 @@
       opened: $.noop,
       close: $.noop,
       closed: $.noop
->>>>>>> e44a5c3c
     };
     options = $.extend({}, defaults, options);
 
@@ -59,101 +48,34 @@
         locked = true;
       }
 
-      /* ---- Internal helper functions ---- */
-      
-      function unlockModal() {
-        locked = false;
-      }
-
-      function lockModal() {
-        locked = true;
-      }
-
-      /* ---- Internal callback helpers ---- */      
-
-      /**
-       *  @func: modalOpening
-       *  @desc: calls the lockModal method. Then executes the onOpening callback.
-       */
-      function modalOpening() {
-        lockModal();
-        options.onOpening.call( [], modal ); // Execute the onOpening callback - modal is preparing to open
-      }
-
-      /**
-       *  @func: modalOpened
-       *  @desc: calls the unlockModal method. Then executes the onOpened callback.
-       */
-      function modalOpened() {
-        unlockModal();
-        options.onOpened.call( [], modal ); // Execute the onOpened callback - modal is fully visible
-      }
-      
-      /**
-       *  @func: modalClosing
-       *  @desc: calls the lockModal method. Then executes the onClosing callback.
-       */
-      function modalClosing() {
-        lockModal();
-        options.onClosing.call( [], modal ); // Execute the onClosing callback - modal is preparing to close
-      }
-
-      /**
-       *  @func: modalClosed
-       *  @desc: calls the unlockModal method. Then executes the onClosed callback.
-       */
-      function modalClosed() {
-        unlockModal();
-        options.onClosed.call( [], modal ); // Execute the onClosed callback - Modal is closed
-      }
-
-
-
       function openAnimation() {
         if (!locked) {
-<<<<<<< HEAD
-          
-          modalOpening(); // Modal is preparing to open
-
-          if (options.animation == "fadeAndPop") {
-=======
           lockModal();
           if (options.animation === "fadeAndPop") {
->>>>>>> e44a5c3c
             modal.css({'top': $(document).scrollTop() - topOffset, 'opacity': 0, 'visibility': 'visible'});
             modalBg.fadeIn(options.animationSpeed / 2);
             modal.delay(options.animationSpeed / 2).animate({
               "top": $(document).scrollTop() + topMeasure + 'px',
               "opacity": 1
-<<<<<<< HEAD
-            }, options.animationSpeed, modalOpened /* Modal has opened */);
-=======
             }, options.animationSpeed, function () {
               modal.trigger('reveal:opened');
             });
->>>>>>> e44a5c3c
+
           }
           if (options.animation === "fade") {
             modal.css({'opacity': 0, 'visibility': 'visible', 'top': $(document).scrollTop() + topMeasure});
             modalBg.fadeIn(options.animationSpeed / 2);
             modal.delay(options.animationSpeed / 2).animate({
               "opacity": 1
-<<<<<<< HEAD
-            }, options.animationSpeed, modalOpened /* Modal has opened */);
-=======
             }, options.animationSpeed, function () {
               modal.trigger('reveal:opened');
             });
->>>>>>> e44a5c3c
+
           }
           if (options.animation === "none") {
             modal.css({'visibility': 'visible', 'top': $(document).scrollTop() + topMeasure});
             modalBg.css({"display": "block"});
-<<<<<<< HEAD
-            modalOpened(); /* Modal has opened */
-=======
             modal.trigger('reveal:opened');
->>>>>>> e44a5c3c
           }
         }
       }
@@ -161,28 +83,16 @@
 
       function closeAnimation() {
         if (!locked) {
-<<<<<<< HEAD
-          
-          modalClosing(); // Modal is preparing to close
-
-          if (options.animation == "fadeAndPop") {
-            modalBg.delay(options.animationSpeed).fadeOut(options.animationSpeed);
-=======
           lockModal();
           if (options.animation === "fadeAndPop") {
->>>>>>> e44a5c3c
             modal.animate({
               "top":  $(document).scrollTop() - topOffset + 'px',
               "opacity": 0
             }, options.animationSpeed / 2, function () {
               modal.css({'top': topMeasure, 'opacity': 1, 'visibility': 'hidden'});
-<<<<<<< HEAD
-              modalClosed(); /* Modal has finished closing */
-=======
             });
             modalBg.delay(options.animationSpeed).fadeOut(options.animationSpeed, function () {
               modal.trigger('reveal:closed');
->>>>>>> e44a5c3c
             });
           }
           if (options.animation === "fade") {
@@ -190,23 +100,15 @@
               "opacity" : 0
             }, options.animationSpeed, function () {
               modal.css({'opacity': 1, 'visibility': 'hidden', 'top': topMeasure});
-<<<<<<< HEAD
-              modalClosed(); /* Modal has finished closing */
-=======
             });
             modalBg.delay(options.animationSpeed).fadeOut(options.animationSpeed, function () {
               modal.trigger('reveal:closed');
->>>>>>> e44a5c3c
             });
           }
           if (options.animation === "none") {
             modal.css({'visibility': 'hidden', 'top': topMeasure});
             modalBg.css({'display': 'none'});
-<<<<<<< HEAD
-            modalClosed(); /* Modal has finished closing */
-=======
             modal.trigger('reveal:closed');
->>>>>>> e44a5c3c
           }
         }
       }
@@ -245,11 +147,6 @@
           modal.trigger('reveal:close');
         }
       });
-
-<<<<<<< HEAD
-      
-=======
->>>>>>> e44a5c3c
     });
   };
 } (jQuery));