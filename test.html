<!DOCTYPE html>

<!-- paulirish.com/2008/conditional-stylesheets-vs-css-hacks-answer-neither/ -->
<!--[if lt IE 7]> <html class="no-js lt-ie9 lt-ie8 lt-ie7" lang="en"> <![endif]-->
<!--[if IE 7]>    <html class="no-js lt-ie9 lt-ie8" lang="en"> <![endif]-->
<!--[if IE 8]>    <html class="no-js lt-ie9" lang="en"> <![endif]-->
<!--[if gt IE 8]><!--> <html class="no-js" lang="en"> <!--<![endif]-->
<head>
  <meta charset="utf-8" />

  <!-- Set the viewport width to device width for mobile -->
  <meta name="viewport" content="width=device-width" />

  <title>Welcome to Foundation</title>

  <!-- Included CSS Files -->
  <link rel="stylesheet" href="marketing/stylesheets/index.css">


  <script src="vendor/assets/javascripts/foundation/modernizr.foundation.js"></script>

  <!-- IE Fix for HTML5 Tags -->
  <!--[if lt IE 9]>
    <script src="http://html5shiv.googlecode.com/svn/trunk/html5.js"></script>
  <![endif]-->
  <style type="text/css">

    .display-grid .row { background: #eee; margin-bottom: 8px; }
    .display-grid .column, .display-grid .columns { background: #ddd; }

  </style>
</head>
<body>

      
  <div class="row">
    <div class="eight columns">
      <h4>Visibility Classes</h4>
      <p>Foundation 3 allows you to easily turn elements on and off based on certain device criteria, like screen size, touch, or orientation.</p>
      
      <h5>Screen Size</h5>
      <p>The following text should describe the device you're using:
        <strong class="show-for-xlarge">You are on a very large screen.</strong>
        <strong class="show-for-large">You are on a large screen.</strong>
        <strong class="show-for-large-up">You are on a large or very large screen.</strong>
        <strong class="show-for-medium">You are on a medium screen.</strong>
        <strong class="show-for-medium-down">You are on a medium or small screen.</strong>
        <strong class="show-for-small">You are on a small screen, like a smartphone.</strong>
      </p>
      
      <p>This example uses the opposite rules, so the following text should inversely describe the device you're using:
        <strong class="hide-for-xlarge">You are not on a very large screen.</strong>
        <strong class="hide-for-large">You are not on a large screen.</strong>
        <strong class="hide-for-large-up">You are not on a large or very large screen.</strong>
        <strong class="hide-for-medium-down">You are not on a medium or small screen.</strong>
        <strong class="hide-for-medium">You are not on a medium screen.</strong>
        <strong class="hide-for-small">You are not on a small screen.</strong>
      </p>
      
      <h5>Orientation Detection</h5>
      <p>The following text should describe the device you're using:
        <strong class="show-for-landscape">You are in landscape orientation.</strong>
        <strong class="show-for-portrait">You are in protrait orientation.</strong>
      </p>
      
      <h5>Touch Detection</h5>
      <p>The following text should describe the device you're using:
        <strong class="show-for-touch">You are on a touch-enabled device.</strong>
        <strong class="hide-for-touch">You are not on a touch-enabled device.</strong>
      </p>
    </div>
<<<<<<< HEAD
    
    <div class="four columns">
      <div class="row">
        <div class="six columns">
          <img src="http://placehold.it/200x200" />
=======

		<div class="row">
			<div class="eight columns">

			   <div id="orbitTest">
			     <div><a href="http://www.zurb.com"><img src="marketing/images/orbit-demo/demo1.jpg" /></a></div>
			     <div><a href="http://www.zurb.com"><img src="marketing/images/orbit-demo/demo2.jpg" /></a></div>
			     <div><a href="http://www.zurb.com"><img src="marketing/images/orbit-demo/demo3.jpg" /></a></div>
			   </div>


			   <div class="button-bar">
  			  <ul class="button-group">
  			    <li><a href="#" class="secondary button">Button 1</a></li>
  			    <li><a href="#" class="secondary button">Button 2</a></li>
  			    <li><a href="#" class="secondary button">Button 3</a></li>
  			  </ul>

  			  <ul class="button-group">
  			    <li><a href="#" class="secondary button">Button 1</a></li>
  			    <li><a href="#" class="secondary button">Button 2</a></li>
  			    <li><a href="#" class="secondary button">Button 3</a></li>
  			  </ul>
			  </div>

			  <ul class="button-group radius">
			    <li><a href="#" class="button radius">Button 1</a></li>
			    <li><a href="#" class="button radius">Button 2</a></li>
			    <li><a href="#" class="button radius">Button 3</a></li>
			  </ul>

			  <ul class="button-group rounded">
			    <li><a href="#" class="button radius">Button 1</a></li>
			    <li><a href="#" class="button radius">Button 2</a></li>
			    <li><a href="#" class="button radius">Button 3</a></li>
			  </ul>

			  <ul class="button-group even three-up">
			    <li><a href="#" class="small button">Button 1</a></li>
			    <li><a href="#" class="small button">Button 2</a></li>
			    <li><a href="#" class="small button">Button 3</a></li>
			  </ul>

        <div href="#" class="large button dropdown up">
  			  Dropdown Button
  			  <ul>
  			    <li><a href="#">Dropdown Item</a></li>
  			    <li><a href="#">Another Dropdown Item</a></li>
  			    <li class="divider"></li>
  			    <li><a href="#">Last Item</a></li>
          </ul>
        </div>

        <div href="#" class="large alert button split dropdown">
  			  <a href="#">Split Button</a>
   			  <span></span>
          <ul>
  			    <li><a href="#">Dropdown Item</a></li>
  			    <li><a href="#">Another Dropdown Item</a></li>
  			    <li class="divider"></li>
  			    <li><a href="#">Last Item</a></li>
          </ul>
>>>>>>> aa17a2b4
        </div>
        <div class="six columns">
          <img src="http://placehold.it/200x200" />
        </div>
      </div>
      
      <ul class="block-grid two-up">
        <li><img src="http://placehold.it/200x200" /></li>
        <li><img src="http://placehold.it/200x200" /></li>
      </ul>
    </div>
  </div>
		
		


	<!-- Included JS Files -->
  <script src="vendor/assets/javascripts/foundation/jquery.min.js"></script>
  <script src="vendor/assets/javascripts/foundation/jquery.reveal.js"></script>
  <script src="vendor/assets/javascripts/foundation/jquery.orbit-1.4.0.js"></script>
  <script src="vendor/assets/javascripts/foundation/jquery.customforms.js"></script>
  <script src="vendor/assets/javascripts/foundation/jquery.placeholder.min.js"></script>
  <script src="vendor/assets/javascripts/foundation/jquery.tooltips.js"></script>
  <script src="vendor/assets/javascripts/foundation/app.js"></script>

	<script>
	  $(window).load(function() {
       $('#orbitTest').orbit({
        fluid: '16x9'
       });
    });

	  $('#testModal').bind('reveal:open reveal:opened reveal:close reveal:closed', function (event) {
	    console.log(event);
	  });

	  $('#fireReveal').click(function (event) {
	    event.preventDefault();
	    $('#testModal').reveal();
	  });

	  $('#fireRevealFade').click(function (event) {
	    event.preventDefault();
	    $('#testModal').reveal({animation: 'fade'});
	  });

	  $('#fireRevealNone').click(function (event) {
	    event.preventDefault();
	    $('#testModal').reveal({animation: 'none'});
	  });
	</script>
</body>
</html><|MERGE_RESOLUTION|>--- conflicted
+++ resolved
@@ -69,76 +69,11 @@
         <strong class="hide-for-touch">You are not on a touch-enabled device.</strong>
       </p>
     </div>
-<<<<<<< HEAD
     
     <div class="four columns">
       <div class="row">
         <div class="six columns">
           <img src="http://placehold.it/200x200" />
-=======
-
-		<div class="row">
-			<div class="eight columns">
-
-			   <div id="orbitTest">
-			     <div><a href="http://www.zurb.com"><img src="marketing/images/orbit-demo/demo1.jpg" /></a></div>
-			     <div><a href="http://www.zurb.com"><img src="marketing/images/orbit-demo/demo2.jpg" /></a></div>
-			     <div><a href="http://www.zurb.com"><img src="marketing/images/orbit-demo/demo3.jpg" /></a></div>
-			   </div>
-
-
-			   <div class="button-bar">
-  			  <ul class="button-group">
-  			    <li><a href="#" class="secondary button">Button 1</a></li>
-  			    <li><a href="#" class="secondary button">Button 2</a></li>
-  			    <li><a href="#" class="secondary button">Button 3</a></li>
-  			  </ul>
-
-  			  <ul class="button-group">
-  			    <li><a href="#" class="secondary button">Button 1</a></li>
-  			    <li><a href="#" class="secondary button">Button 2</a></li>
-  			    <li><a href="#" class="secondary button">Button 3</a></li>
-  			  </ul>
-			  </div>
-
-			  <ul class="button-group radius">
-			    <li><a href="#" class="button radius">Button 1</a></li>
-			    <li><a href="#" class="button radius">Button 2</a></li>
-			    <li><a href="#" class="button radius">Button 3</a></li>
-			  </ul>
-
-			  <ul class="button-group rounded">
-			    <li><a href="#" class="button radius">Button 1</a></li>
-			    <li><a href="#" class="button radius">Button 2</a></li>
-			    <li><a href="#" class="button radius">Button 3</a></li>
-			  </ul>
-
-			  <ul class="button-group even three-up">
-			    <li><a href="#" class="small button">Button 1</a></li>
-			    <li><a href="#" class="small button">Button 2</a></li>
-			    <li><a href="#" class="small button">Button 3</a></li>
-			  </ul>
-
-        <div href="#" class="large button dropdown up">
-  			  Dropdown Button
-  			  <ul>
-  			    <li><a href="#">Dropdown Item</a></li>
-  			    <li><a href="#">Another Dropdown Item</a></li>
-  			    <li class="divider"></li>
-  			    <li><a href="#">Last Item</a></li>
-          </ul>
-        </div>
-
-        <div href="#" class="large alert button split dropdown">
-  			  <a href="#">Split Button</a>
-   			  <span></span>
-          <ul>
-  			    <li><a href="#">Dropdown Item</a></li>
-  			    <li><a href="#">Another Dropdown Item</a></li>
-  			    <li class="divider"></li>
-  			    <li><a href="#">Last Item</a></li>
-          </ul>
->>>>>>> aa17a2b4
         </div>
         <div class="six columns">
           <img src="http://placehold.it/200x200" />
