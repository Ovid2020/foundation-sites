<!doctype html>
<!--[if IE 9]><html class="lt-ie10" lang="en" > <![endif]-->
<html class="no-js" lang="en" dir="ltr">
  <head>
    <meta charset="utf-8">
    <meta name="viewport" content="width=device-width, initial-scale=1.0">

    <title>Foundation for Sites 6.0.0</title>

    <link href="assets/css/foundation.css" rel="stylesheet" />
    <link href="assets/css/docs.css" rel="stylesheet" />
    <link rel="stylesheet" href="//cdnjs.cloudflare.com/ajax/libs/highlight.js/8.4/styles/default.min.css">
    <link href="//cdnjs.cloudflare.com/ajax/libs/foundicons/3.0.0/foundation-icons.css" rel="stylesheet">
  </head>
  <body class="">
    
    <div class="column-row">
      <h1>Foundation for Sites 6.0.0</h1>
      <ul class="menu-bar">
        <li><a href="grid.html">Grid</a></li>
        <li><a href="flex-grid.html">Flex Grid</a></li>
        <li><a href="typography.html">Typography</a></li>
        <li><a href="visibility.html">Visibility</a></li>
        <li><a href="forms.html">Forms</a></li>
        <li><a href="media-object.html">Media Object</a></li>
        <li><a href="menu-bar.html">Menu Bar</a></li>
        <li><a href="toggler.html">Toggler</a></li>
        <li><a href="dropdown.html">Dropdown</a></li>
        <li><a href="drilldown.html">Drilldown</a></li>
        <li><a href="pagination.html">Pagination</a></li>
        <li><a href="labels-badges.html">Labels &amp; Badges</a></li>
        <li><a href="equalizer.html">Equalizer</a></li>
        <li><a href="breadcrumbs.html">Breadcrumbs</a></li>
        <li><a href="thumbnail.html">Thumbnail</a></li>
        <li><a href="range-slider.html">Range Slider</a></li>
        <li><a href="magellan.html">Magellan</a></li>
        <li><a href="callout.html">Callout</a></li>
<<<<<<< HEAD
        <li><a href="interchange.html">Interchange</a></li>

=======
        <li><a href="close-button.html">Close Button</a></li>
>>>>>>> 2119bd18
      </ul>
      <hr>

{{> body}}
    </div>

    <script src="http://cdn.jsdelivr.net/jquery/2.1.3/jquery.min.js"></script>
    <script src="assets/js/foundation.js"></script>
    <script>
      $(document).foundation();
    </script>
  </body>
</html><|MERGE_RESOLUTION|>--- conflicted
+++ resolved
@@ -35,12 +35,8 @@
         <li><a href="range-slider.html">Range Slider</a></li>
         <li><a href="magellan.html">Magellan</a></li>
         <li><a href="callout.html">Callout</a></li>
-<<<<<<< HEAD
         <li><a href="interchange.html">Interchange</a></li>
-
-=======
         <li><a href="close-button.html">Close Button</a></li>
->>>>>>> 2119bd18
       </ul>
       <hr>
 
