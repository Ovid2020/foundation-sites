--- conflicted
+++ resolved
@@ -210,11 +210,8 @@
     <hr>
 
     <h3>Using the Javascript</h3>
-<<<<<<< HEAD
-    <p>You'll need to include <code>foundation.orbit.js</code> is if you want to add the ability to close an alert. You'll also need to make sure to include <code>zepto.js</code> and <code>foundation.js</code> above the alert plugin. Above your closing <code>&lt;/body&gt;</code> tag include the following line of code and make sure you have the JS file in your directory:</p>
-=======
     <p>You'll need to include <code>foundation.orbit.js</code> if you want to use Orbit. You'll also need to make sure to include <code>zepto.js</code> and/or <code>jquery.js</code> along with <code>foundation.js</code> above the Orbit plugin. Above your closing <code>&lt;/body&gt;</code> tag include the following line of code and make sure you have the JS in your directory:</p>
->>>>>>> 1709197e
+
 
 <%= code_example "
 <script>
