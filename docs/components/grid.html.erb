<style>
  .row.display { background: #eee; font-size: 11px; margin-bottom: 10px; }
  .row.display .columns, .row.display .column { background: #e7e7e7; border: 1px solid #ddd; font-size: 13px; font-weight: bold; text-indent: 3px; padding-top: 8px; color: #444; padding-bottom: 8px; }
</style>

<% @page_title = "Grid" %>
<div class="row">
  <div class="large-12 columns">
    <p><a href="/">&laquo; Back</a></p>
    <h1>Foundation <%= @page_title %></h1>
    <h4 class="subheader">Create powerful multi-device layouts quickly and easily with the 12-column, nestable Foundation grid. If you're familiar with grid systems, you'll feel right at home. If not, you'll learn quickly.</h4>
    <hr>
  </div>
</div>

<div class="row">
  <div class="large-12 columns">

    <h3>Using our Predefined HTML Classes</h3>
    <p>These are examples of different ways to use the Foundation Grid. Foundation uses <code>box-sizing: border-box</code> so that borders and padding do not affect the overall width of the columns, making the math dead-simple. Since Foundation is mobile-first, we'll stack content by default. You do have access to an entirely separate small grid to use up to the 768px breakpoint. This means you can create some pretty complex layouts and even drop columns if you want.</p>

<%= code_example '
<div class="row">
  <div class="small-2 large-4 columns">...</div>
  <div class="small-4 large-4 columns">...</div>
  <div class="small-6 large-4 columns">...</div>
</div>
<div class="row">
  <div class="large-3 columns">...</div>
  <div class="large-6 columns">...</div>
  <div class="large-3 columns">...</div>
</div>
<div class="row">
  <div class="small-6 large-2 columns">...</div>
  <div class="small-6 large-8 columns">...</div>
  <div class="small-12 large-2 columns">...</div>
</div>
<div class="row">
  <div class="small-3 columns">...</div>
  <div class="small-9 columns">...</div>
</div>
<div class="row">
  <div class="large-4 columns">...</div>
  <div class="large-8 columns">...</div>
</div>
<div class="row">
  <div class="small-6 large-5 columns">...</div>
  <div class="small-6 large-7 columns">...</div>
</div>
<div class="row">
  <div class="large-6 columns">...</div>
  <div class="large-6 columns">...</div>
</div>', :html %>

    <div class="row display">
      <div class="small-2 large-4 columns"><span class="show-for-small">2</span><span class="hide-for-small">4</span></div>
      <div class="small-4 large-4 columns">4</div>
      <div class="small-6 large-4 columns"><span class="show-for-small">6</span><span class="hide-for-small">4</span></div>
    </div>
    <div class="row display">
      <div class="large-3 columns"><span class="show-for-small">full</span><span class="hide-for-small">3</span></div>
      <div class="large-6 columns"><span class="show-for-small">full</span><span class="hide-for-small">6</span></div>
      <div class="large-3 columns"><span class="show-for-small">full</span><span class="hide-for-small">3</span></div>
    </div>
    <div class="row display">
      <div class="small-6 large-2 columns"><span class="show-for-small">6</span><span class="hide-for-small">2</span></div>
      <div class="small-6 large-8 columns"><span class="show-for-small">6</span><span class="hide-for-small">8</span></div>
      <div class="small-12 large-2 columns"><span class="show-for-small">full</span><span class="hide-for-small">2</span></div>
    </div>
    <div class="row display">
      <div class="small-3 columns">3</div>
      <div class="small-9 columns">9</div>
    </div>
    <div class="row display">
      <div class="large-4 columns"><span class="show-for-small">full</span><span class="hide-for-small">4</span></div>
      <div class="large-8 columns"><span class="show-for-small">full</span><span class="hide-for-small">8</span></div>
    </div>
    <div class="row display">
      <div class="small-6 large-5 columns"><span class="show-for-small">6</span><span class="hide-for-small">5</span></div>
      <div class="small-6 large-7 columns"><span class="show-for-small">6</span><span class="hide-for-small">7</span></div>
    </div>
    <div class="row display">
      <div class="large-6 columns"><span class="show-for-small">full</span><span class="hide-for-small">6</span></div>
      <div class="large-6 columns"><span class="show-for-small">full</span><span class="hide-for-small">6</span></div>
    </div>

    <hr>

    <h4>Infinitely Nest Your Grid</h4>
    <p>The grid allows for nesting down as far as you'd like, though at a certain point it will get absurd. You can use this nesting to create quite complex layouts, as well as some other tricks like form layouts or visual elements.</p>

<%= code_example '
<div class="row">
  <div class="small-8 columns">8
    <div class="row">
      <div class="small-8 columns">8 Nested
        <div class="row">
          <div class="small-8 columns">8 Nested Again</div>
          <div class="small-4 columns">4</div>
        </div>
      </div>
      <div class="small-4 columns">4</div>
    </div>
  </div>
  <div class="small-4 columns">4</div>
</div>', :html %>

    <div class="row display">
      <div class="small-8 columns">8
        <div class="row">
          <div class="small-8 columns">8 Nested
            <div class="row">
              <div class="small-8 columns">8 Nested Again</div>
              <div class="small-4 columns">4</div>
            </div>
          </div>
          <div class="small-4 columns">4</div>
        </div>
      </div>
      <div class="small-4 columns">4</div>
    </div>

    <hr>

    <h4>Offsets</h4>
    <p>Offsets allow you to create additional space between columns in a row. Like the rest of the grid, they're nestable. You can use classes like <code>.large-offset-1</code> and <code>.small-offset-3</code> to manipulate your column positions in different ways. You can offset up to 11 since you wouldn't even offset a full-width column.</p>

<%= code_example '
<div class="row">
  <div class="large-1 columns">1</div>
  <div class="large-11 columns">11</div>
</div>
<div class="row">
  <div class="large-1 columns">1</div>
  <div class="large-10 large-offset-1 columns">10, offset 1</div>
</div>
<div class="row">
  <div class="large-1 columns">1</div>
  <div class="large-9 large-offset-2 columns">9, offset 2</div>
</div>
<div class="row">
  <div class="large-1 columns">1</div>
  <div class="large-8 large-offset-3 columns">8, offset 3</div>
</div>', :html %>

    <div class="row display">
      <div class="large-1 columns">1</div>
      <div class="large-11 columns">11</div>
    </div>
    <div class="row display">
      <div class="large-1 columns">1</div>
      <div class="large-10 large-offset-1 columns">10, offset 1</div>
    </div>
    <div class="row display">
      <div class="large-1 columns">1</div>
      <div class="large-9 large-offset-2 columns">9, offset 2</div>
    </div>
    <div class="row display">
      <div class="large-1 columns">1</div>
      <div class="large-8 large-offset-3 columns">8, offset 3</div>
    </div>

    <hr>

    <h4>Centered Columns</h4>
    <p>Centered columns are placed in the middle of the row. This does not center their content, but centers the grid element, itself. This is accomplished by adding a class of <code>large-center</code> or <code>small-center</code> depending on which breakpoint you want the columns to center on. Small versions will carry through all breakpoints if not overridden by a large version. You can center any number of columns you have.</p>

<%= code_example '
<div class="row">
  <div class="small-3 small-centered columns">3 centered</div>
</div>
<div class="row">
  <div class="small-6 small-centered columns">6 centered</div>
</div>
<div class="row">
  <div class="small-9 small-centered columns">9 centered</div>
</div>
<div class="row">
  <div class="small-11 small-centered columns">11 centered</div>
</div>', :html %>

    <div class="row display">
      <div class="small-3 small-centered columns">3 centered</div>
    </div>
    <div class="row display">
      <div class="small-6 small-centered columns">6 centered</div>
    </div>
    <div class="row display">
      <div class="small-9 small-centered columns">9 centered</div>
    </div>
    <div class="row display">
      <div class="small-11 small-centered columns">11 centered</div>
    </div>

    <hr>

    <h4>Source Ordering</h4>
<<<<<<< HEAD
    <p>Using these source-ordering classes, you can shift columns between our breakpoints. This means you can have a sub-nav on the left on large displays, but go below on small ones. You can push and pull separately for small and large breakpoints by using either, <code>.small-push-#</code>, <code>.large-push-#</code>, <code>.small-pull-#</code>, <code>.large-pull-#</code>.</p>
=======
    <p>Using these source ordering classes, you can shift columns around between our breakpoints. This means you can have a sub-nav on the left on large displays, but go below on small ones. <code>.push-#</code> is the syntax you'll use.</p>
>>>>>>> 1709197e

<%= code_example '
<div class="row">
  <div class="small-2 push-10 columns">2</div>
  <div class="small-10 pull-2 columns">10, last</div>
</div>
<div class="row">
  <div class="small-3 push-9 columns">3</div>
  <div class="small-9 pull-3 columns">9, last</div>
</div>
<div class="row">
  <div class="small-4 push-8 columns">4</div>
  <div class="small-8 pull-4 columns">8, last</div>
</div>
<div class="row">
  <div class="small-5 push-7 columns">5</div>
  <div class="small-7 pull-5 columns">5, last</div>
</div>
<div class="row">
  <div class="small-6 push-6 columns">6</div>
  <div class="small-6 pull-6 columns">6, last</div>
</div>', :html %>

    <div class="row display">
      <div class="small-2 push-10 columns">2</div>
      <div class="small-10 pull-2 columns">10, last</div>
    </div>
    <div class="row display">
      <div class="small-3 push-9 columns">3</div>
      <div class="small-9 pull-3 columns">9, last</div>
    </div>
    <div class="row display">
      <div class="small-4 push-8 columns">4</div>
      <div class="small-8 pull-4 columns">8, last</div>
    </div>
    <div class="row display">
      <div class="small-5 push-7 columns">5</div>
      <div class="small-7 pull-5 columns">5, last</div>
    </div>
    <div class="row display">
      <div class="small-6 push-6 columns">6</div>
      <div class="small-6 pull-6 columns">6, last</div>
    </div>

    <hr>

    <h4>Small Grid</h4>
    <p>As you've probably noticed in the examples above, you have access to a small and large grid. If you know that your grid structure will be the same for small devices as it will be on large devices, just use the small grid. You can override your small grid classes by adding large grid classes to it. To use the mixin, you'll need to have the <a href="#extention-install">extension installed</a> or grab <a href="#">_foundation-global.scss</a> and <a href="#">_grid.scss</a> from Github and throw them into a Foundation folder in your project directory.</p>

<%= code_example '
<div class="row">
  <div class="small-2 columns">2</div>
  <div class="small-10 columns">10, last</div>
</div>
<div class="row">
  <div class="small-3 columns">3</div>
  <div class="small-9 columns">9, last</div>
</div>', :html %>

    <div class="row display">
      <div class="small-2 columns">2</div>
      <div class="small-10 columns">10, last</div>
    </div>
    <div class="row display">
      <div class="small-3 columns">3</div>
      <div class="small-9 columns">9, last</div>
    </div>

    <hr>

    <h3>Building With Mixins</h3>
    <p>If you are keen on SCSS and use it for your Foundation projects, you have access to a grid mixins that will let you layout the page without using presentational classes that you don't want. You can create your own set of classes or even create your own grid. Setting any of the options to 'false' will leave off those styles, giving you lots of control over your CSS output. Here's an example structure you might use with the grid mixin:</p>

    <h5>Basic Mixin Usage</h5>
<%= code_example '
/* Mixin options creating rows */
@include grid-row($behavior);

/* The default value is false, which will bring in the default row styles */
$behavior: false

/* If the element you are creating as a row is nested within another element */
/* that is also a row, you need to add the proper nesting styles */
$behavior: nest

/* You can use this option to collapse the container row margins */
/* This comes in handy when working with forms inside the grid */
$behavior: collapse

/* If you have a nested row and want it to be collapsed, you need to add this option */
$behavior: nest-collapse
', :css %>

<%= code_example '
/* Mixin options creating columns, these must be nested inside or a row */
@include grid-column($columns, $last-column, $center, $offset, $push, $pull, $collapse, $float);

/* The most commonly used option with a column */
/* This sets the width properties for the column, use a number to represent columns */
$columns: #

/* Use this option if your columns do not add up to 12. */
/* We make the last column default to float:right to keep things aligned */
/* If you do not want this, set $last-column to true */
$last-column: false

/* If you have a single column inside a row and want it centered, set this to true */
$center: false

/* Control how many columns you offset by switching this into a number. */
$offset: false

/* You can use source ordering with this mixin too, just set this to a number. */
$push: false

/* You can use source ordering with this mixin too, just set this to a number. */
$pull: false

/* If you have a collapsed row, you need to set the columns to collapse as well. */
$collapse: false

/* By default, we do not include floats in the styles because it will be duplicated a lot. */
/* To help control this, we made it an option. Set this to true to get columns to float. */
$float: false
', :css %>

<%= code_example '
#masthead { @include grid-row; @include panel;
  & > hgroup { @include grid-column(4, $float:left); }
  & > section { @include grid-column(8, $float:left); }
}', :css %>

    <header id="masthead">
      <hgroup>
        <h2>Title</h2>
      </hgroup>
      <section>
        <p>Aenean lacinia bibendum nulla sed consectetur. Lorem ipsum dolor sit amet, consectetur adipiscing elit.</p>
      </section>
    </header>

    <hr>

    <h4>Get Advanced With Media Query Changes</h4>
    <p>We kept media queries out of the code for our grid mixins. This will enable you to include the mixins inside of whatever breakpoint you'd like, putting you in complete control. If you want to create 10 breakpoints and shift the layout around between each one, by all means. If you want to use only the default breakpoints, <a href="#mediaqueries">we've got variables for that</a>.</p>

  </div>
</div><|MERGE_RESOLUTION|>--- conflicted
+++ resolved
@@ -195,11 +195,9 @@
     <hr>
 
     <h4>Source Ordering</h4>
-<<<<<<< HEAD
-    <p>Using these source-ordering classes, you can shift columns between our breakpoints. This means you can have a sub-nav on the left on large displays, but go below on small ones. You can push and pull separately for small and large breakpoints by using either, <code>.small-push-#</code>, <code>.large-push-#</code>, <code>.small-pull-#</code>, <code>.large-pull-#</code>.</p>
-=======
+
     <p>Using these source ordering classes, you can shift columns around between our breakpoints. This means you can have a sub-nav on the left on large displays, but go below on small ones. <code>.push-#</code> is the syntax you'll use.</p>
->>>>>>> 1709197e
+
 
 <%= code_example '
 <div class="row">
