// The CSS for the Foundation docs is stored in an external codebase:
// https://github.com/zurb/foundation-docs
//
// You can test Sass changes locally by running these commands:
//   git clone https://github.com/zurb/foundation-docs
//   npm link ./foundation-docs
//
// Feel free to submit pull requests to foundation-docs like you would Foundation itself!

@import 'settings/settings';
@import 'foundation';
@import 'motion-ui';

@include foundation-everything;
@include foundation-flex-classes;
@include foundation-range-input;
@include foundation-progress-element;
@include foundation-meter-element;
@include motion-ui-transitions;

@import 'foundation-docs';
@import 'examples/grid';
@import 'examples/motion-ui';
@import 'examples/off-canvas';
@import 'examples/orbit';
@import 'examples/reveal';
@import 'examples/top-bar';

$topbar-background: #2c3840;
$topbar-hover-color: lighten($topbar-background, 10%);

.marketing-topbar,
.title-bar {
<<<<<<< HEAD
  background: $topbar-background;

  .dropdown.menu a {
    background: $topbar-background;
  }

  .title {
    background: $topbar-background;
  }
}

.dropdown.menu a.button {
  background: $primary-color;

  &:hover {
    background: darken($primary-color, 10%);
  }
}

.is-dropdown-submenu-item a {
  &:hover {
    background: $topbar-hover-color;
  }
}

.marketing-topbar .menu a:hover:not(.button), 
.marketing-topbar .menu a:focus {
  background: $topbar-hover-color;
}

.marketing-topbar .menu .topbar-title a {
  &:hover, 
  &:focus {
    background: $topbar-background;
  }
}

.zurb-footer-bottom {
  background: $topbar-background;
=======
  background: #2c3840;
}

.ad-unit {
  max-width: 250px;
  padding: .5rem;
  background: #074E68;
  border-radius: 4px;
}

.ad-unit-title {
  padding: 10px 16px 5px 16px;
  text-align: center;
  color: #fff;
  font-size: 23px;
  font-weight: bold;
  font-family: 'proxima nova', helvetica, arial;
  animation:  ad-title-anim 1.5s 1 ease;
  animation-fill-mode: backwards;
}

.ad-unit-text {
  color: #fff;
  font-size: 13px;
  text-align: center;
  padding: 0 15px 10px 15px;
  animation:  ad-text-anim 1s 1 ease;
  animation-delay: 1s;
  animation-fill-mode: backwards;
}

.ad-unit-button {
  margin-bottom: 0;
  width: 100%;
  box-shadow: 0 -2px 0 rgba(0,0,0,0.2) inset;
  border: 0;
  border-radius: 3px;
  font-weight: bold;
}


@keyframes ad-title-anim {
  0%   { opacity: 0; transform: translateY(50%); }
  100% { opacity: 1; }
}

@keyframes ad-text-anim {
  0%   { opacity: 0; transform: scale(.7, .7); }
  100% { opacity: 1; transform: scale(1, 1);}
>>>>>>> 4df8343e
}<|MERGE_RESOLUTION|>--- conflicted
+++ resolved
@@ -31,7 +31,6 @@
 
 .marketing-topbar,
 .title-bar {
-<<<<<<< HEAD
   background: $topbar-background;
 
   .dropdown.menu a {
@@ -57,13 +56,13 @@
   }
 }
 
-.marketing-topbar .menu a:hover:not(.button), 
+.marketing-topbar .menu a:hover:not(.button),
 .marketing-topbar .menu a:focus {
   background: $topbar-hover-color;
 }
 
 .marketing-topbar .menu .topbar-title a {
-  &:hover, 
+  &:hover,
   &:focus {
     background: $topbar-background;
   }
@@ -71,8 +70,6 @@
 
 .zurb-footer-bottom {
   background: $topbar-background;
-=======
-  background: #2c3840;
 }
 
 .ad-unit {
@@ -121,5 +118,4 @@
 @keyframes ad-text-anim {
   0%   { opacity: 0; transform: scale(.7, .7); }
   100% { opacity: 1; transform: scale(1, 1);}
->>>>>>> 4df8343e
 }