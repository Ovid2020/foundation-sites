--- conflicted
+++ resolved
@@ -57,16 +57,9 @@
         </div>
           <div class="medium-4 columns">
             <div class="support-links">
-<<<<<<< HEAD
-            <h4 class="hide-for-small">Talk to us</h4>
-            <p>Tweet us at <br> <a href="https://twitter.com/zurbfoundation">@ZURBfoundation</a></p>
-            <p><a href="http://foundation.zurb.com/support/premium-support.html">Premium Support</a></p>
-            <p>Or check our <a href="http://foundation.zurb.com/support/support.html">support page</a></p>
-=======
               <h4 class="hide-for-small">Talk to us</h4>
               <p>Tweet us at <br> <a href="https://twitter.com/zurbfoundation">@ZURBfoundation</a></p>
               <p><a href="http://foundation.zurb.com/get-involved/contribute.html">Get involved in<br>our amazing community.</a></p>
->>>>>>> fb12a928
             </div>
           </div>
         <div class="medium-4 columns">
