---
title: Abide
description: Abide is a form validation library that extends the HTML5 validation API with custom validators.
sass: scss/forms/_error.scss
js: js/foundation.abide.js
video: '4bN0qr5pxjs'
tags:
  - forms
  - validation
---

## Abide Demo

These input types create a text field: `text`, `date`, `datetime`, `datetime-local`, `email`, `month`, `number`, `password`, `search`, `tel`, `time`, `url` and `week`. Note the use of the novalidate attribute to disable any browser validation that could conflict with Abide.

<p>
  <a class="" data-open-video="0:27"><img src="{{root}}assets/img/icons/watch-video-icon.svg" class="video-icon" height="30" width="30" alt=""> Watch this part in video</a>
</p>

<div class="docs-codepen-container">
  <a class="codepen-logo-link" href="https://codepen.io/brettsmason/pen/wdXRWP?editors=1000" target="_blank"><img src="{{root}}assets/img/logos/edit-in-browser.svg" class="" height="" width="" alt="edit on codepen button"></a>
</div>

```html_example
<form data-abide novalidate>
  <div data-abide-error class="alert callout" style="display: none;">
    <p><i class="fi-alert"></i> There are some errors in your form.</p>
  </div>
  <div class="row">
    <div class="small-12 columns">
      <label>Number Required
        <input type="text" placeholder="1234" aria-describedby="exampleHelpText" required pattern="number">
        <span class="form-error">
          Yo, you had better fill this out, it's required.
        </span>
      </label>
      <p class="help-text" id="exampleHelpText">Here's how you use this input field!</p>
    </div>
    <div class="small-12 columns">
      <label>Password Required
        <input type="password" id="password" placeholder="yeti4preZ" aria-describedby="exampleHelpText" required >
        <span class="form-error">
          I'm required!
        </span>
      </label>
      <p class="help-text" id="exampleHelpText">Enter a password please.</p>
    </div>
    <div class="small-12 columns">
      <label>Re-enter Password
        <input type="password" placeholder="yeti4preZ" aria-describedby="exampleHelpText2" required pattern="alpha_numeric" data-equalto="password">
        <span class="form-error">
          Hey, passwords are supposed to match!
        </span>
      </label>
      <p class="help-text" id="exampleHelpText2">This field is using the `data-equalto="password"` attribute, causing it to match the password field above.</p>
    </div>
  </div>
  <div class="row">
    <div class="large-6 columns">
      <label>URL Pattern, not required, but throws error if it doesn't match the Regular Expression for a valid URL.
<<<<<<< HEAD
      <input type="text" placeholder="https://foundation.zurb.com" pattern="url">
=======
        <input type="text" placeholder="https://foundation.zurb.com" pattern="url">
      </label>
>>>>>>> a158ad1e
    </div>
    <div class="large-6 columns">
      <label>Website Pattern, not required, but throws error if it doesn't match the Regular Expression for a valid URL or a Domain.
        <input type="text" placeholder="https://zurb.com or zurb.com" pattern="website">
      </label>
    </div>
  </div>
  <div class="row">
    <div class="large-6 columns">
      <label>European Cars, Choose One, it can't be the blank option.
        <select id="select" required>
          <option value=""></option>
          <option value="volvo">Volvo</option>
          <option value="saab">Saab</option>
          <option value="mercedes">Mercedes</option>
          <option value="audi">Audi</option>
        </select>
      </label>
    </div>
    <fieldset class="large-6 columns">
      <legend>Check these out</legend>
      <input id="checkbox1" type="checkbox"><label for="checkbox1">Checkbox 1</label>
      <input id="checkbox2" type="checkbox" required><label for="checkbox2">Checkbox 2</label>
      <input id="checkbox3" type="checkbox"><label for="checkbox3">Checkbox 3</label>
    </fieldset>
  </div>
  <div class="row">
    <fieldset class="large-6 columns">
      <legend>Choose Your Favorite - not required, you can leave this one blank.</legend>
      <input type="radio" name="pockets" value="Red" id="pocketsRed"><label for="pocketsRed">Red</label>
      <input type="radio" name="pockets" value="Blue" id="pocketsBlue"><label for="pocketsBlue">Blue</label>
      <input type="radio" name="pockets" value="Yellow" id="pocketsYellow"><label for="pocketsYellow">Yellow</label>
    </fieldset>
    <fieldset class="large-6 columns">
      <legend>Choose Your Favorite, and this is required, so you have to pick one.</legend>
      <input type="radio" name="pokemon" value="Red" id="pokemonRed"><label for="pokemonRed">Red</label>
      <input type="radio" name="pokemon" value="Blue" id="pokemonBlue" required><label for="pokemonBlue">Blue</label>
      <input type="radio" name="pokemon" value="Yellow" id="pokemonYellow"><label for="pokemonYellow">Yellow</label>
    </fieldset>
  </div>
  <div class="row">
    <fieldset class="large-6 columns">
      <button class="button" type="submit" value="Submit">Submit</button>
    </fieldset>
    <fieldset class="large-6 columns">
      <button class="button" type="reset" value="Reset">Reset</button>
    </fieldset>
  </div>
</form>
```
---

<p>&nbsp;</p>

<div class="alert callout">
  <p><i class="fi-alert"></i> There are some errors in your form.</p>
</div>

<label class="is-invalid-label">
  Required Thing
  <input type="text" class="is-invalid-input">
  <span class="form-error is-visible">
    Yo, you had better fill this out.
  </span>
</label>

<label class="is-invalid-label">
  Required Thing
  <textarea type="text" class="is-invalid-input"></textarea>
</label>

---

### Form Errors

Abide automatically detects Form Errors of an input by their class (`.form-error` by default, see the `formErrorSelector` option) when they are siblings of the input or inside the same parent.

When the Form Errors cannot be placed next to its field, like in an Input Group, the relation can be declared with `[data-form-error-for]` attribute.

```html_example
<form data-abide novalidate>
  <label>
    Amount
    <div class="input-group">
      <span class="input-group-label">$</span>
      <input class="input-group-field" id="exampleNumberInput" type="number" required pattern="number"/>
    </div>
    <span class="form-error" data-form-error-for="exampleNumberInput">Amount is required.</span>
  </label>
  <button class="button" type="submit" value="Submit">Submit</button>
</form>
```


## Initial State

```html
<form data-abide>
  <!-- Add "display: none" right away -->
  <div data-abide-error class="alert callout" style="display: none;">
    <p><i class="fi-alert"></i> There are some errors in your form.</p>
  </div>
  <label>
    Name
    <input type="text" required>
    <span class="form-error">This field is required.</span>
  </label>
</form>
```

## Error State

```html
<form data-abide>
  <!-- Add role="alert" -->
  <!-- Add "display: block" -->
  <div data-abide-error role="alert" class="alert callout" style="display: block;">
    <p><i class="fi-alert"></i> There are some errors in your form.</p>
  </div>
  <!-- Add "is-invalid-label" -->
  <label class="is-invalid-label">
    Name
    <!-- Add "is-invalid-input" -->
    <input type="text" class="is-invalid-input" required aria-invalid aria-describedby="uuid">
    <!-- Add "is-visible" -->
    <span class="form-error is-visible" id="uuid">This field is required.</span>
  </label>
</form>
```

## Ignored Inputs

```html
<form data-abide>
    <div class="small-12 columns">
      <label>Nothing Required!
        <input type="text" placeholder="Use me, or don't" aria-describedby="exampleHelpTex" data-abide-ignore>
      </label>
      <p class="help-text" id="exampleHelpTex">This input is ignored by Abide using `data-abide-ignore`</p>
    </div>
    <div class="small-12 columns">
      <label>Disabled!
        <input type="text" placeholder="Disabled input" aria-describedby="exampleHelpTex" disabled>
      </label>
      <p class="help-text" id="exampleHelpTex">This input is ignored by Abide using `disabled`</p>
    </div>
    <div class="small-12 columns">
      <label>Hidden!
        <input type="hidden" placeholder="Hidden input" aria-describedby="exampleHelpTex" >
      </label>
      <p class="help-text" id="exampleHelpTex">This input is ignored by Abide using `type="hidden"`</p>
    </div>
  <div class="row">
    <fieldset class="large-6 columns">
      <button class="button" type="submit" value="Submit">Submit</button>
    </fieldset>
    <fieldset class="large-6 columns">
      <button class="button" type="reset" value="Reset">Reset</button>
    </fieldset>
  </div>
</form>
```

## Event Listener
Setup event listener after foundation is initialized (especially for formvalid/forminvalid). Easier to chain via document selector.
* valid.zf.abide and invalid.zf.abide are field level events, triggered in validateInput function 
  *   ev.target is the DOM field element, 
  *   elem is jQuery selector for field element
* formvalid.zf.abide and forminvalid.zf.abide are form events, triggered in validateForm function
  *   ev.target is the DOM form element, 
  *   frm is jQuery selector for form element

```javascript
$(document)
  // field element is invalid
  .on("invalid.zf.abide", function(ev,elem) {
    console.log("Field id "+ev.target.id+" is invalid");
  })
  // field element is valid
  .on("valid.zf.abide", function(ev,elem) {
    console.log("Field name "+elem.attr('name')+" is valid");
  })
  // form validation failed
  .on("forminvalid.zf.abide", function(ev,frm) {
    console.log("Form id "+ev.target.id+" is invalid");
  })
  // form validation passed, form will submit if submit event not returned false
  .on("formvalid.zf.abide", function(ev,frm) {
    console.log("Form id "+frm.attr('id')+" is valid");
    // ajax post form 
  })
  // to prevent form from submitting upon successful validation
  .on("submit", function(ev) {
    ev.preventDefault();
    console.log("Submit for form id "+ev.target.id+" intercepted");
  });
// You can bind field or form event selectively
$("#foo").on("invalid.zf.abide", function(ev,el) {
  alert("Input field foo is invalid");
});
$("#bar").on("formvalid.zf.abide", function(ev,frm) {
  alert("Form is valid, finally!");
  // do something perhaps
});
  ```

## Builtin Patterns and Validators

The following patterns and validators are already built in: 

`alpha`,
`alpha_numeric`,
`card`,
`color`
`cvv`,
`date`,
`dateISO`,
`datetime`,
`day_month_year`,
`domain`,
`email`,
`integer`,
`month_day_year`,
`number`,
`time`,
`url`

Apart from these standard patterns, we have a `website` pattern too which is basically a combo of both `domain` and `url` pattern and we recommend you to use this `website` pattern for validating websites.

They are defined by regular expressions as you can see below. Note, that the patterns that relate to text such as `alpha` and `alpha_numeric` do not consider special characters from other languages. You need to add these special characters yourself to the regular expressions. For instance, for the German language you need to add:

```JS
alpha : /^[a-zäöüßA-ZÄÖÜ]+$/,
alpha_numeric : /^[a-zäöüßA-ZÄÖÜ0-9]+$/,
```

Then you need to customize the builtin patterns as explained in the next section. Otherwise Abide will produce an error if a special character is input in your text field which is validated with `pattern="alpha"` or  `pattern="alpha_numeric"`.

Here are the definitions of the builtin patterns:

```JS
alpha : /^[a-zA-Z]+$/,
alpha_numeric : /^[a-zA-Z0-9]+$/,
integer : /^[-+]?\d+$/,
number : /^[-+]?\d*(?:[\.\,]\d+)?$/,

// amex, visa, diners
card : /^(?:4[0-9]{12}(?:[0-9]{3})?|5[1-5][0-9]{14}|6(?:011|5[0-9][0-9])[0-9]{12}|3[47][0-9]{13}|3(?:0[0-5]|[68][0-9])[0-9]{11}|(?:2131|1800|35\d{3})\d{11})$/,
cvv : /^([0-9]){3,4}$/,

// http://www.whatwg.org/specs/web-apps/current-work/multipage/states-of-the-type-attribute.html#valid-e-mail-address
email : /^[a-zA-Z0-9.!#$%&'*+\/=?^_`{|}~-]+@[a-zA-Z0-9](?:[a-zA-Z0-9-]{0,61}[a-zA-Z0-9])?(?:\.[a-zA-Z0-9](?:[a-zA-Z0-9-]{0,61}[a-zA-Z0-9])?)+$/,

url : /^(https?|ftp|file|ssh):\/\/(((([a-zA-Z]|\d|-|\.|_|~|[\u00A0-\uD7FF\uF900-\uFDCF\uFDF0-\uFFEF])|(%[\da-f]{2})|[!\$&'\(\)\*\+,;=]|:)*@)?(((\d|[1-9]\d|1\d\d|2[0-4]\d|25[0-5])\.(\d|[1-9]\d|1\d\d|2[0-4]\d|25[0-5])\.(\d|[1-9]\d|1\d\d|2[0-4]\d|25[0-5])\.(\d|[1-9]\d|1\d\d|2[0-4]\d|25[0-5]))|((([a-zA-Z]|\d|[\u00A0-\uD7FF\uF900-\uFDCF\uFDF0-\uFFEF])|(([a-zA-Z]|\d|[\u00A0-\uD7FF\uF900-\uFDCF\uFDF0-\uFFEF])([a-zA-Z]|\d|-|\.|_|~|[\u00A0-\uD7FF\uF900-\uFDCF\uFDF0-\uFFEF])*([a-zA-Z]|\d|[\u00A0-\uD7FF\uF900-\uFDCF\uFDF0-\uFFEF])))\.)+(([a-zA-Z]|[\u00A0-\uD7FF\uF900-\uFDCF\uFDF0-\uFFEF])|(([a-zA-Z]|[\u00A0-\uD7FF\uF900-\uFDCF\uFDF0-\uFFEF])([a-zA-Z]|\d|-|\.|_|~|[\u00A0-\uD7FF\uF900-\uFDCF\uFDF0-\uFFEF])*([a-zA-Z]|[\u00A0-\uD7FF\uF900-\uFDCF\uFDF0-\uFFEF])))\.?)(:\d*)?)(\/((([a-zA-Z]|\d|-|\.|_|~|[\u00A0-\uD7FF\uF900-\uFDCF\uFDF0-\uFFEF])|(%[\da-f]{2})|[!\$&'\(\)\*\+,;=]|:|@)+(\/(([a-zA-Z]|\d|-|\.|_|~|[\u00A0-\uD7FF\uF900-\uFDCF\uFDF0-\uFFEF])|(%[\da-f]{2})|[!\$&'\(\)\*\+,;=]|:|@)*)*)?)?(\?((([a-zA-Z]|\d|-|\.|_|~|[\u00A0-\uD7FF\uF900-\uFDCF\uFDF0-\uFFEF])|(%[\da-f]{2})|[!\$&'\(\)\*\+,;=]|:|@)|[\uE000-\uF8FF]|\/|\?)*)?(\#((([a-zA-Z]|\d|-|\.|_|~|[\u00A0-\uD7FF\uF900-\uFDCF\uFDF0-\uFFEF])|(%[\da-f]{2})|[!\$&'\(\)\*\+,;=]|:|@)|\/|\?)*)?$/,
// abc.de
domain : /^([a-zA-Z0-9]([a-zA-Z0-9\-]{0,61}[a-zA-Z0-9])?\.)+[a-zA-Z]{2,8}$/,

datetime : /^([0-2][0-9]{3})\-([0-1][0-9])\-([0-3][0-9])T([0-5][0-9])\:([0-5][0-9])\:([0-5][0-9])(Z|([\-\+]([0-1][0-9])\:00))$/,
// YYYY-MM-DD
date : /(?:19|20)[0-9]{2}-(?:(?:0[1-9]|1[0-2])-(?:0[1-9]|1[0-9]|2[0-9])|(?:(?!02)(?:0[1-9]|1[0-2])-(?:30))|(?:(?:0[13578]|1[02])-31))$/,
// HH:MM:SS
time : /^(0[0-9]|1[0-9]|2[0-3])(:[0-5][0-9]){2}$/,
dateISO : /^\d{4}[\/\-]\d{1,2}[\/\-]\d{1,2}$/,
// MM/DD/YYYY
month_day_year : /^(0[1-9]|1[012])[- \/.](0[1-9]|[12][0-9]|3[01])[- \/.]\d{4}$/,
// DD/MM/YYYY
day_month_year : /^(0[1-9]|[12][0-9]|3[01])[- \/.](0[1-9]|1[012])[- \/.]\d{4}$/,

// #FFF or #FFFFFF
color : /^#?([a-fA-F0-9]{6}|[a-fA-F0-9]{3})$/,

// Domain || URL
website: {
  test: (text) => {
    return Abide.defaults.patterns['domain'].test(text) || Abide.defaults.patterns['url'].test(text);
  }
}
```


## Adding Custom Pattern and Validator
* Override builtin patterns and validators before foundation is initialized
* Add new patterns and validators before or after foundation is initialized

```javascript

// Set paramaters
Foundation.Abide.defaults.patterns['dashes_only'] = /^[0-9-]*$/;
Foundation.Abide.defaults.validators['greater_than'] =

// Init Foundation
$(document).foundation();

function($el,required,parent) {
  // parameter 1 is jQuery selector
  if (!required) return true;
  var from = $('#'+$el.attr('data-greater-than')).val(),
      to = $el.val();
  return (parseInt(to) > parseInt(from));
};
```
```html
<input id="phone" type="text" pattern="dashes_only" required >
<input id="min" type="number" required >
<input id="max" type="number" data-validator="greater_than" data-greater-than="min" required>
```<|MERGE_RESOLUTION|>--- conflicted
+++ resolved
@@ -58,12 +58,8 @@
   <div class="row">
     <div class="large-6 columns">
       <label>URL Pattern, not required, but throws error if it doesn't match the Regular Expression for a valid URL.
-<<<<<<< HEAD
-      <input type="text" placeholder="https://foundation.zurb.com" pattern="url">
-=======
         <input type="text" placeholder="https://foundation.zurb.com" pattern="url">
       </label>
->>>>>>> a158ad1e
     </div>
     <div class="large-6 columns">
       <label>Website Pattern, not required, but throws error if it doesn't match the Regular Expression for a valid URL or a Domain.
