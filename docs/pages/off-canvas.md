---
title: Off-canvas
description: Off-canvas panels are positioned outside of the viewport and slide in when activated. Setting up an off-canvas layout in Foundation is super easy.
sass:
  - scss/components/_off-canvas.scss
  - scss/components/_title-bar.scss
js: js/foundation.offcanvas.js
tags:
  - navigation
  - offcanvas
  - off-canvas
  - nav
  - title bar
flex: true
---

<<<<<<< HEAD
## Demo
<button class="button" type="button" data-toggle="offCanvasLeft">Toggle Off-canvas</button>

---
=======
<div class="primary callout">
  <p>Good news! We've updated Off-canvas to offer more and better functionality. Another bonus is the markup is simplified. This new version applies to version 6.3+. We work hard to avoid breaking changes, so any markup updates are listed in the <a href="#migrating-from-versions-prior-to-v6-3">migration section</a> of this page.</p>
</div>

<button class="button" type="button" data-toggle="offCanvasLeft">Toggle Off-canvas</button>

Foundation's Off-canvas is a well established mobile pattern for navigation that can also be used to create a responsive sidebar. It can open from any direction, left, tight, top, and bottom. There are options to allow the Off-canvas to push your page over or to overlap your page plus a few other neat tricks.
>>>>>>> bca7ae0f

## Setup

Setting up the Off-canvas only requires two elements! To setup the Off-canvas create an off-canvas container with the class `.off-canvas` and the attribute `data-off-canvas`. This is the container that holds your Off-canvas content.

The Off-canvas container also needs a positioning class to determine which side of the viewport it opens from:

- `.position-left`
- `.position-right`
- `.position-top`
- `.position-bottom`

Also be sure the off-canvas panel has a unique ID so it can be targeted by the click trigger.

Example:

```html
<div class="off-canvas position-left" id="offCanvas" data-off-canvas>
  <!-- Your menu or Off-canvas content goes here -->
</div>
```

Along with the Off-canvas container, the main content of your page will be housed in its own container with the class `.off-canvas-content` and attribute `data-off-canvas-content`. This is where your page content lives.

```html
<div class="off-canvas-content" data-off-canvas-content>
  <!-- Your page content lives here -->
</div>
```

So putting it all together:

```html
<body>
  <div class="off-canvas position-left" id="offCanvas" data-off-canvas>
    <!-- Your menu or Off-canvas content goes here -->
  </div>
  <div class="off-canvas-content" data-off-canvas-content>
    <!-- Your page content lives here -->
  </div>
</body>
```

### Wrapper

You can add an optionalwrapper around off-canvas and the content. This hides the vertical (on top/bottom off-canvas) or horizontal (on left/right off-canvas) scrollbars the body will have.
Simply add a container with the class `.off-canvas-wrapper`.

```html
<body>
  <div class="off-canvas-wrapper">
    <div class="off-canvas position-left" id="offCanvas" data-off-canvas>
      <!-- Your menu or Off-canvas content goes here -->
    </div>
    <div class="off-canvas-content" data-off-canvas-content>
      <!-- Your page content lives here -->
    </div>
  </div>
</body>
```

### Click Triggers

To create a click trigger that opens the panel, add the attribute `data-open` or `data-toggle` to any element. That element will then open or toggle the panel when clicked on. The value of the data attribute should be the ID of the off-canvas.

```html_example
<button type="button" class="button" data-toggle="offCanvasLeft">Open Menu</button>
```

### Close Button

Foundation's Close component can be used inside the off-canvas to close it.

```html
<button class="close-button" aria-label="Close menu" type="button" data-close>
  <span aria-hidden="true">&times;</span>
</button>
```

### Complete Example

Here's a complete example that can be pasted into the `<body>` tag of your page. It includes a close button and basic menu styles.

```html
<body>
  <div class="off-canvas position-left" id="offCanvas" data-off-canvas>

    <!-- Close button -->
    <button class="close-button" aria-label="Close menu" type="button" data-close>
      <span aria-hidden="true">&times;</span>
    </button>

    <!-- Menu -->
    <ul class="vertical menu">
      <li><a href="#">Foundation</a></li>
      <li><a href="#">Dot</a></li>
      <li><a href="#">ZURB</a></li>
      <li><a href="#">Com</a></li>
      <li><a href="#">Slash</a></li>
      <li><a href="#">Sites</a></li>
    </ul>

  </div>

  <div class="off-canvas-content" data-off-canvas-content>
    <!-- Your page content lives here -->
  </div>
</body>
```
---

## Off-canvas Position

Foundation's Off-canvas is set to `position: fixed` by default using the `.off-canvas` class. This makes the off-canvas panel sit in relation to the viewport, and is the desired behavior for most users. However you can also set an off-canvas container to `position: absolute` by using the alternative class `.off-canvas-absolute`. Also be sure to use the `.off-canvas-wrapper` when using this method.

```html_example
<button type="button" class="button" data-toggle="offCanvasLeftSPlit1">Open Left</button>
<button type="button" class="button" data-toggle="offCanvasRightSplit2">Open Right</button>

<div class="row">
  <div class="small-6 columns">
    <div class="off-canvas-wrapper">
      <div class="off-canvas-absolute position-left" id="offCanvasLeftSPlit1" data-off-canvas>
        <!-- Your menu or Off-canvas content goes here -->
      </div>
      <div class="off-canvas-content" style="min-height: 300px;" data-off-canvas-content>
        <p>I have nothing to do with the off-canvas on the right!</p>
      </div>
    </div>
  </div>
  <div class="small-6 columns">
    <div class="off-canvas-wrapper">
      <div class="off-canvas-absolute position-right" id="offCanvasRightSplit2" data-off-canvas>
        <!-- Your menu or Off-canvas content goes here -->
      </div>
      <div class="off-canvas-content" style="min-height: 300px;" data-off-canvas-content>
        <p>Im a unique off-canvas container all on my own!</p>
      </div>
    </div>
  </div>
</div>
```

---

## Off-canvas Directions

Foundation's Off-canvas can open from any direction, left, right, top, and bottom.

The Off-canvas container requires a positioning class to determine which side of the viewport it opens from:

- `.position-left`
- `.position-right`
- `.position-top`
- `.position-bottom`

```html_example
<button type="button" class="button" data-toggle="offCanvasLeft1">Open Left</button>
<button type="button" class="button" data-toggle="offCanvasRight1">Open Right</button>
<button type="button" class="button" data-toggle="offCanvasTop1">Open Top</button>
<button type="button" class="button" data-toggle="offCanvasBottom1">Open Bottom</button>

<div class="row column">
  <div class="off-canvas-wrapper">
    <div class="off-canvas position-left" id="offCanvasLeft1" data-off-canvas>
      <!-- Your menu or Off-canvas content goes here -->
    </div>
    <div class="off-canvas position-right" id="offCanvasRight1" data-off-canvas>
      <!-- Your menu or Off-canvas content goes here -->
    </div>
    <div class="off-canvas position-top" id="offCanvasTop1" data-off-canvas>
      <!-- Your menu or Off-canvas content goes here -->
    </div>
    <div class="off-canvas position-bottom" id="offCanvasBottom1" data-off-canvas>
      <!-- Your menu or Off-canvas content goes here -->
    </div>
    <div class="off-canvas-content" data-off-canvas-content>
      <img src="http://placehold.it/300x300" class="" height="" width="" alt="">
    </div>
  </div>
</div>
```

---

## Multiple Panels

A design can have multiple panels. Be sure that all panels come *before* the `.off-canvas-content` wrapper&mdash;this is required for the CSS to apply correctly.

<div class="primary callout">
  <p>When using Foundation in <a href="rtl.html">right-to-left</a> mode, "right" still means right, and "left" still means left.</p>
</div>

```html
<body>
  <div class="off-canvas position-left" id="offCanvasLeft" data-off-canvas></div>
  <div class="off-canvas position-right" id="offCanvasRight" data-off-canvas></div>
  <div class="off-canvas-content" data-off-canvas-content></div>
</body>
```

<button class="button" type="button" data-toggle="offCanvasLeft">Open Left Menu</button>
<button class="button" type="button" data-toggle="offCanvasRight">Open Right Menu</button>

---

## Off-canvas Transitions

You can switch the default transition of the off-canvas from pushing the page over as it open to overlapping the page by adding the `data-transition="overlap"` to the `.off-canvas`.
There are 2 available transitions: push (`data-transition="push"`) which is the default, and overlap (`data-transition="overlap"`).

```html
<div class="off-canvas position-left" id="offCanvasLeft1" data-off-canvas>
  <!-- Your menu or Off-canvas content goes here -->
</div>
```

<button type="button" class="button" data-toggle="offCanvasOverlap">Open Left with Overlap</button>
<button class="button" type="button" data-toggle="offCanvasRight">Open Right with Push</button>

<div class="off-canvas position-left" id="offCanvasOverlap" data-off-canvas data-transition="overlap">
  <ul class="vertical menu">
    <li><a href="#">Foundation</a></li>
    <li><a href="#">Dot</a></li>
    <li><a href="#">ZURB</a></li>
    <li><a href="#">Com</a></li>
    <li><a href="#">Slash</a></li>
    <li><a href="#">Sites</a></li>
  </ul>
</div>

---

## Reveal on Larger Screens

The left- and right-hand off-canvas panes can be set to be persistent on larger screens like a sidebar. Add the class `.reveal-for-medium` or `.reveal-for-large` to the off-canvas menu. These classes determine what breakpoint the off-canvas will default open.

The main content area (`.off-canvas-content`) will be padded to the left or right equal to the width of the container.

<div class="callout">
  <p>The menu will be fixed-position by default, meaning it follows you as you scroll up and down. The menu also gets its own scroll bar if it's taller than the window. To disable these features, set the <code>$offcanvas-fixed-reveal</code> variable to <code>false</code>.</p>
</div>

<div class="warning callout">
  <p>The slide in/out of the plugin still works when these classes are active. If you use this feature on a larger screen, be sure to hide any click triggers on those larger breakpoints as well. Foundation's <a href="visibility.html">visibility classes</a> can help you with that.</p>
</div>

```html
<div class="off-canvas position-left reveal-for-large" data-off-canvas>
  <!-- ... -->
</div>
```

<button type="button" class="button" data-docs-example-ofc>Toggle Reveal Class</button>

---

## Combining with Title Bar

If you need a simple bar to contain your hamburger icon/s and toggle the off-canvas, `.title-bar` is here to help. It supports left- and right-aligned sections. You can add your off-canvas toggle triggers here:

```html_example
<div class="title-bar">
  <div class="title-bar-left">
    <button class="menu-icon" type="button" data-open="offCanvasLeft"></button>
    <span class="title-bar-title">Foundation</span>
  </div>
  <div class="title-bar-right">
    <button class="menu-icon" type="button" data-open="offCanvasRight"></button>
  </div>
</div>
```
<br>

<div class="primary callout">
  <p>When using the `title-bar` with a vertical off-canvas, the title-bar icons are still either `title-bar-left` or `title-bar-right`.</p>
</div>

```html_example
<div class="title-bar">
  <div class="title-bar-left">
    <button class="menu-icon" type="button" data-open="offCanvasTop"></button>
    <span class="title-bar-title">Foundation title bar with top off-canvas</span>
  </div>
  <div class="title-bar-right">
    <button class="menu-icon" type="button" data-open="offCanvasTop"></button>
  </div>
</div>
```

---

#### Responsive Off-Canvas (Putting it all together)

For an example of off-canvas on small screens and Top Bar Menu with Dropdowns, check out this Building Block: http://zurb.com/building-blocks/top-bar-with-off-canvas

---

## Migrating from versions prior to v6.3

<div class="primary callout">
  <p>`off-canvas-wrapper` and `off-canvas-wrapper-inner` are no longer needed on the new off-canvas. If you leave them in with 6.3+ off-canvas will work as expected.</p>
</div>

The default off-canvas position has changed from absolute to fixed. This will likely be the position you want since the menu is in view when opened regardless of the scroll position. You can choose the off-canvas position back to absolute using the built in classes:

- `.is-overlay-absolute`
- `.is-overlay-fixed`

Or in globally in the _settings.scss, set the <code>$offcanvas-fixed-reveal</code> variable to <code>false</code>.</p>

```html
<div class="off-canvas position-left reveal-for-large" data-off-canvas>
  <!-- ... -->
</div>
```

### Pre 6.3 Off-canvas Setup

To start, create two wrappers to house the page. These are necessary to prevent the off-canvas panels from being visible when they're not open. They also smooth out cross-browser bugs.
- The outer wrapper has the class `.off-canvas-wrapper`.
- The inner wrapper has the class `.off-canvas-wrapper-inner` and the attribute `data-off-canvas-wrapper`.

```html
<body>
  <div class="off-canvas-wrapper">
    <div class="off-canvas-wrapper-inner" data-off-canvas-wrapper></div>
  </div>
</body>
```

Inside these wrappers, create an off-canvas panel with the class `.off-canvas` and the attribute `data-off-canvas`. The panel also needs a positioning class, which can be `.position-left` or `.position-right`, and an attribute set for the position, `data-position="left"` or `data-position="right"`. Last, make sure the off-canvas panel has a unique ID so it can be targeted.

Along with the panel, the main content of your page will be housed in its own container with the class `.off-canvas-content` and attribute `data-off-canvas-content`. You will be putting your actual page content inside a class of `.off-canvas-content`.)

```html
<body>
  <div class="off-canvas-wrapper">
    <div class="off-canvas-wrapper-inner" data-off-canvas-wrapper>
      <div class="off-canvas position-left" id="offCanvas" data-off-canvas></div>
      <div class="off-canvas-content" data-off-canvas-content></div>
    </div>
  </div>
</body>
```<|MERGE_RESOLUTION|>--- conflicted
+++ resolved
@@ -14,12 +14,6 @@
 flex: true
 ---
 
-<<<<<<< HEAD
-## Demo
-<button class="button" type="button" data-toggle="offCanvasLeft">Toggle Off-canvas</button>
-
----
-=======
 <div class="primary callout">
   <p>Good news! We've updated Off-canvas to offer more and better functionality. Another bonus is the markup is simplified. This new version applies to version 6.3+. We work hard to avoid breaking changes, so any markup updates are listed in the <a href="#migrating-from-versions-prior-to-v6-3">migration section</a> of this page.</p>
 </div>
@@ -27,7 +21,6 @@
 <button class="button" type="button" data-toggle="offCanvasLeft">Toggle Off-canvas</button>
 
 Foundation's Off-canvas is a well established mobile pattern for navigation that can also be used to create a responsive sidebar. It can open from any direction, left, tight, top, and bottom. There are options to allow the Off-canvas to push your page over or to overlap your page plus a few other neat tricks.
->>>>>>> bca7ae0f
 
 ## Setup
 
