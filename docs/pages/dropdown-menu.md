---
title: Dropdown Menu
description: Change a basic Menu into an expandable dropdown menu with the Dropdown Menu plugin.
sass: scss/components/_dropdown-menu.scss
js: js/foundation.dropdownMenu.js
---

## Horizontal

Dropdown menus build on the [Menu](menu.html) component's syntax. Add the class `.dropdown` and the attribute `data-dropdown-menu` to the menu container to set up the dropdown.

```html
<ul class="dropdown menu" data-dropdown-menu>
  <li><a href="#">Item 1</a></li>
  <li><a href="#">Item 2</a></li>
  <li><a href="#">Item 3</a></li>
  <li><a href="#">Item 4</a></li>
</ul>
```

To create dropdown menus, nest a new `<ul>` inside an `<li>`. You can nest further to create more levels of dropdowns.

<div class="primary callout">
  <p>Note that the <code>&lt;ul&gt;</code> goes <em>after</em> the <code>&lt;a&gt;</code>, and not inside of it.</p>
</div>

```html
<ul class="dropdown menu" data-dropdown-menu>
  <li>
    <a href="#">Item 1</a>
    <ul class="menu">
      <li><a href="#">Item 1A</a></li>
      <!-- ... -->
    </ul>
  </li>
  <li><a href="#">Item 2</a></li>
  <li><a href="#">Item 3</a></li>
  <li><a href="#">Item 4</a></li>
</ul>
```

<ul class="dropdown menu" data-dropdown-menu>
  <li>
    <a href="#Item-1">Item 1</a>
    <ul class="menu">
      <li><a href="#Item-1A">Item 1A</a></li>
      <li>
        <a href="#Item-1B">Item 1B</a>
        <ul class="menu">
          <li><a href="#Item-1Bi">Item 1B i</a></li>
          <li><a href="#Item-1Bii">Item 1B ii</a></li>
          <li>
            <a href="#Item-1Biii">Item 1B iii</a>
            <ul class="menu">
              <li><a href="#Item-1Biiialpha">Item 1B iii alpha</a></li>
              <li><a href="#Item-1Biiiomega">Item 1B iii omega</a></li>
            </ul>
          </li>
          <li>
            <a href="#Item-1Biv">Item 1B iv</a>
            <ul class="menu">
              <li><a href="#Item-1Bivalpha">Item 1B iv alpha</a></li>
            </ul>
          </li>
        </ul>
      </li>
      <li><a href="#Item-1C">Item 1C</a></li>
    </ul>
  </li>
  <li>
    <a href="#Item-2">Item 2</a>
    <ul class="menu">
      <li><a href="#Item-2A">Item 2A</a></li>
      <li><a href="#Item-2B">Item 2B</a></li>
    </ul>
  </li>
  <li><a href="#Item-3">Item 3</a></li>
  <li><a href="#Item-4">Item 4</a></li>
</ul>

---

## Vertical

Add the `.vertical` class to the top-level menu to make it vertical. Sub-menus are automatically vertical, regardless of the orientation of the top-level menu.

<div class="primary callout">
  <p>Menus are block-level elements, which means they stretch to fill the width of their container. To make the below example less goofy, we've hard-coded a <code>max-width</code> on the menu.</p>
</div>

```html
<ul class="vertical dropdown menu" data-dropdown-menu style="max-width: 300px;">
  <li><a href="#">Item 1</a></li>
  <!-- ... -->
</ul>
```

<ul class="vertical dropdown menu" data-dropdown-menu style="max-width: 300px;">
  <li>
    <a href="#Item-1">Item 1</a>
    <ul class="menu">
      <li><a href="#Item-1A">Item 1A</a></li>
      <li>
        <a href="#Item-1B">Item 1B</a>
        <ul class="menu">
          <li><a href="#Item-1Bi">Item 1B i</a></li>
          <li><a href="#Item-1Bii">Item 1B ii</a></li>
          <li>
            <a href="#Item-1Biii">Item 1B iii</a>
            <ul class="menu">
              <li><a href="#Item-1Biiialpha">Item 1B iii alpha</a></li>
              <li><a href="#Item-1Biiiomega">Item 1B iii omega</a></li>
            </ul>
          </li>
          <li>
            <a href="#Item-1Biv">Item 1B iv</a>
            <ul class="menu">
              <li><a href="#Item-1Bivalpha">Item 1B iv alpha</a></li>
            </ul>
          </li>
        </ul>
      </li>
      <li><a href="#Item-1C">Item 1C</a></li>
    </ul>
  </li>
  <li>
    <a href="#Item-2">Item 2</a>
    <ul class="menu">
      <li><a href="#Item-2A">Item 2A</a></li>
      <li><a href="#Item-2B">Item 2B</a></li>
    </ul>
  </li>
  <li><a href="#Item-3">Item 3</a></li>
  <li><a href="#Item-4">Item 4</a></li>
</ul>

---

## Sticky Navigation

See the documentation for the [Sticky](sticky.html#sticky-navigation) plugin to see how to easily make a sticky nav bar.

---

### Preventing FOUC

<<<<<<< HEAD
Before the JavaScript on your page loads, the dropdown menus will not have arrows. However, once the JavaScript file has loaded, the arrows will appear causing a [flash of unstyled content](https://en.wikipedia.org/wiki/Flash_of_unstyled_content). You can prevent this by adding the `is-dropdown-submenu-parent` class manually. 
=======
Before the JavaScript on your page loads, the dropdown menus will not have arrows. However, once the JavaScript file has loaded, the arrows will appear causing a [flash of unstyled content](https://en.wikipedia.org/wiki/Flash_of_unstyled_content). You can prevent this by adding the `.is-dropdown-submenu-parent` class manually.
>>>>>>> 60538ddc

```html
<ul class="dropdown menu" data-dropdown-menu>
  <li class="is-dropdown-submenu-parent">
    <a href="#">Item 1</a>
    <ul class="menu">
      <li><a href="#">Item 1A</a></li>
      <!-- ... -->
    </ul>
  </li>
  <li><a href="#">Item 2</a></li>
  <li><a href="#">Item 3</a></li>
  <li><a href="#">Item 4</a></li>
</ul>
```<|MERGE_RESOLUTION|>--- conflicted
+++ resolved
@@ -144,11 +144,7 @@
 
 ### Preventing FOUC
 
-<<<<<<< HEAD
-Before the JavaScript on your page loads, the dropdown menus will not have arrows. However, once the JavaScript file has loaded, the arrows will appear causing a [flash of unstyled content](https://en.wikipedia.org/wiki/Flash_of_unstyled_content). You can prevent this by adding the `is-dropdown-submenu-parent` class manually. 
-=======
 Before the JavaScript on your page loads, the dropdown menus will not have arrows. However, once the JavaScript file has loaded, the arrows will appear causing a [flash of unstyled content](https://en.wikipedia.org/wiki/Flash_of_unstyled_content). You can prevent this by adding the `.is-dropdown-submenu-parent` class manually.
->>>>>>> 60538ddc
 
 ```html
 <ul class="dropdown menu" data-dropdown-menu>
