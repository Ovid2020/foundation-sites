--- conflicted
+++ resolved
@@ -10,15 +10,11 @@
 
 ## Browser support
 
-<<<<<<< HEAD
 The flex grid is only supported in Chrome, Firefox, Safari 6+, IE10+, iOS 7+, and Android 4.4+. Flexbox is supported in Android 2, but not reliably enough for use with this grid. ([View flexbox browser support.](http://caniuse.com/#feat=flexbox)) We recommend only using the flex grid on projects that can live with purely cutting-edge browser support.
-=======
-The flex grid is only supported in Chrome, Firefox, Safari 6+, IE10+, iOS 7+, and Android 4.4+. Flexbox is supported in older versions of Android, but not reliably enough for use with this grid. [View flexbox browser support here.](http://caniuse.com/#feat=flexbox) We recommend only using the flex grid on projects that can live with purely cutting-edge browser support.
 
 <div class="warning callout">
   <p>In Firefox 43 (the latest version), images in flex columns may overflow their container. To fix this, add a defined <code>width</code> to any images inside a flex column, or use <code>width: 100%</code> for full-bleed images.</p>
 </div>
->>>>>>> 6a4c593a
 
 ---
 
