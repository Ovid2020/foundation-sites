--- conflicted
+++ resolved
@@ -131,7 +131,6 @@
 - No support for vertical orientation.
 - No support for two handles.
 
-<<<<<<< HEAD
 ---
 
 ## Non-linear value translation
@@ -152,7 +151,7 @@
 ```
 
 The nonLinearBase-option is optional and defaults to 5.
-=======
+
 ## Reflow
 
 The slider takes into account the width of the handles when calculating how to display itself. This means that if the slider is initially hidden, or hidden while the value is adjusted, the resulting visual will be slightly different because the width of the handle is indeterminate.  If this is problematic, you can use JavaScript to cause the slider to reflow at the time that you change it from being hidden.  Example:
@@ -160,5 +159,4 @@
 ```js
 $('#my-slider').show();
 $('#my-slider').foundation('_reflow');
-```
->>>>>>> 5205497f
+```