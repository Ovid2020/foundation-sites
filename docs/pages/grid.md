--- conflicted
+++ resolved
@@ -15,25 +15,19 @@
 
 **Foundation is mobile-first.** Code for small screens first, and larger devices will inherit those styles. Customize for larger screens as necessary.
 
-<<<<<<< HEAD
-=======
 <p>
   <a class="" data-open-video="1:07"><img src="{{root}}assets/img/icons/watch-video-icon.svg" class="video-icon" height="30" width="30" alt=""> Watch this part in video</a>
 </p>
 
->>>>>>> 5ff6df24
 <div class="primary callout">
   <p>By default `.column` has an alias `.columns` (see the <a href="http://localhost:3000/grid.html#sass-reference">`$grid-column-alias` option</a>) &mdash;the only difference is grammar.</p>
   <p>Disabling the alias can reduce the Foundation CSS file size from 3 to 5%. It is recommended if the alias is not used.</p>
 </div>
 
-<<<<<<< HEAD
-=======
 <div class="docs-codepen-container">
 <a class="codepen-logo-link" href="http://codepen.io/ZURBFoundation/pen/ZKrdZz?editors=1000" target="_blank"><img src="{{root}}assets/img/logos/edit-in-browser.svg" class="" height="" width="" alt="edit on codepen button"></a>
 </div>
 
->>>>>>> 5ff6df24
 ```html
 <div class="row">
   <div class="small-2 large-4 columns"><!-- ... --></div>
