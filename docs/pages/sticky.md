---
title: Sticky
description: Stick nearly anything, anywhere you like!
js: js/foundation.sticky.js
---

## Basics

Add the `.sticky` class and `[data-sticky]` to an element to create something that sticks. Sticky elements must be wrapped in a container, which will determine your sizing and grid layout, with `[data-sticky-container]`.

```html
<div class="columns small-6 right" data-sticky-container>
  <div class="sticky" data-sticky data-margin-top="0">
    <img class="thumbnail" src="assets/img/generic/rectangle-3.jpg">
    <!-- This sticky element would stick to the window, with a marginTop of 0 -->
  </div>
</div>


<div class="columns small-6 right" data-sticky-container>
  <div class="sticky" data-sticky data-anchor="foo">
    <img class="thumbnail" src="assets/img/generic/rectangle-3.jpg">
    <!-- This sticky element would stick to the window for the height of the element #foo, with a 1em marginTop -->
  </div>
</div>
```

<!-- ```html_example -->
<div class="row">
  <div class="columns small-12">
    <div class="columns small-6" id="example1" data-something>
      <p id="doodle">
        Lorem ipsum dolor sit amet, consectetur adipisicing elit, sed do eiusmod tempor incididunt ut labore et dolore magna aliqua. Ut enim ad minim veniam, quis nostrud exercitation ullamco laboris nisi ut aliquip ex ea commodo consequat. Duis aute irure dolor in reprehenderit in voluptate velit esse cillum dolore eu fugiat nulla pariatur. Excepteur sint occaecat cupidatat non proident, sunt in culpa qui officia deserunt mollit anim id est laborum.
      </p>
      <p>
        Lorem ipsum dolor sit amet, consectetur adipisicing elit, sed do eiusmod tempor incididunt ut labore et dolore magna aliqua. Ut enim ad minim veniam, quis nostrud exercitation ullamco laboris nisi ut aliquip ex ea commodo consequat. Duis aute irure dolor in reprehenderit in voluptate velit esse cillum dolore eu fugiat nulla pariatur. Excepteur sint occaecat cupidatat non proident, sunt in culpa qui officia deserunt mollit anim id est laborum.
      </p>
      <p>
        Lorem ipsum dolor sit amet, consectetur adipisicing elit, sed do eiusmod tempor incididunt ut labore et dolore magna aliqua. Ut enim ad minim veniam, quis nostrud exercitation ullamco laboris nisi ut aliquip ex ea commodo consequat. Duis aute irure dolor in reprehenderit in voluptate velit esse cillum dolore eu fugiat nulla pariatur. Excepteur sint occaecat cupidatat non proident, sunt in culpa qui officia deserunt mollit anim id est laborum.
      </p>
      <p>
        Lorem ipsum dolor sit amet, consectetur adipisicing elit, sed do eiusmod tempor incididunt ut labore et dolore magna aliqua. Ut enim ad minim veniam, quis nostrud exercitation ullamco laboris nisi ut aliquip ex ea commodo consequat. Duis aute irure dolor in reprehenderit in voluptate velit esse cillum dolore eu fugiat nulla pariatur. Excepteur sint occaecat cupidatat non proident, sunt in culpa qui officia deserunt mollit anim id est laborum.
      </p>
    </div>
    <div class="columns small-6 right" data-sticky-container>
      <div class="sticky" data-sticky data-anchor="example1">
        <img class="thumbnail" src="assets/img/generic/rectangle-3.jpg">
      </div>
    </div>
  </div>
</div>

## Advanced

You can also use two anchors, if you please. Using `data-top-anchor="idOfSomething"`, `data-btm-anchor="idOfSomething:[top/bottom]"`, or a set pixel number `data-top-anchor="150"`. If you use an element id with no top/bottom specified, it defaults to the top.

```html
<div class="columns small-6 right" data-sticky-container>
  <div class="sticky" data-sticky data-top-anchor="example2:top" data-btm-anchor="foo:bottom">
    <img class="thumbnail" src="assets/img/generic/rectangle-5.jpg">
  </div>
</div>
```


<div class="row">
  <div class="columns small-12">
<<<<<<< HEAD
    <div class="columns small-6">
      <p id="example2">
        <b>The image to the right will be sticky when it hits the top of this paragraph element.</b>
        Lorem ipsum dolor sit amet, consectetur adipisicing elit, sed do eiusmod tempor incididunt ut labore et dolore magna aliqua. Ut enim ad minim veniam, quis nostrud exercitation ullamco laboris nisi ut aliquip ex ea commodo consequat. Duis aute irure dolor in reprehenderit in voluptate velit esse cillum dolore eu fugiat nulla pariatur. Excepteur sint occaecat cupidatat non proident, sunt in culpa qui officia deserunt mollit anim id est laborum.
      </p>
=======
    <div class="columns small-6">    
>>>>>>> 341240c9
      <p>
        Lorem ipsum dolor sit amet, consectetur adipisicing elit, sed do eiusmod tempor incididunt ut labore et dolore magna aliqua. Ut enim ad minim veniam, quis nostrud exercitation ullamco laboris nisi ut aliquip ex ea commodo consequat.
      </p>
      <p id="example2">
      <strong>The image to the right will be sticky when it hits the top of this paragraph element.</strong>
        Lorem ipsum dolor sit amet, consectetur adipisicing elit, sed do eiusmod tempor incididunt ut labore et dolore magna aliqua. Ut enim ad minim veniam, quis nostrud exercitation ullamco laboris nisi ut aliquip ex ea commodo consequat. Duis aute irure dolor in reprehenderit in voluptate velit esse cillum dolore eu fugiat nulla pariatur. Excepteur sint occaecat cupidatat non proident, sunt in culpa qui officia deserunt mollit anim id est laborum.
      </p>
      <p>
        Lorem ipsum dolor sit amet, consectetur adipisicing elit, sed do eiusmod tempor incididunt ut labore et dolore magna aliqua. Ut enim ad minim veniam, quis nostrud exercitation ullamco laboris nisi ut aliquip ex ea commodo consequat. Duis aute irure dolor in reprehenderit in voluptate velit esse cillum dolore eu fugiat nulla pariatur. Excepteur sint occaecat cupidatat non proident, sunt in culpa qui officia deserunt mollit anim id est laborum.
      </p>
      <p id="foo">
<<<<<<< HEAD
        <b>The image to the right will lose stickiness when it hits the bottom of this paragraph element.</b>
        <br />
        Lorem ipsum dolor sit amet, consectetur adipisicing elit, sed do eiusmod tempor incididunt ut labore et dolore magna aliqua. Ut enim ad minim veniam, quis nostrud exercitation ullamco laboris nisi ut aliquip ex ea commodo consequat. Duis aute irure dolor in reprehenderit in voluptate velit esse cillum dolore eu fugiat nulla pariatur. Excepteur sint occaecat cupidatat non proident, sunt in culpa qui officia deserunt mollit anim id est laborum.
      </p>
      <p>
        Lorem ipsum dolor sit amet, consectetur adipisicing elit, sed do eiusmod tempor incididunt ut labore et dolore magna aliqua. Ut enim ad minim veniam, quis nostrud exercitation ullamco laboris nisi ut aliquip ex ea commodo consequat. Duis aute irure dolor in reprehenderit in voluptate velit esse cillum dolore eu fugiat nulla pariatur. Excepteur sint occaecat cupidatat non proident, sunt in culpa qui officia deserunt mollit anim id est laborum.
=======
        <strong>The image to the right will lose stickiness when it hits the bottom of this paragraph element.</strong>
        Lorem ipsum dolor sit amet, consectetur adipisicing elit, sed do eiusmod tempor incididunt ut labore et dolore magna aliqua. Ut enim ad minim veniam, quis nostrud exercitation ullamco laboris nisi ut aliquip ex ea commodo consequat. Duis aute irure dolor in reprehenderit in voluptate velit esse cillum dolore eu fugiat nulla pariatur. Excepteur sint occaecat cupidatat non proident, sunt in culpa qui officia deserunt mollit anim id est laborum.
      </p>
      <p>
        Lorem ipsum dolor sit amet, consectetur adipisicing elit, sed do eiusmod tempor incididunt ut labore et dolore magna aliqua.
>>>>>>> 341240c9
      </p>
    </div>
    <div class="columns small-6 right" data-sticky-container>
      <div class="sticky" data-sticky data-top-anchor="example2:top" data-btm-anchor="foo:bottom">
        <img class="thumbnail" src="assets/img/generic/rectangle-5.jpg">
      </div>
    </div>
  </div>
</div>

## Stick to bottom

You can also stick to bottom.
Using `data-stick-to="bottom"`. 
Here is an example using two anchors (like above) with a stick to bottom.
```html
<div class="columns small-6 right" data-sticky-container>
  <div class="sticky" data-sticky data-stick-to="bottom" data-top-anchor="example3" data-btm-anchor="foo2:top">
    <img class="thumbnail" src="assets/img/generic/rectangle-5.jpg">
  </div>
</div>
```


<div class="row">
  <div class="columns small-12">
    <div class="columns small-6">
<<<<<<< HEAD
      <p id="example3">
        <b>The image to the right will be sticky when it hits the top of this paragraph element.</b>
        Lorem ipsum dolor sit amet, consectetur adipisicing elit, sed do eiusmod tempor incididunt ut labore et dolore magna aliqua. Ut enim ad minim veniam, quis nostrud exercitation ullamco laboris nisi ut aliquip ex ea commodo consequat. Duis aute irure dolor in reprehenderit in voluptate velit esse cillum dolore eu fugiat nulla pariatur. Excepteur sint occaecat cupidatat non proident, sunt in culpa qui officia deserunt mollit anim id est laborum.
      </p>
      <p>
        Lorem ipsum dolor sit amet, consectetur adipisicing elit, sed do eiusmod tempor incididunt ut labore et dolore magna aliqua. Ut enim ad minim veniam, quis nostrud exercitation ullamco laboris nisi ut aliquip ex ea commodo consequat. Duis aute irure dolor in reprehenderit in voluptate velit esse cillum dolore eu fugiat nulla pariatur. Excepteur sint occaecat cupidatat non proident, sunt in culpa qui officia deserunt mollit anim id est laborum.
      </p>
      <p>
        Lorem ipsum dolor sit amet, consectetur adipisicing elit, sed do eiusmod tempor incididunt ut labore et dolore magna aliqua. Ut enim ad minim veniam, quis nostrud exercitation ullamco laboris nisi ut aliquip ex ea commodo consequat. Duis aute irure dolor in reprehenderit in voluptate velit esse cillum dolore eu fugiat nulla pariatur. Excepteur sint occaecat cupidatat non proident, sunt in culpa qui officia deserunt mollit anim id est laborum.
      </p>
      <p id="foo2">
        <b>The image to the right will lose stickiness when it hits the top of this paragraph element.</b>
        <br />
=======
    
      <p>
        Lorem ipsum dolor sit amet, consectetur adipisicing elit, sed do eiusmod tempor incididunt ut labore et dolore magna aliqua. Ut enim ad minim veniam, quis nostrud exercitation ullamco laboris nisi ut aliquip ex ea commodo consequat. Duis aute irure dolor in reprehenderit in voluptate velit esse cillum dolore eu fugiat nulla pariatur. Excepteur sint occaecat cupidatat non proident, sunt in culpa qui officia deserunt mollit anim id est laborum.
      </p>
      <p id="example3"><strong>The image to the right will be sticky when it hits the top of this paragraph element.</strong>
>>>>>>> 341240c9
        Lorem ipsum dolor sit amet, consectetur adipisicing elit, sed do eiusmod tempor incididunt ut labore et dolore magna aliqua. Ut enim ad minim veniam, quis nostrud exercitation ullamco laboris nisi ut aliquip ex ea commodo consequat. Duis aute irure dolor in reprehenderit in voluptate velit esse cillum dolore eu fugiat nulla pariatur. Excepteur sint occaecat cupidatat non proident, sunt in culpa qui officia deserunt mollit anim id est laborum.
      </p>
      <p>
        Lorem ipsum dolor sit amet, consectetur adipisicing elit, sed do eiusmod tempor incididunt ut labore et dolore magna aliqua. Ut enim ad minim veniam, quis nostrud exercitation ullamco laboris nisi ut aliquip ex ea commodo consequat. Duis aute irure dolor in reprehenderit in voluptate velit esse cillum dolore eu fugiat nulla pariatur. Excepteur sint occaecat cupidatat non proident, sunt in culpa qui officia deserunt mollit anim id est laborum.
      </p>
      <p id="foo2">
        <strong>The image to the right will lose stickiness when it hits the top of this paragraph element.</strong>
        <strongr />
        Lorem ipsum dolor sit amet, consectetur adipisicing elit, sed do eiusmod tempor incididunt ut labore et dolore magna aliqua. Ut enim ad minim veniam, quis nostrud exercitation ullamco laboris nisi ut aliquip ex ea commodo consequat. Duis aute irure dolor in reprehenderit in voluptate velit esse cillum dolore eu fugiat nulla pariatur. Excepteur sint occaecat cupidatat non proident, sunt in culpa qui officia deserunt mollit anim id est laborum.
      </p>

    </div>
    <div class="columns small-6 right" data-sticky-container>
      <div class="sticky" data-sticky data-top-anchor="example3:top" data-btm-anchor="foo2:top" data-stick-to="bottom">
        <img class="thumbnail" src="assets/img/generic/rectangle-5.jpg">
      </div>
    </div>
  </div>
</div>

## Sticky Navigation

Sometimes you want a sticky nav bar or side nav, this is pretty simple, but does involve an extra step from Foundation 5's `sticky` class addition to Top Bar. The minimum to make a stick nav bar is below, and you can swap out `.title-bar` for another menu component. Please note the style `width:100%`, you can do it inline, or in your style sheets.

```html
<div data-sticky-container>
  <div class="title-bar" data-sticky data-options="marginTop:0;" style="width:100%">
    <div class="title-bar-left"><!-- Content --></div>
    <div class="title-bar-right"><!-- Content --></div>
  </div>
</div>
```
With the minimum markup above, your nav bar will be sticky for the entire page. You could change this up by using anchor points, so it sticks and breaks at important markers on the page. A top anchor point of '1' will make it stick at the top of the page, a bottom anchor of `content:bottom` will make it break at the bottom of your `#content` element. This is useful if you want a sticky nav element, but not for the full length of the page.
```html
<div data-sticky-container>
  <div class="title-bar" data-sticky data-options="marginTop:0;" style="width:100%" data-top-anchor="1" data-btm-anchor="content:bottom">
    <div class="title-bar-left"><!-- Content --></div>
    <div class="title-bar-right"><!-- Content --></div>
  </div>
</div>
```

<iframe src="./assets/partials/sticky-nav.html" width="100%" height="300px" frameborder="0"></iframe>
<!-- ``` --><|MERGE_RESOLUTION|>--- conflicted
+++ resolved
@@ -65,15 +65,7 @@
 
 <div class="row">
   <div class="columns small-12">
-<<<<<<< HEAD
-    <div class="columns small-6">
-      <p id="example2">
-        <b>The image to the right will be sticky when it hits the top of this paragraph element.</b>
-        Lorem ipsum dolor sit amet, consectetur adipisicing elit, sed do eiusmod tempor incididunt ut labore et dolore magna aliqua. Ut enim ad minim veniam, quis nostrud exercitation ullamco laboris nisi ut aliquip ex ea commodo consequat. Duis aute irure dolor in reprehenderit in voluptate velit esse cillum dolore eu fugiat nulla pariatur. Excepteur sint occaecat cupidatat non proident, sunt in culpa qui officia deserunt mollit anim id est laborum.
-      </p>
-=======
     <div class="columns small-6">    
->>>>>>> 341240c9
       <p>
         Lorem ipsum dolor sit amet, consectetur adipisicing elit, sed do eiusmod tempor incididunt ut labore et dolore magna aliqua. Ut enim ad minim veniam, quis nostrud exercitation ullamco laboris nisi ut aliquip ex ea commodo consequat.
       </p>
@@ -85,20 +77,11 @@
         Lorem ipsum dolor sit amet, consectetur adipisicing elit, sed do eiusmod tempor incididunt ut labore et dolore magna aliqua. Ut enim ad minim veniam, quis nostrud exercitation ullamco laboris nisi ut aliquip ex ea commodo consequat. Duis aute irure dolor in reprehenderit in voluptate velit esse cillum dolore eu fugiat nulla pariatur. Excepteur sint occaecat cupidatat non proident, sunt in culpa qui officia deserunt mollit anim id est laborum.
       </p>
       <p id="foo">
-<<<<<<< HEAD
-        <b>The image to the right will lose stickiness when it hits the bottom of this paragraph element.</b>
-        <br />
-        Lorem ipsum dolor sit amet, consectetur adipisicing elit, sed do eiusmod tempor incididunt ut labore et dolore magna aliqua. Ut enim ad minim veniam, quis nostrud exercitation ullamco laboris nisi ut aliquip ex ea commodo consequat. Duis aute irure dolor in reprehenderit in voluptate velit esse cillum dolore eu fugiat nulla pariatur. Excepteur sint occaecat cupidatat non proident, sunt in culpa qui officia deserunt mollit anim id est laborum.
-      </p>
-      <p>
-        Lorem ipsum dolor sit amet, consectetur adipisicing elit, sed do eiusmod tempor incididunt ut labore et dolore magna aliqua. Ut enim ad minim veniam, quis nostrud exercitation ullamco laboris nisi ut aliquip ex ea commodo consequat. Duis aute irure dolor in reprehenderit in voluptate velit esse cillum dolore eu fugiat nulla pariatur. Excepteur sint occaecat cupidatat non proident, sunt in culpa qui officia deserunt mollit anim id est laborum.
-=======
         <strong>The image to the right will lose stickiness when it hits the bottom of this paragraph element.</strong>
         Lorem ipsum dolor sit amet, consectetur adipisicing elit, sed do eiusmod tempor incididunt ut labore et dolore magna aliqua. Ut enim ad minim veniam, quis nostrud exercitation ullamco laboris nisi ut aliquip ex ea commodo consequat. Duis aute irure dolor in reprehenderit in voluptate velit esse cillum dolore eu fugiat nulla pariatur. Excepteur sint occaecat cupidatat non proident, sunt in culpa qui officia deserunt mollit anim id est laborum.
       </p>
       <p>
         Lorem ipsum dolor sit amet, consectetur adipisicing elit, sed do eiusmod tempor incididunt ut labore et dolore magna aliqua.
->>>>>>> 341240c9
       </p>
     </div>
     <div class="columns small-6 right" data-sticky-container>
@@ -126,27 +109,11 @@
 <div class="row">
   <div class="columns small-12">
     <div class="columns small-6">
-<<<<<<< HEAD
-      <p id="example3">
-        <b>The image to the right will be sticky when it hits the top of this paragraph element.</b>
-        Lorem ipsum dolor sit amet, consectetur adipisicing elit, sed do eiusmod tempor incididunt ut labore et dolore magna aliqua. Ut enim ad minim veniam, quis nostrud exercitation ullamco laboris nisi ut aliquip ex ea commodo consequat. Duis aute irure dolor in reprehenderit in voluptate velit esse cillum dolore eu fugiat nulla pariatur. Excepteur sint occaecat cupidatat non proident, sunt in culpa qui officia deserunt mollit anim id est laborum.
-      </p>
-      <p>
-        Lorem ipsum dolor sit amet, consectetur adipisicing elit, sed do eiusmod tempor incididunt ut labore et dolore magna aliqua. Ut enim ad minim veniam, quis nostrud exercitation ullamco laboris nisi ut aliquip ex ea commodo consequat. Duis aute irure dolor in reprehenderit in voluptate velit esse cillum dolore eu fugiat nulla pariatur. Excepteur sint occaecat cupidatat non proident, sunt in culpa qui officia deserunt mollit anim id est laborum.
-      </p>
-      <p>
-        Lorem ipsum dolor sit amet, consectetur adipisicing elit, sed do eiusmod tempor incididunt ut labore et dolore magna aliqua. Ut enim ad minim veniam, quis nostrud exercitation ullamco laboris nisi ut aliquip ex ea commodo consequat. Duis aute irure dolor in reprehenderit in voluptate velit esse cillum dolore eu fugiat nulla pariatur. Excepteur sint occaecat cupidatat non proident, sunt in culpa qui officia deserunt mollit anim id est laborum.
-      </p>
-      <p id="foo2">
-        <b>The image to the right will lose stickiness when it hits the top of this paragraph element.</b>
-        <br />
-=======
     
       <p>
         Lorem ipsum dolor sit amet, consectetur adipisicing elit, sed do eiusmod tempor incididunt ut labore et dolore magna aliqua. Ut enim ad minim veniam, quis nostrud exercitation ullamco laboris nisi ut aliquip ex ea commodo consequat. Duis aute irure dolor in reprehenderit in voluptate velit esse cillum dolore eu fugiat nulla pariatur. Excepteur sint occaecat cupidatat non proident, sunt in culpa qui officia deserunt mollit anim id est laborum.
       </p>
       <p id="example3"><strong>The image to the right will be sticky when it hits the top of this paragraph element.</strong>
->>>>>>> 341240c9
         Lorem ipsum dolor sit amet, consectetur adipisicing elit, sed do eiusmod tempor incididunt ut labore et dolore magna aliqua. Ut enim ad minim veniam, quis nostrud exercitation ullamco laboris nisi ut aliquip ex ea commodo consequat. Duis aute irure dolor in reprehenderit in voluptate velit esse cillum dolore eu fugiat nulla pariatur. Excepteur sint occaecat cupidatat non proident, sunt in culpa qui officia deserunt mollit anim id est laborum.
       </p>
       <p>
