--- conflicted
+++ resolved
@@ -73,7 +73,6 @@
   <li><a href="#Item-4"> Item 4</a></li>
 </ul>
 
-<<<<<<< HEAD
 ## autoHeight
 
 <div class="secondary callout">
@@ -142,7 +141,8 @@
   <li><a href="#Item-6"> Item 6</a></li>
   <li><a href="#Item-7"> Item 7</a></li>
   <li><a href="#Item-8"> Item 8</a></li>
-=======
+</ul>
+
 ## ScrollTop Drilldown
 
 <div class="callout">Scroll to the top of the menu when selecting a submenu/navigating back using the menu back button. Can be useful with a longer menu to provide a better user experience.</div>
@@ -197,7 +197,6 @@
     </ul>
   </li>
   <li><a href="#">Item</a></li>
->>>>>>> 963a48e6
 </ul>
 
 ---
