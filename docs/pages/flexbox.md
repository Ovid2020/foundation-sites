--- conflicted
+++ resolved
@@ -185,27 +185,18 @@
 
 ### Central Alignment
 
-<<<<<<< HEAD
-Central alignment can be applied to a flex parent, which will centrally align all children's automatically. To set this to your layout, simply use the class: `.align-center-middle`.
-=======
 Central alignment can be applied to a flex parent, which will centrally align all children horizontally and vertically automatically. To set this to your layout, simply use the class: `.align-center-middle`.
->>>>>>> 5ff6df24
 
 <div class="primary callout">
   <p>We are using `.text-center` class just for demo purposes here.</p>
 </div>
 
-<<<<<<< HEAD
-```html_example
-<div class="row align-center-middle text-center">
-=======
 <div class="docs-codepen-container">
 <a class="codepen-logo-link" href="http://codepen.io/ZURBFoundation/pen/pPamOp?editors=1000" target="_blank"><img src="{{root}}assets/img/logos/edit-in-browser.svg" class="" height="" width="" alt="edit on codepen button"></a>
 </div>
 
 ```html_example
 <div class="row align-center-middle text-center" style="height: 200px;">
->>>>>>> 5ff6df24
   <div class="columns small-4">I am in the center-middle</div>
   <div class="columns small-4">I am also centrally located</div>
 </div>
