--- conflicted
+++ resolved
@@ -7,23 +7,6 @@
   - navigation
 ---
 
-<<<<<<< HEAD
-<div data-sticky-container>
-  <div class="sticky" id="sticky-magellan" style="width:100%;" data-sticky data-margin-top="0" data-margin-bottom="0" data-top-anchor="setup" data-btm-anchor="destroy:bottom" data-sticky-on="small">
-    <nav data-magellan class="sticky-mag" data-offset="25">
-      <ul class="horizontal menu expanded">
-        <li><a href="#setup">Setup</a></li>
-        <li><a href="#sticky-navigation">Sticky Navigation</a></li>
-        <li><a href="#javascript-reference">JavaScript Reference</a></li>
-      </ul>
-    </nav>
-  </div>
-</div>
-
-<br>
-
-=======
->>>>>>> 5ff6df24
 ## Setup
 
 You can use Magellan with any navigation element, like our [Menu](menu.html) or your own custom component. Just add the attribute `data-magellan` to the container, and links to specific sections of your page. Each section needs a unique ID.
