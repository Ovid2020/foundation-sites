---
title: Welcome to Foundation 6
description: We built Foundation for Sites to be the most advanced responsive front-end framework in the world.
tags:
  - index
  - home
---

## Installing Foundation

There are a number of ways to install Foundation for Sites. Our installatin page will help you find the best option for you.

<a href="installation.html" class="large button">Install Foundation for Sites</a>

---

## New to Foundation for Sites?

With an easy to understand syntax and consistent structure, you'll learn your way around Foudnation in no time!

<ul class="accordion" data-accordion>
  <li class="accordion-item welcome-accordion-item is-active" data-accordion-item>
    <a href="#" class="accordion-title">Intro Videos</a>
<<<<<<< HEAD
    <div class="accordion-content" data-tab-content>

      <div class="row accordion-content-item">
=======
    <div class="accordion-content " data-tab-content>
      
      <div class="row">
>>>>>>> f1dbaf72
        <div class="medium-4 columns">
          <img src="http://placehold.it/350x250">
        </div>
        <div class="medium-8 columns">
          <h4>Foundation 6.3 Update: Cards, Mutation Observers, Off-Canvas and More</h4>
          <a href="#" class="accordion-content-item-cta"><img src="http://placehold.it/20x20">Watch Video</a>
        </div>
      </div>

      <hr class="accordion-content-item-divider">

      <div class="row">
        <div class="medium-4 columns">
          <img src="http://placehold.it/350x250">
        </div>
        <div class="medium-8 columns">
          <h4>Foundation 6.4 Update: Cards, Mutation Observers, Off-Canvas and More</h4>
          <a href="#" class="accordion-content-item-cta"><img src="http://placehold.it/20x20">Watch Video</a>
        </div>
      </div>
      
      <hr class="accordion-content-item-divider">
      
      <div class="row">
        <div class="medium-4 columns">
          <img src="http://placehold.it/350x250">
        </div>
        <div class="medium-8 columns">
          <h4>Foundation 6.4 Update: Cards, Mutation Observers, Off-Canvas and More</h4>
          <a href="#" class="accordion-content-item-cta"><img src="http://placehold.it/20x20">Watch Video</a>
        </div>
      </div>
      
    </div>
  </li>
  <li class="accordion-item welcome-accordion-item" data-accordion-item>
    <a href="#" class="accordion-title">Beginner Lessons</a>
      <div class="accordion-content " data-tab-content>
      
        <div class="row">
          <div class="medium-4 columns">
            <img src="http://placehold.it/350x250">
          </div>
          <div class="medium-8 columns">
            <h4>Foundation 6.3 Update: Cards, Mutation Observers, Off-Canvas and More</h4>
            <a href="#" class="accordion-content-item-cta"><img src="http://placehold.it/20x20">Watch Video</a>
          </div>
        </div>

        <hr class="accordion-content-item-divider">

        <div class="row">
          <div class="medium-4 columns">
            <img src="http://placehold.it/350x250">
          </div>
          <div class="medium-8 columns">
            <h4>Foundation 6.4 Update: Cards, Mutation Observers, Off-Canvas and More</h4>
            <a href="#" class="accordion-content-item-cta"><img src="http://placehold.it/20x20">Watch Video</a>
          </div>
        </div>

        <hr class="accordion-content-item-divider">

        <div class="row">
          <div class="medium-4 columns">
            <img src="http://placehold.it/350x250">
          </div>
          <div class="medium-8 columns">
            <h4>Foundation 6.4 Update: Cards, Mutation Observers, Off-Canvas and More</h4>
            <a href="#" class="accordion-content-item-cta"><img src="http://placehold.it/20x20">Watch Video</a>
          </div>
        </div>

      </div>
  </li>
  <li class="accordion-item welcome-accordion-item" data-accordion-item>
    <a href="#" class="accordion-title">Simple Templates</a>
      <div class="accordion-content " data-tab-content>
      
        <div class="row">
          <div class="medium-4 columns">
            <img src="http://placehold.it/350x250">
          </div>
          <div class="medium-8 columns">
            <h4>Foundation 6.3 Update: Cards, Mutation Observers, Off-Canvas and More</h4>
            <a href="#" class="accordion-content-item-cta"><img src="http://placehold.it/20x20">Watch Video</a>
          </div>
        </div>

        <hr class="accordion-content-item-divider">

        <div class="row">
          <div class="medium-4 columns">
            <img src="http://placehold.it/350x250">
          </div>
          <div class="medium-8 columns">
            <h4>Foundation 6.4 Update: Cards, Mutation Observers, Off-Canvas and More</h4>
            <a href="#" class="accordion-content-item-cta"><img src="http://placehold.it/20x20">Watch Video</a>
          </div>
        </div>

        <hr class="accordion-content-item-divider">

        <div class="row">
          <div class="medium-4 columns">
            <img src="http://placehold.it/350x250">
          </div>
          <div class="medium-8 columns">
            <h4>Foundation 6.4 Update: Cards, Mutation Observers, Off-Canvas and More</h4>
            <a href="#" class="accordion-content-item-cta"><img src="http://placehold.it/20x20">Watch Video</a>
          </div>
        </div>

      </div>
  </li>
  <li class="accordion-item welcome-accordion-item" data-accordion-item>
    <a href="#" class="accordion-title">Basic Documentation</a>
      <div class="accordion-content " data-tab-content>
      
        <div class="row">
          <div class="medium-4 columns">
            <img src="http://placehold.it/350x250">
          </div>
          <div class="medium-8 columns">
            <h4>Foundation 6.3 Update: Cards, Mutation Observers, Off-Canvas and More</h4>
            <a href="#" class="accordion-content-item-cta"><img src="http://placehold.it/20x20">Watch Video</a>
          </div>
        </div>

        <hr class="accordion-content-item-divider">

        <div class="row">
          <div class="medium-4 columns">
            <img src="http://placehold.it/350x250">
          </div>
          <div class="medium-8 columns">
            <h4>Foundation 6.4 Update: Cards, Mutation Observers, Off-Canvas and More</h4>
            <a href="#" class="accordion-content-item-cta"><img src="http://placehold.it/20x20">Watch Video</a>
          </div>
        </div>

        <hr class="accordion-content-item-divider">

        <div class="row">
          <div class="medium-4 columns">
            <img src="http://placehold.it/350x250">
          </div>
          <div class="medium-8 columns">
            <h4>Foundation 6.4 Update: Cards, Mutation Observers, Off-Canvas and More</h4>
            <a href="#" class="accordion-content-item-cta"><img src="http://placehold.it/20x20">Watch Video</a>
          </div>
        </div>

      </div>
  </li>
</ul>

---

## Experienced with Foundation for Sites?

With an easy to understand syntax and consistent structure, you'll learn your way around Foundation in no time!

<ul class="accordion" data-accordion>
  <li class="accordion-item welcome-accordion-item is-active" data-accordion-item>
    <a href="#" class="accordion-title">Latest updates in Foundation 6.3.0</a>
    <div class="accordion-content" data-tab-content>
      I would start in the open state, due to using the `is-active` state class.
    </div>
  </li>
  <li class="accordion-item welcome-accordion-item" data-accordion-item>
    <a href="#" class="accordion-title">New Ecommerce Templates</a>
    <div class="accordion-content" data-tab-content>
      I would start in the open state, due to using the `is-active` state class.
    </div>
  </li>
  <li class="accordion-item welcome-accordion-item" data-accordion-item>
    <a href="#" class="accordion-title">WordPress Themes</a>
    <div class="accordion-content" data-tab-content>
      I would start in the open state, due to using the `is-active` state class.
    </div>
  </li>
  <li class="accordion-item welcome-accordion-item" data-accordion-item>
    <a href="#" class="accordion-title">New Videos</a>
    <div class="accordion-content" data-tab-content>
      I would start in the open state, due to using the `is-active` state class.
    </div>
  </li>
  <li class="accordion-item welcome-accordion-item" data-accordion-item>
    <a href="#" class="accordion-title">Advanced Lessons</a>
    <div class="accordion-content" data-tab-content>
      I would start in the open state, due to using the `is-active` state class.
    </div>
  </li>
</ul><|MERGE_RESOLUTION|>--- conflicted
+++ resolved
@@ -21,15 +21,11 @@
 <ul class="accordion" data-accordion>
   <li class="accordion-item welcome-accordion-item is-active" data-accordion-item>
     <a href="#" class="accordion-title">Intro Videos</a>
-<<<<<<< HEAD
+
     <div class="accordion-content" data-tab-content>
 
       <div class="row accordion-content-item">
-=======
-    <div class="accordion-content " data-tab-content>
-      
-      <div class="row">
->>>>>>> f1dbaf72
+
         <div class="medium-4 columns">
           <img src="http://placehold.it/350x250">
         </div>
@@ -50,9 +46,9 @@
           <a href="#" class="accordion-content-item-cta"><img src="http://placehold.it/20x20">Watch Video</a>
         </div>
       </div>
-      
+
       <hr class="accordion-content-item-divider">
-      
+
       <div class="row">
         <div class="medium-4 columns">
           <img src="http://placehold.it/350x250">
@@ -62,13 +58,13 @@
           <a href="#" class="accordion-content-item-cta"><img src="http://placehold.it/20x20">Watch Video</a>
         </div>
       </div>
-      
+
     </div>
   </li>
   <li class="accordion-item welcome-accordion-item" data-accordion-item>
     <a href="#" class="accordion-title">Beginner Lessons</a>
       <div class="accordion-content " data-tab-content>
-      
+
         <div class="row">
           <div class="medium-4 columns">
             <img src="http://placehold.it/350x250">
@@ -108,7 +104,7 @@
   <li class="accordion-item welcome-accordion-item" data-accordion-item>
     <a href="#" class="accordion-title">Simple Templates</a>
       <div class="accordion-content " data-tab-content>
-      
+
         <div class="row">
           <div class="medium-4 columns">
             <img src="http://placehold.it/350x250">
@@ -148,7 +144,7 @@
   <li class="accordion-item welcome-accordion-item" data-accordion-item>
     <a href="#" class="accordion-title">Basic Documentation</a>
       <div class="accordion-content " data-tab-content>
-      
+
         <div class="row">
           <div class="medium-4 columns">
             <img src="http://placehold.it/350x250">
