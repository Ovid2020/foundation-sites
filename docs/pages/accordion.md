---
title: Accordion
description: Accordions are elements that help you organize and navigate multiple documents in a single container. They can be used for switching between items in the container.
sass: scss/components/_accordion.scss
js: js/foundation.accordion.js
video: 'y_BX7saf65Q'
---

## Basics

The container for an accordion needs the class `.accordion`, and the attribute `data-accordion`. Note that in these examples, we use a `<ul>`, but you can use any element you want.

```html
<ul class="accordion" data-accordion></ul>
```

Inside the accordion, place a series of panes with the class `.accordion-item` and the attribute `data-accordion-item`. To mark which pane should be open by default, add the class `.is-active` to that pane.

Each pane has a **title**, an `<a>` with the class `.accordion-title`, and a **content area**, an element with the class `.accordion-content` and the attribute `data-tab-content`.

<p>
  <a class="" data-open-video="1:25"><img src="{{root}}assets/img/icons/watch-video-icon.svg" class="video-icon" height="30" width="30" alt=""> Watch this part in video</a>
</p>

<div class="docs-codepen-container">
  <a class="codepen-logo-link" href="https://codepen.io/IamManchanda/pen/WjzKqa?editors=1000" target="_blank"><img src="{{root}}assets/img/logos/edit-in-browser.svg" class="" height="" width="" alt="edit on codepen button"></a>
</div>

```html
<ul class="accordion" data-accordion>
  <li class="accordion-item is-active" data-accordion-item>
    <!-- Accordion tab title -->
    <a href="#" class="accordion-title">Accordion 1</a>

    <!-- Accordion tab content: it would start in the open state due to using the `is-active` state class. -->
    <div class="accordion-content" data-tab-content>
      <p>Panel 1. Lorem ipsum dolor</p>
      <a href="#">Nowhere to Go</a>
    </div>
  </li>
  <!-- ... -->
</ul>
```

Once you put it all together, here's what you get!

<ul class="accordion" data-accordion>
  <li class="accordion-item is-active" data-accordion-item>
    <a href="#" class="accordion-title">Accordion 1</a>
    <div class="accordion-content" data-tab-content >
      <p>Panel 1. Lorem ipsum dolor</p>
      <a href="#">Nowhere to Go</a>
    </div>
  </li>
  <li class="accordion-item" data-accordion-item>
    <a href="#" class="accordion-title">Accordion 2</a>
    <div class="accordion-content" data-tab-content>
      <textarea></textarea>
      <button class="button">I do nothing!</button>
    </div>
  </li>
  <li class="accordion-item" data-accordion-item>
    <a href="#" class="accordion-title">Accordion 3</a>
    <div class="accordion-content" data-tab-content>
      Type your name!
      <input type="text"></input>
    </div>
  </li>
</ul>

---

## Advanced Options

### Multi-expand

By default, only one pane of an accordion can be open at a time. This can be changed by setting the `multiExpand` option to `true`.

<p>
  <a class="" data-open-video="5:11"><img src="{{root}}assets/img/icons/watch-video-icon.svg" class="video-icon" height="30" width="30" alt=""> Watch this part in video</a>
</p>

<div class="docs-codepen-container">
  <a class="codepen-logo-link" href="https://codepen.io/IamManchanda/pen/ybEErg?editors=1000" target="_blank"><img src="{{root}}assets/img/logos/edit-in-browser.svg" class="" height="" width="" alt="edit on codepen button"></a>
</div>


```html
<ul class="accordion" data-accordion data-multi-expand="true">
  <!-- ... -->
</ul>
```

<ul class="accordion" data-accordion data-multi-expand='true'>
  <li class="accordion-item is-active" data-accordion-item>
    <a href="#" class="accordion-title">Accordion 1</a>
    <div class="accordion-content" data-tab-content >
      Panel 1. Lorem ipsum dolor
    </div>
  </li>
  <li class="accordion-item" data-accordion-item>
    <a href="#" class="accordion-title">Accordion 2</a>
    <div class="accordion-content" data-tab-content>
      Panel 2. Lorem ipsum dolor
    </div>
  </li>
  <li class="accordion-item" data-accordion-item>
    <a href="#" class="accordion-title">Accordion 3</a>
    <div class="accordion-content" data-tab-content>
      Panel 3. Lorem ipsum dolor
    </div>
  </li>
</ul>

---

### All Closed

By default, at least one pane in an accordion must be open. This can be changed by setting `allowAllClosed` option to `true`.

<p>
  <a class="" data-open-video="6:09"><img src="{{root}}assets/img/icons/watch-video-icon.svg" class="video-icon" height="30" width="30" alt=""> Watch this part in video</a>
</p>

<div class="docs-codepen-container">
  <a class="codepen-logo-link" href="https://codepen.io/IamManchanda/pen/zwaaVp?editors=1000" target="_blank"><img src="{{root}}assets/img/logos/edit-in-browser.svg" class="" height="" width="" alt="edit on codepen button"></a>
</div>

```html
<ul class="accordion" data-accordion data-allow-all-closed="true">
  <!-- ... -->
</ul>
```

<ul class="accordion" data-accordion data-allow-all-closed='true'>
  <li class="accordion-item is-active" data-accordion-item>
    <a href="#" class="accordion-title">Accordion 1</a>
    <div class="accordion-content" data-tab-content >
      Panel 1. Lorem ipsum dolor
    </div>
  </li>
  <li class="accordion-item" data-accordion-item>
    <a href="#" class="accordion-title">Accordion 2</a>
    <div class="accordion-content" data-tab-content>
      Panel 2. Lorem ipsum dolor
    </div>
  </li>
  <li class="accordion-item" data-accordion-item>
    <a href="#" class="accordion-title">Accordion 3</a>
    <div class="accordion-content" data-tab-content>
      Panel 3. Lorem ipsum dolor
    </div>
  </li>
</ul>

---

<<<<<<< HEAD
### Disabled

There may be times where you want to disable pane switching on an accordion. This can be accomplished by setting the `disabled` option.

<div class="warning callout">
  <p>The `disabled` option disables all up, down, and toggle methods of an accordion.  If you wish to manipulate a disabled accordion with <a href='#javascript-reference'>JavaScript</a>, you will need to remove the `disabled` option from the accordion.</p>
</div>

```html_example
<ul class="accordion" data-accordion disabled>
  <li class="accordion-item is-active" data-accordion-item>
    <a href="#" class="accordion-title">Accordion 1</a>
    <div class="accordion-content" data-tab-content>
      Panel 1. I'm open because I'm loaded that way, but you can't close me
    </div>
  </li>
  <li class="accordion-item" data-accordion-item>
    <a href="#" class="accordion-title">Accordion 2, you can't open me.</a>
    <div class="accordion-content" data-tab-content>
      Panel 2. Lorem ipsum dolor
    </div>
  </li>
  <li class="accordion-item" data-accordion-item>
    <a href="#" class="accordion-title">Accordion 3, you can't open me.</a>
    <div class="accordion-content" data-tab-content>
      Panel 3. Lorem ipsum dolor
    </div>
  </li>
</ul>
```
---

=======
>>>>>>> 5ff6df24
## Accordion and URLs

### Browser history

When the `data-deep-link` option is set to `true`, the current state of the accordion is recorded by adding a hash with the accordion panel ID to the browser URL when a accordion opens. By default, accordion *replace* the browser history (using `history.replaceState()`). Modify this behavior by using attribute `data-update-history="true"` to *append* to the browser history (using `history.pushState()`). In the latter case the browser back button will track each click that opens a accordion panel.

By using deep linking (see below), the open state of a page's tabset may be shared by copy-pasting the browser URL.

### Deep linking

Add the attribute `data-deep-link="true"` to a accordion to:
- modify the browser history when a accordion panel is clicked
- allow users to open a particular accordion panel at page load with a hash-appended URL

```html_example
<ul class="accordion" data-accordion data-deep-link="true" data-update-history="true" data-deep-link-smudge="true" data-deep-link-smudge="500" id="deeplinked-accordion">
  <li class="accordion-item is-active" data-accordion-item>
    <a href="#deeplink1" class="accordion-title">Accordion 1</a>
    <div class="accordion-content" data-tab-content id="deeplink1">
      Panel 1. Lorem ipsum dolor
    </div>
  </li>
  <li class="accordion-item" data-accordion-item>
    <a href="#deeplink2" class="accordion-title">Accordion 2</a>
    <div class="accordion-content" data-tab-content id="deeplink2">
      Panel 2. Lorem ipsum dolor
    </div>
  </li>
  <li class="accordion-item" data-accordion-item>
    <a href="#deeplink3" class="accordion-title">Accordion 3</a>
    <div class="accordion-content" data-tab-content id="deeplink3">
      Panel 3. Lorem ipsum dolor
    </div>
  </li>
</ul>
```
For example, <a target="_blank" href="#deeplink3">http://example.com/#deeplink3</a> will open the third accordion panel at page load. This example will open a new browser tab and scroll you to the open accordion panel.

When linking directly to a accordion panel, it might not be obvious that the content appears within a accordion panel. An additional attribute `data-deep-link-smudge` rolls the page up slightly after deep linking (to a horizontal accordion) so that the accordion is at the top of the viewport.

```html_example
<ul class="accordion" data-deep-link="true" data-deep-link-smudge="true" data-deep-link-smudge-delay="600" data-accordion id="deeplinked-accordion-with-smudge">
```<|MERGE_RESOLUTION|>--- conflicted
+++ resolved
@@ -155,7 +155,6 @@
 
 ---
 
-<<<<<<< HEAD
 ### Disabled
 
 There may be times where you want to disable pane switching on an accordion. This can be accomplished by setting the `disabled` option.
@@ -188,8 +187,6 @@
 ```
 ---
 
-=======
->>>>>>> 5ff6df24
 ## Accordion and URLs
 
 ### Browser history
