---
title: Label
description: Labels are useful inline styles that can be dropped into body copy to call out certain sections or to attach metadata. For example, you can attach a label that notes when something was updated.
sass: scss/components/_label.scss
---


<<<<<<< HEAD
<div class="alert callout">
  <h5>Known Issues</h5>
  <ul>
    <li>Icons are not vertically aligned with text.</li>
  </ul>
</div>



=======
<div class="callout alert">
  <h5>Known Issues</h5>
  <ul>
    <li>Icons aren't perfectly aligned with the text.</li>
  </ul>
</div>

>>>>>>> c21b77c2
## Basics

Add the `.label` class to an element to create a label.

```html_example
<span class="label">Default Label</span>
```

---

## Coloring

Labels can be colored with the same classes used for buttons and other components.

```html_example
<span class="secondary label">Secondary Label</span>
<span class="success label">Success Label</span>
<span class="alert label">Alert Label</span>
<span class="warning label">Warning Label</span>
```

---

### With Icons

An icon can be dropped into a label just fine.

```html_example
<span class="alert label"><i class="fi-x-circle"></i> Alert Label</span>
<span class="warning label"><i class="fi-x"></i> Warning Label</span>
<span class="info label"><i class="fi-widget"></i> Info Label</span>
```<|MERGE_RESOLUTION|>--- conflicted
+++ resolved
@@ -4,18 +4,6 @@
 sass: scss/components/_label.scss
 ---
 
-
-<<<<<<< HEAD
-<div class="alert callout">
-  <h5>Known Issues</h5>
-  <ul>
-    <li>Icons are not vertically aligned with text.</li>
-  </ul>
-</div>
-
-
-
-=======
 <div class="callout alert">
   <h5>Known Issues</h5>
   <ul>
@@ -23,7 +11,7 @@
   </ul>
 </div>
 
->>>>>>> c21b77c2
+
 ## Basics
 
 Add the `.label` class to an element to create a label.
