--- conflicted
+++ resolved
@@ -4,39 +4,13 @@
   <head>
     <meta charset="utf-8" />
     <meta name="viewport" content="width=device-width" />
-<<<<<<< HEAD
-    <title>foundation docs</title>
-    <link rel="stylesheet" href="<%= asset_path %>/foundation.css" />
-=======
-    <title>Foundation | <%= @page_title %></title>
->>>>>>> 476dee23
+    <title>Foundation Docs: <%= @page_title %></title>
     <link rel="stylesheet" href="<%= asset_path %>/docs.css" />
     <script src="<%= asset_path %>/foundation/modernizr.foundation.js"></script>
   </head>
   <body>
     <%= yield %>
-    <script src="<%= asset_path %>/docs.js"></script>
+    <script src="<%= asset_path %>/foundation.js"></script>
     <script>$(document).foundation();</script>
   </body>
-</html>
-
-
-<!DOCTYPE html>
-<!--[if IE 8]>    <html class="no-js lt-ie9" lang="en"> <![endif]-->
-<!--[if gt IE 8]><!--> <html class="no-js" lang="en"> <!--<![endif]-->
-<head>
-  <meta charset="utf-8" />
-
-  <!-- Set the viewport width to device width for mobile -->
-  <meta name="viewport" content="width=device-width" />
-
-  <title>Foundation Docs: </title>
-
-  <!-- Included CSS Files -->
-  <link rel="stylesheet" href="css/styles.css">
-  <link rel="stylesheet" href="css/code-highlighting.css">
-
-  <script src="../lib/assets/js/foundation/modernizr.foundation.js"></script>
-
-</head>
-<body>+</html>