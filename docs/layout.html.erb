--- conflicted
+++ resolved
@@ -11,12 +11,7 @@
   </head>
   <body>
     <%= yield %>
-<<<<<<< HEAD
-    <script src="<%= asset_path %>/foundation.js"></script>
-    <script>$(document).foundation(null,null, null, null, true);</script>
-=======
     <script src="<%= asset_path %>/docs.js"></script>
     <script>$(document).foundation();</script>
->>>>>>> 76ebc9ed
   </body>
 </html>