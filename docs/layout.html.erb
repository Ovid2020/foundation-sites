<!doctype html>
<!--[if IE 8]><html class="no-js lt-ie9" lang="en"><![endif]-->
<!--[if gt IE 8]><!--><html class="no-js" lang="en"><!--<![endif]-->
  <head>
    <meta charset="utf-8" />
    <meta name="viewport" content="width=device-width, initial-scale=1.0" />
    <!-- For third-generation iPad with high-resolution Retina display: -->
    <link rel="apple-touch-icon-precomposed" sizes="144x144" href="img/favicons/apple-touch-icon-144x144-precomposed.png">
    <!-- For iPhone with high-resolution Retina display: -->
    <link rel="apple-touch-icon-precomposed" sizes="114x114" href="img/favicons/apple-touch-icon-114x114-precomposed.png">
    <!-- For first- and second-generation iPad: -->
    <link rel="apple-touch-icon-precomposed" sizes="72x72" href="img/favicons/apple-touch-icon-72x72-precomposed.png">
    <!-- For non-Retina iPhone, iPod Touch, and Android 2.1+ devices: -->
    <link rel="apple-touch-icon-precomposed" href="img/favicons/apple-touch-icon-precomposed.png">
    <link rel="icon" href="img/favicons/favicon.ico" type="image/x-icon">
    <title>Foundation Docs: <%= @page_title %></title>
    <link rel="stylesheet" href="<%= asset_path %>/normalize.css" />
    <link rel="stylesheet" href="<%= asset_path %>/docs.css" />
    <script src="<%= asset_path %>/vendor/custom.modernizr.js"></script>
  </head>
  <body class="antialiased">

    <nav class="top-bar">
      <ul class="title-area">
        <!-- Title Area -->
        <li class="name">
          <h1><a href="/">Foundation</a></h1>
        </li>
        <!-- Remove the class "menu-icon" to get rid of menu icon. Take out "Menu" to just have icon alone -->
        <li class="toggle-topbar menu-icon"><a href="#"><span>Menu</span></a></li>
      </ul>

      <section class="top-bar-section">
        <!-- Right Nav Section -->
        <ul class="right">
          <li class="divider"></li>
          <li><a href="<%= features_path %>">Features</a></li>
          <li class="divider"></li>
          <li><a href="<%= add_ons_path %>">Add-ons</a></li>
          <li class="divider"></li>
          <li><a href="<%= case_studies_path %>">Case Studies</a></li>
          <li class="divider"></li>
          <li><a href="<%= docs_path %>">Docs</a></li>
          <li class="divider"></li>
          <li><a href="<%= training_path %>">Training</a></li>
          <li class="divider"></li>
          <li class="has-form">
            <a href="http://foundation.zurb.com/docs" class="button">Getting Started</a>
          </li>
        </ul>
      </section>
    </nav>

    <% @page_title = "4 Documentation" %>
    <div class="row">
      <div class="large-12 columns">
        <h1 class="docs header"><a href="http://foundation.zurb.com/docs/">Foundation <%= @page_title %></a></h1>
        <h6 class="docs subheader"><a href="http://foundation.zurb.com/old-docs/f3">Want F3 Docs?</a></h6>
        <hr>
      </div>
    </div>

    <%= yield %>

    <footer class="row full-width">
      <div class="large-5 columns">
        <h6><strong>Made by ZURB</strong></h6>
        <p>Foundation is made by <a href="http://www.zurb.com/">ZURB</a>, a product design company in Campbell, California. We've put more than 14 years of experience building web products, services and websites into this framework. <a href="http://foundation.zurb.com/about.php">Foundation Info and Goodies &rarr;</a></p>
      </div>

      <div class="large-3 columns">
        <h6><strong>Using Foundation?</strong></h6>
        <p>Let us know how you're using Foundation and we might feature you as an example! <a href="mailto:foundation@zurb.com?subject=I'm%20using%20Foundation">Get in touch &rarr;</a></p>
      </div>

      <div class="large-4 columns">
        <h6><strong>Need some help?</strong></h6>
        <p>For answers or help visit the <a href="http://foundation.zurb.com/docs/support.html">Support page</a>.</p>
      </div>
    </footer>

    <div id="copyright">
      <div class="row full-width">
        <div class="large-4 columns">
          <p>Site content &copy; <%= Time.now.year %> ZURB, inc.</p>
        </div>
        <div class="large-8 columns">
          <ul class="inline-list right">
            <li><a href="http://foundation.zurb.com">Home</a></li>
            <li><a href="http://foundation.zurb.com/download.php">Download</a></li>
            <li><a href="http://foundation.zurb.com/docs">Docs</a></li>
            <li><a href="http://foundation.zurb.com/docs/changelog.html">Changelog</a></li>
            <li><a href="http://foundation.zurb.com/about.php">About</a></li>
            <li><a href="http://feeds.feedburner.com/zurb/blog">Subscribe to the ZURBlog</a></li>
          </ul>
        </div>
      </div>
    </div>

    <script>

      // Google Analytics
      var _gaq = _gaq || [];
      _gaq.push(
        ['_setAccount', 'UA-2195009-2'],
        ['_trackPageview'],
        ['b._setAccount', 'UA-2195009-27'],
        ['b._trackPageview']
      );

      (function() {
        var ga = document.createElement('script'); ga.type = 'text/javascript'; ga.async = true;
        ga.src = ('https:' == document.location.protocol ? 'https://ssl' : 'http://www') + '.google-analytics.com/ga.js';
        var s = document.getElementsByTagName('script')[0]; s.parentNode.insertBefore(ga, s);
      })();

      document.write('<script src="<%= asset_path %>/vendor/'
        + ('__proto__' in {} ? 'zepto' : 'jquery')
        + '.js"><\/script>');
    </script>
    <script src="<%= asset_path %>/docs.js"></script>
    <script>
      $(document)
      <% if @joyride %>
        .foundation()
        .foundation('joyride', 'start');
      <% else %>
        .foundation();
      <% end %>

<<<<<<< HEAD
      $('form').on('invalid', function (e) {
        console.log(e.target);
=======
      $.ajax({
        url: '//zurb.com/jobs/widgets/jobs.json?limit=3',
        dataType: 'jsonp',
        success: function(data) {
          var list = $("<ul></ul>");
          $.each(data.jobs, function(idx, job) {
            var item = "<li><a href='"+job.url+"' target='_blank'>" +
              "<span class='positionTitle'>"+job.title+"</span>" +
              "<span class='location'><span class='companyName'>"+job.company_name+"</span> in "+job.location+"</span>" +
              "</a>" +
              "</li>";
            list.append(item);
          });
            // Customize This
          $("#zurbJobsWidget").html(list);
        }
>>>>>>> 580a9629
      });

      // For Kitchen Sink Page
      $('#start-jr').on('click', function() {
        $(document).foundation('joyride','start');
      });
    </script>
  </body>
</html><|MERGE_RESOLUTION|>--- conflicted
+++ resolved
@@ -128,10 +128,6 @@
         .foundation();
       <% end %>
 
-<<<<<<< HEAD
-      $('form').on('invalid', function (e) {
-        console.log(e.target);
-=======
       $.ajax({
         url: '//zurb.com/jobs/widgets/jobs.json?limit=3',
         dataType: 'jsonp',
@@ -148,7 +144,6 @@
             // Customize This
           $("#zurbJobsWidget").html(list);
         }
->>>>>>> 580a9629
       });
 
       // For Kitchen Sink Page
