--- conflicted
+++ resolved
@@ -215,476 +215,5 @@
 /// Loads normalize.css.
 /// @access private
 @mixin -zf-normalize {
-<<<<<<< HEAD
   @include normalize();
-=======
-  /*! normalize.css v4.2.0 | MIT License | github.com/necolas/normalize.css */
-
-  /**
-   * 1. Change the default font family in all browsers (opinionated).
-   * 2. Correct the line height in all browsers.
-   * 3. Prevent adjustments of font size after orientation changes in IE and iOS.
-   */
-
-  /* Document
-     ========================================================================== */
-
-  html {
-    font-family: sans-serif; /* 1 */
-    line-height: 1.15; /* 2 */
-    -ms-text-size-adjust: 100%; /* 3 */
-    -webkit-text-size-adjust: 100%; /* 3 */
-  }
-
-  /* Sections
-     ========================================================================== */
-
-  /**
-   * Remove the margin in all browsers (opinionated).
-   */
-
-  body {
-    margin: 0;
-  }
-
-  /**
-   * Add the correct display in IE 9-.
-   */
-
-  article,
-  aside,
-  footer,
-  header,
-  nav,
-  section {
-    display: block;
-  }
-
-  /**
-   * Correct the font size and margin on `h1` elements within `section` and
-   * `article` contexts in Chrome, Firefox, and Safari.
-   */
-
-  h1 {
-    margin: 0.67em 0;
-    font-size: 2em;
-  }
-
-  /* Grouping content
-     ========================================================================== */
-
-  /**
-   * Add the correct display in IE 9-.
-   * 1. Add the correct display in IE.
-   */
-
-  figcaption,
-  figure,
-  main { /* 1 */
-    display: block;
-  }
-
-  /**
-   * Add the correct margin in IE 8.
-   */
-
-  figure {
-    margin: 1em 40px;
-  }
-
-  /**
-   * 1. Add the correct box sizing in Firefox.
-   * 2. Show the overflow in Edge and IE.
-   */
-
-  hr {
-    box-sizing: content-box; /* 1 */
-    height: 0; /* 1 */
-    overflow: visible; /* 2 */
-  }
-
-  /**
-   * 1. Correct the inheritance and scaling of font size in all browsers.
-   * 2. Correct the odd `em` font sizing in all browsers.
-   */
-
-  pre {
-    font-family: monospace, monospace; /* 1 */
-    font-size: 1em; /* 2 */
-  }
-
-  /* Text-level semantics
-     ========================================================================== */
-
-  /**
-   * 1. Remove the gray background on active links in IE 10.
-   * 2. Remove gaps in links underline in iOS 8+ and Safari 8+.
-   */
-
-  a {
-    background-color: transparent; /* 1 */
-    -webkit-text-decoration-skip: objects; /* 2 */
-  }
-
-  /**
-   * Remove the outline on focused links when they are also active or hovered
-   * in all browsers (opinionated).
-   */
-
-  a:active,
-  a:hover {
-    outline-width: 0;
-  }
-
-  /**
-   * 1. Remove the bottom border in Firefox 39-.
-   * 2. Add the correct text decoration in Chrome, Edge, IE, Opera, and Safari.
-   */
-
-  abbr[title] {
-    border-bottom: none; /* 1 */
-    text-decoration: underline; /* 2 */
-    text-decoration: underline dotted; /* 2 */
-  }
-
-  /**
-   * Prevent the duplicate application of `bolder` by the next rule in Safari 6.
-   */
-
-  b,
-  strong {
-    font-weight: inherit;
-  }
-
-  /**
-   * Add the correct font weight in Chrome, Edge, and Safari.
-   */
-
-  b,
-  strong {
-    font-weight: bolder;
-  }
-
-  /**
-   * 1. Correct the inheritance and scaling of font size in all browsers.
-   * 2. Correct the odd `em` font sizing in all browsers.
-   */
-
-  code,
-  kbd,
-  samp {
-    font-family: monospace, monospace; /* 1 */
-    font-size: 1em; /* 2 */
-  }
-
-  /**
-   * Add the correct font style in Android 4.3-.
-   */
-
-  dfn {
-    font-style: italic;
-  }
-
-  /**
-   * Add the correct background and color in IE 9-.
-   */
-
-  mark {
-    background-color: #ff0;
-    color: #000;
-  }
-
-  /**
-   * Add the correct font size in all browsers.
-   */
-
-  small {
-    font-size: 80%;
-  }
-
-  /**
-   * Prevent `sub` and `sup` elements from affecting the line height in
-   * all browsers.
-   */
-
-  sub,
-  sup {
-    position: relative;
-    vertical-align: baseline;
-
-    font-size: 75%;
-    line-height: 0;
-  }
-
-  sub {
-    bottom: -0.25em;
-  }
-
-  sup {
-    top: -0.5em;
-  }
-
-  /* Embedded content
-     ========================================================================== */
-
-  /**
-   * Add the correct display in IE 9-.
-   */
-
-  audio,
-  video {
-    display: inline-block;
-  }
-
-  /**
-   * Add the correct display in iOS 4-7.
-   */
-
-  audio:not([controls]) {
-    display: none;
-    height: 0;
-  }
-
-  /**
-   * Remove the border on images inside links in IE 10-.
-   */
-
-  img {
-    border-style: none;
-  }
-
-  /**
-   * Hide the overflow in IE.
-   */
-
-  svg:not(:root) {
-    overflow: hidden;
-  }
-
-  /* Forms
-     ========================================================================== */
-
-  /**
-   * 1. Remove the margin in Firefox and Safari.
-   * 2. Change font properties to `inherit` in all browsers (opinionated).
-   */
-
-  button,
-  input,
-  optgroup,
-  select,
-  textarea {
-    margin: 0; /* 1 */
-    font: inherit; /* 2 */
-  }
-
-  /**
-   * Restore the font weight unset by the previous rule.
-   */
-
-  optgroup {
-    font-weight: bold;
-  }
-
-  /**
-   * Show the overflow in IE.
-   * 1. Show the overflow in Edge.
-   */
-
-  button,
-  input { /* 1 */
-    overflow: visible;
-  }
-
-  /**
-   * Remove the inheritance of text transform in Edge, Firefox, and IE.
-   * 1. Remove the inheritance of text transform in Firefox.
-   */
-
-  button,
-  select { /* 1 */
-    text-transform: none;
-  }
-
-  /**
-   * 1. Prevent a WebKit bug where (2) destroys native `audio` and `video`
-   *    controls in Android 4.
-   * 2. Correct the inability to style clickable types in iOS and Safari.
-   */
-
-  button,
-  html [type="button"], /* 1 */
-  [type="reset"],
-  [type="submit"] {
-    -webkit-appearance: button; /* 2 */
-  }
-
-  /**
-   * Remove the inner border and padding in Firefox.
-   */
-
-  button::-moz-focus-inner,
-  [type="button"]::-moz-focus-inner,
-  [type="reset"]::-moz-focus-inner,
-  [type="submit"]::-moz-focus-inner {
-    padding: 0;
-    border-style: none;
-  }
-
-  /**
-   * Restore the focus styles unset by the previous rule.
-   */
-
-  button:-moz-focusring,
-  [type="button"]:-moz-focusring,
-  [type="reset"]:-moz-focusring,
-  [type="submit"]:-moz-focusring {
-    outline: 1px dotted ButtonText;
-  }
-
-  /**
-   * Change the border, margin, and padding in all browsers (opinionated).
-   */
-
-  fieldset {
-    margin: 0 2px;
-    padding: 0.35em 0.625em 0.75em;
-    border: 1px solid #c0c0c0;
-  }
-
-  /**
-   * 1. Correct the text wrapping in Edge and IE.
-   * 2. Correct the color inheritance from `fieldset` elements in IE.
-   * 3. Remove the padding so developers are not caught out when they zero out
-   *    `fieldset` elements in all browsers.
-   */
-
-  legend {
-    display: table; /* 1 */
-    box-sizing: border-box; /* 1 */
-    max-width: 100%; /* 1 */
-    padding: 0; /* 3 */
-
-    color: inherit; /* 2 */
-    white-space: normal; /* 1 */
-  }
-
-  /**
-   * 1. Add the correct display in IE 9-.
-   * 2. Add the correct vertical alignment in Chrome, Firefox, and Opera.
-   */
-
-  progress {
-    display: inline-block; /* 1 */
-    vertical-align: baseline; /* 2 */
-  }
-
-  /**
-   * Remove the default vertical scrollbar in IE.
-   */
-
-  textarea {
-    overflow: auto;
-  }
-
-  /**
-   * 1. Add the correct box sizing in IE 10-.
-   * 2. Remove the padding in IE 10-.
-   */
-
-  [type="checkbox"],
-  [type="radio"] {
-    box-sizing: border-box; /* 1 */
-    padding: 0; /* 2 */
-  }
-
-  /**
-   * Correct the cursor style of increment and decrement buttons in Chrome.
-   */
-
-  [type="number"]::-webkit-inner-spin-button,
-  [type="number"]::-webkit-outer-spin-button {
-    height: auto;
-  }
-
-  /**
-   * 1. Correct the odd appearance in Chrome and Safari.
-   * 2. Correct the outline style in Safari.
-   */
-
-  [type="search"] {
-    -webkit-appearance: textfield; /* 1 */
-    outline-offset: -2px; /* 2 */
-  }
-
-  /**
-   * Remove the inner padding and cancel buttons in Chrome and Safari on OS X.
-   */
-
-  [type="search"]::-webkit-search-cancel-button,
-  [type="search"]::-webkit-search-decoration {
-    -webkit-appearance: none;
-  }
-
-  /**
-   * 1. Correct the inability to style clickable types in iOS and Safari.
-   * 2. Change font properties to `inherit` in Safari.
-   */
-
-  ::-webkit-file-upload-button {
-    -webkit-appearance: button; /* 1 */
-    font: inherit; /* 2 */
-  }
-
-  /* Interactive
-     ========================================================================== */
-
-  /*
-   * Add the correct display in IE 9-.
-   * 1. Add the correct display in Edge, IE, and Firefox.
-   */
-
-  details, /* 1 */
-  menu {
-    display: block;
-  }
-
-  /*
-   * Add the correct display in all browsers.
-   */
-
-  summary {
-    display: list-item;
-  }
-
-  /* Scripting
-     ========================================================================== */
-
-  /**
-   * Add the correct display in IE 9-.
-   */
-
-  canvas {
-    display: inline-block;
-  }
-
-  /**
-   * Add the correct display in IE.
-   */
-
-  template {
-    display: none;
-  }
-
-  /* Hidden
-     ========================================================================== */
-
-  /**
-   * Add the correct display in IE 10-.
-   */
-
-  [hidden] {
-    display: none;
-  }
->>>>>>> 8b32fafb
 }