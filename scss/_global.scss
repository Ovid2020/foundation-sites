// Foundation for Sites by ZURB
// foundation.zurb.com
// Licensed under MIT Open Source

// sass-lint:disable force-attribute-nesting, force-pseudo-nesting, no-color-literals, no-qualifying-elements

////
/// @group global
////

/// Font size attribute applied to `<html>` and `<body>`. We use 100% by default so the value is inherited from the user's browser settings.
/// @type Number
$global-font-size: 100% !default;

/// Global width of your site. Used by the grid to determine row width.
/// @type Number
$global-width: rem-calc(1200) !default;

/// Default line height for all type. `$global-lineheight` is 24px while `$global-font-size` is 16px
/// @type Number
$global-lineheight: 1.5 !default;

/// Colors used for buttons, callouts, links, etc. There must always be a color called `primary`.
/// @type Map
$foundation-palette: (
  primary: #1779ba,
  secondary: #767676,
  success: #3adb76,
  warning: #ffae00,
  alert: #cc4b37,
) !default;

/// Color used for light gray UI items.
/// @type Color
$light-gray: #e6e6e6 !default;

/// Color used for medium gray UI items.
/// @type Color
$medium-gray: #cacaca !default;

/// Color used for dark gray UI items.
/// @type Color
$dark-gray: #8a8a8a !default;

/// Color used for black ui items.
/// @type Color
$black: #0a0a0a !default;

/// Color used for white ui items.
/// @type Color
$white: #fefefe !default;

/// Background color of the body.
/// @type Color
$body-background: $white !default;

/// Text color of the body.
/// @type Color
$body-font-color: $black !default;

/// Font stack of the body.
/// @type List
$body-font-family: 'Helvetica Neue', Helvetica, Roboto, Arial, sans-serif !default;

/// Set to `true` to enable antialiased type, using the `-webkit-font-smoothing` and `-moz-osx-font-smoothing` CSS properties.
/// @type Boolean
$body-antialiased: true !default;

/// Global value used for margin on components.
/// @type Number
$global-margin: 1rem !default;

/// Global value used for padding on components.
/// @type Number
$global-padding: 1rem !default;

/// Global font weight used for normal type.
/// @type Keyword | Number
$global-weight-normal: normal !default;

/// Global font weight used for bold type.
/// @type Keyword | Number
$global-weight-bold: bold !default;

/// Global value used for all elements that have a border radius.
/// @type Number
$global-radius: 0 !default;

/// Sets the text direction of the CSS. Can be either `ltr` or `rtl`.
/// @type Keyword
$global-text-direction: ltr !default;

/// Enables flexbox for components that support it.
/// @type Boolean
$global-flexbox: false !default;

@if not map-has-key($foundation-palette, primary) {
  @error 'In $foundation-palette, you must have a color named "primary".';
}

// Internal variables used for text direction
$global-left: if($global-text-direction == rtl, right, left);
$global-right: if($global-text-direction == rtl, left, right);

/// Global tolerance for color pick contrast.
/// @type Number
$global-color-pick-contrast-tolerance: 0 !default;

// Internal variables used for colors
$primary-color: get-color(primary);
$secondary-color: get-color(secondary);
$success-color: get-color(success);
$warning-color: get-color(warning);
$alert-color: get-color(alert);

@mixin foundation-global-styles {
  @include -zf-normalize;

  // These styles are applied to a <meta> tag, which is read by the Foundation JavaScript
  .foundation-mq {
    font-family: '#{-zf-bp-serialize($breakpoints)}';
  }

  html {
    box-sizing: border-box;
    font-size: $global-font-size;
  }

  // Set box-sizing globally to handle padding and border widths
  *,
  *::before,
  *::after {
    box-sizing: inherit;
  }

  // Default body styles
  body {
    margin: 0;
    padding: 0;

    background: $body-background;

    font-family: $body-font-family;
    font-weight: $global-weight-normal;
    line-height: $global-lineheight;
    color: $body-font-color;

    @if ($body-antialiased) {
      -webkit-font-smoothing: antialiased;
      -moz-osx-font-smoothing: grayscale;
    }
  }

  img {
    // Get rid of gap under images by making them display: inline-block; by default
    display: inline-block;
    vertical-align: middle;

    // Grid defaults to get images and embeds to work properly
    max-width: 100%;
    height: auto;
    -ms-interpolation-mode: bicubic;
  }

  // Make sure textarea takes on height automatically
  textarea {
    height: auto;
    min-height: 50px;
    border-radius: $global-radius;
  }

  // Make select elements are 100% width by default
  select {
    box-sizing: border-box;
    width: 100%;
    border-radius: $global-radius;
  }

  // Styles Google Maps and MapQuest embeds properly
  // sass-lint:disable-line no-ids
  .map_canvas,
  .mqa-display {
    img,
    embed,
    object {
      max-width: none !important;
    }
  }

  // Reset <button> styles created by most browsers
  button {
    @include disable-mouse-outline;

    padding: 0;

    appearance: none;
    border: 0;
    border-radius: $global-radius;
    background: transparent;

    line-height: 1;
  }

  // Prevent text overflow on pre
  pre {
    overflow: auto;
  }

<<<<<<< HEAD
=======
  // Make reset inherit font-family instead of settings sans-serif
  button,
  input,
  optgroup,
  select,
  textarea {
    font-family: inherit;
  }

>>>>>>> 9a6139a1
  // Internal classes to show/hide elements in JavaScript
  .is-visible {
    display: block !important;
  }

  .is-hidden {
    display: none !important;
  }
}

/// Loads normalize.css.
/// @access private
@mixin -zf-normalize {
  @include normalize();
}<|MERGE_RESOLUTION|>--- conflicted
+++ resolved
@@ -206,8 +206,6 @@
     overflow: auto;
   }
 
-<<<<<<< HEAD
-=======
   // Make reset inherit font-family instead of settings sans-serif
   button,
   input,
@@ -217,7 +215,6 @@
     font-family: inherit;
   }
 
->>>>>>> 9a6139a1
   // Internal classes to show/hide elements in JavaScript
   .is-visible {
     display: block !important;
