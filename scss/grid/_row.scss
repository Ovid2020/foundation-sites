--- conflicted
+++ resolved
@@ -77,18 +77,8 @@
 
 /// Inverts the margins of a row to nest it inside of a column.
 ///
-<<<<<<< HEAD
-/// @param {Map|null} $gutter [null] - Gutter value to use when inverting the margins. Set to `null` to refer to the responsive gutter settings.
-@mixin grid-row-nest($gutter: $grid-column-gutter) {
-  @if type-of($gutter) == 'number' {
-    $gutter: ($-zf-zero-breakpoint: $gutter);
-  }
-=======
 /// @param {Number|Map} $gutters [$grid-column-gutter] - Gutter map or single value to use when inverting margins. Responsive gutter settings by default.
 @mixin grid-row-nest($gutters: $grid-column-gutter) {
-  max-width: none;
->>>>>>> de3b3573
-
   @include -zf-each-breakpoint {
     $margin: rem-calc(grid-column-gutter($-zf-size, $gutters)) / 2 * -1;
 
