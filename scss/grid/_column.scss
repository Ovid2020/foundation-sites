--- conflicted
+++ resolved
@@ -57,31 +57,13 @@
   $columns: $grid-column-count,
   $gutter: $grid-column-gutter
 ) {
-<<<<<<< HEAD
-  // Core properties
-=======
-  @if $gutter != null {
-    $gutter: rem-calc($gutter) / 2;
-  }
-  @else {
-    @each $breakpoint, $gutter in $grid-column-responsive-gutter {
-      $padding: rem-calc($gutter) / 2;
-
-      @include breakpoint($breakpoint) {
-        padding-left: $padding;
-        padding-right: $padding;
-      }
-    }
-  }
-
->>>>>>> 6a4c593a
   @include grid-column-size($columns);
   float: $global-left;
 
   // Gutters
   @each $breakpoint, $value in $gutter {
     $padding: rem-calc($value) / 2;
-    
+
     @include breakpoint($breakpoint) {
       padding-left: $padding;
       padding-right: $padding;
