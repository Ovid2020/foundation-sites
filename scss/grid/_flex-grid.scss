// Foundation for Sites by ZURB
// foundation.zurb.com
// Licensed under MIT Open Source

////
/// @group flex-grid
////

/// Creates a container for a flex grid row.
///
/// @param {Keyword|List} $behavior [null]
///   Modifications to the default grid styles. `nest` indicates the row will be placed inside another row. `collapse` indicates that the columns inside this row will not have padding. `nest collapse` combines both behaviors.
/// @param {Keyword|Number} $size [$grid-row-width] Maximum size of the row. Set to `expand` to make the row taking the full width.
/// @param {Number} $columns [null] - Number of columns to use for this row. If set to `null` (the default), the global column count will be used.
/// @param {Boolean} $base [true] - Set to `false` to prevent basic styles from being output. Useful if you're calling this mixin on the same element twice, as it prevents duplicate CSS output.
/// @param {Number|Map} $gutters [$grid-column-gutter] - Gutter map or single value to use when inverting margins, in case the row is nested. Responsive gutter settings by default.
@mixin flex-grid-row(
  $behavior: null,
  $size: $grid-row-width,
  $columns: null,
  $base: true,
  $wrap: true,
  $gutters: $grid-column-gutter
) {
  $margin: auto;
  $wrap: if($wrap, wrap, nowrap);

  @if index($behavior, nest) != null {
    @include grid-row-nest($gutters);

    @if index($behavior, collapse) != null {
      margin-right: 0;
      margin-left: 0;
    }
  }
  @else {
    @include grid-row-size($size);
    margin-right: auto;
    margin-left: auto;
  }

  @if $base {
    display: flex;
    flex-flow: row $wrap;
  }

  @if $columns != null {
    @include grid-context($columns, $base) {
      @content;
    }
  }
}

/// Calculates the `flex` property for a flex grid column. It accepts all of the same values as the basic `grid-column()` function, along with two extras:
///   - `expand` (the default) will make the column expand to fill space.
///   - `shrink` will make the column contract, so it only takes up the horizontal space it needs.
///
/// @param {Mixed} $columns [expand] - Width of the column.
@function flex-grid-column($columns: expand) {
  $flex: 1 1 0px; // sass-lint:disable-line zero-unit

  @if $columns == shrink {
    $flex: 0 0 auto;
  }
  @else if $columns != expand {
    $flex: 0 0 grid-column($columns);
  }

  @return $flex;
}

/// Creates a column for a flex grid. By default, the column will stretch to the full width of its container, but this can be overridden with sizing classes, or by using the `unstack` class on the parent flex row.
///
/// @param {Mixed} $columns [expand] - Width of the column. Refer to the `flex-grid-column()` function to see possible values.
/// @param {Number} $gutter [$grid-column-gutter] - Space between columns, added as a left and right padding.
@mixin flex-grid-column(
  $columns: expand,
  $gutters: $grid-column-gutter
) {
  // Base properties
  @include flex-grid-size($columns);

  // Gutters
  @include grid-column-gutter($gutters: $gutters);

  // fixes recent Chrome version not limiting child width
  // https://stackoverflow.com/questions/34934586/white-space-nowrap-and-flexbox-did-not-work-in-chrome
  @if $columns == expand {
    min-width: initial;
  }
  // max-width fixes IE 10/11 not respecting the flex-basis property
  @if $columns != expand and $columns != shrink {
    max-width: grid-column($columns);
  }
}

/// Creates a block grid for a flex grid row.
///
/// @param {Number} $n - Number of columns to display on each row.
/// @param {String} $selector - Selector to use to target columns within the row.
@mixin flex-grid-layout(
  $n,
  $selector: '.column'
) {
  flex-wrap: wrap;

  > #{$selector} {
    $pct: percentage(1/$n);

    flex: 0 0 $pct;
    max-width: $pct;
  }
}

/// Changes the width flex grid column.
/// @param {Mixed} $columns [expand] - Width of the column. Refer to the `flex-grid-column()` function to see possible values.
@mixin flex-grid-size($columns: null) {
  $columns: $columns or expand;

  flex: flex-grid-column($columns);

  // max-width fixes IE 10/11 not respecting the flex-basis property
  @if $columns != expand and $columns != shrink {
    max-width: grid-column($columns);
  }
}

/// Changes the source order of a flex grid column. Columns with lower numbers appear first in the layout.
/// @param {Number} $order [0] - Order number to apply.
@mixin flex-grid-order($order: 0) {
  @warn 'This mixin is being replaced by flex-order(). flex-grid-order() will be removed in Foundation 6.3.';
  @include flex-order($order);
}

/// Horizontally or vertically aligns the columns within a flex row. Apply this mixin to a flex row.
///
/// @param {Keyword} $x [null] - Horizontal alignment to use. Can be `left`, `right`, `center`, `justify`, or `spaced`. Or, set it to `null` (the default) to not set horizontal alignment.
/// @param {Keyword} $y [null] - Vertical alignment to use. Can be `top`, `bottom`, `middle`, or `stretch`. Or, set it to `null` (the default) to not set vertical alignment.
@mixin flex-grid-row-align($x: null, $y: null) {
  @warn 'This mixin is being replaced by flex-align(). flex-grid-row-align() will be removed in Foundation 6.3.';
  @include flex-align($x, $y);
}

/// Vertically align a single column within a flex row. Apply this mixin to a flex column.
///
/// @param {Keyword} $y [null] - Vertical alignment to use. Can be `top`, `bottom`, `middle`, or `stretch`. Or, set it to `null` (the default) to not set vertical alignment.
@mixin flex-grid-column-align($y: null) {
  @warn 'This mixin is being replaced by flex-align-self(). flex-grid-column-align() will be removed in Foundation 6.3.';
  @include flex-align-self($y);
}

@mixin foundation-flex-grid {
  // Row
  .row {
    @include flex-grid-row;

    // Nesting behavior
    & .row {
      @include flex-grid-row(nest, $base: false);
    }

    // Expanded row
    &.expanded {
      @include grid-row-size(expand);
    }

    &.collapse {
      > .column {
        @include grid-col-collapse;
      }
    }

    // Undo negative margins
    // From collapsed child
    &.is-collapse-child,
    &.collapse > .column > .row {
<<<<<<< HEAD
      margin-left: 0;
      margin-right: 0;
=======
      margin-right: 0;
      margin-left: 0;
>>>>>>> 938be871
    }
  }

  // Column
  .column {
    @include flex-grid-column;
  }

  // Column row
  // The double .row class is needed to bump up the specificity
  .column.row.row {
    display: flex;
  }

  // To properly nest a column row, padding and margin is removed
  .row .column.row.row {
    margin-right: 0;
    margin-left: 0;
    padding-right: 0;
    padding-left: 0;
  }


  .flex-container {
    @include flex;
  }

  .flex-child-auto {
    flex: 1 1 auto;
  }

  .flex-child-grow {
    flex: 1 0 auto;
  }

  .flex-child-shrink {
    flex: 0 1 auto;
  }

  @each $dir, $prop in $-zf-flex-direction {
    .flex-dir-#{$dir} {
      @include flex-direction($prop);
    }
  }

  @include -zf-each-breakpoint {
    @for $i from 1 through $grid-column-count {
      // Sizing (percentage)
      .#{$-zf-size}-#{$i} {
        flex: flex-grid-column($i);
        max-width: grid-column($i);
      }

      // Offsets
      $o: $i - 1;

      .#{$-zf-size}-offset-#{$o} {
        @include grid-column-offset($o);
      }
    }

    // Source ordering
    @for $i from 1 through 6 {
      .#{$-zf-size}-order-#{$i} {
        @include flex-order($i);
      }
    }

    // Block grid
    @for $i from 1 through $block-grid-max {
      .#{$-zf-size}-up-#{$i} {
        @include flex-grid-layout($i);
      }
    }

    @if $-zf-size != $-zf-zero-breakpoint {
      // Sizing (expand)
      @include breakpoint($-zf-size) {
        .#{$-zf-size}-expand {
          flex: flex-grid-column();
        }
      }

      // direction helper classes
      @each $dir, $prop in $-zf-flex-direction {
        .#{$-zf-size}-flex-dir-#{$dir} {
          @include flex-direction($prop);
        }
      }
      // child helper classes
      .#{$-zf-size}-flex-child-auto {
        flex: 1 1 auto;
      }

      .#{$-zf-size}-flex-child-grow {
        flex: 1 0 auto;
      }

      .#{$-zf-size}-flex-child-shrink {
        flex: 0 1 auto;
      }

      // Auto-stacking/unstacking
      @at-root (without: media) {
        .row.#{$-zf-size}-unstack {
          > .column {
            flex: flex-grid-column(100%);

            @include breakpoint($-zf-size) {
              flex: flex-grid-column();
            }
          }
        }
      }
    }

    // Responsive collapsing
    .#{$-zf-size}-collapse {
      > .column { @include grid-col-collapse; }
    }

    .#{$-zf-size}-uncollapse {
      > .column { @include grid-col-gutter($-zf-size); }
    }
  }

  // Sizing (shrink)
  .shrink {
    flex: flex-grid-column(shrink);
    max-width: 100%;
  }

  // Vertical alignment using align-items and align-self
  // Remove these in 6.3
  @each $vdir, $prop in $-zf-flex-align {
    .column.align-#{$vdir} {
      @include flex-align-self($vdir);
    }
  }

  .columns {
    @extend .column; // sass-lint:disable-line placeholder-in-extend

  }
}<|MERGE_RESOLUTION|>--- conflicted
+++ resolved
@@ -174,13 +174,8 @@
     // From collapsed child
     &.is-collapse-child,
     &.collapse > .column > .row {
-<<<<<<< HEAD
-      margin-left: 0;
-      margin-right: 0;
-=======
       margin-right: 0;
       margin-left: 0;
->>>>>>> 938be871
     }
   }
 
