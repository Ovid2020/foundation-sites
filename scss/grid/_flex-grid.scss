--- conflicted
+++ resolved
@@ -151,13 +151,8 @@
     // From collapsed child
     &.is-collapse-child,
     &.collapse > .column > .row {
-<<<<<<< HEAD
-      margin-left: 0;
-      margin-right: 0;
-=======
       margin-right: 0;
       margin-left: 0;
->>>>>>> bca7ae0f
     }
   }
 
