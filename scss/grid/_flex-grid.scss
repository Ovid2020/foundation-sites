--- conflicted
+++ resolved
@@ -77,7 +77,7 @@
   $gutter: $grid-column-gutter
 ) {
   // Base properties
-  @include flex-grid-size($columns);
+  flex: flex-grid-column($columns);
 
   // Gutters
   @if type-of($gutter) == 'map' {
@@ -95,8 +95,6 @@
     padding-left: $padding;
     padding-right: $padding;
   }
-<<<<<<< HEAD
-=======
 
   // fixes recent Chrome version not limiting child width
   // https://stackoverflow.com/questions/34934586/white-space-nowrap-and-flexbox-did-not-work-in-chrome
@@ -107,7 +105,6 @@
   @if $columns != null and $columns != shrink {
     max-width: grid-column($columns);
   }
->>>>>>> aa3b4f77
 }
 
 /// Creates a block grid for a flex grid row.
@@ -128,17 +125,6 @@
   }
 }
 
-/// Changes the width flex grid column.
-/// @param {Mixed} $columns [null] - Width of the column. Refer to the `flex-grid-column()` function to see possible values.
-@mixin flex-grid-size($columns: null) {
-  flex: flex-grid-column($columns);
-
-  // max-width fixes IE 10/11 not respecting the flex-basis property
-  @if $columns != null and $columns != shrink {
-    max-width: grid-column($columns);
-  }
-}
-
 /// Changes the source order of a flex grid column. Columns with lower numbers appear first in the layout.
 /// @param {Number} $order [0] - Order number to apply.
 @mixin flex-grid-order($order: 0) {
