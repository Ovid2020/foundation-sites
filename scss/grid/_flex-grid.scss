// Foundation for Sites by ZURB
// foundation.zurb.com
// Licensed under MIT Open Source

////
/// @group flex-grid
////

/// Creates a container for a flex grid row.
///
/// @param {Keyword|List} $behavior [null]
///   Modifications to the default grid styles. `nest` indicates the row will be placed inside another row. `collapse` indicates that the columns inside this row will not have padding. `nest collapse` combines both behaviors.
/// @param {Number} $width [$grid-row-width] - Maximum width of the row.
/// @param {Number} $columns [null] - Number of columns to use for this row. If set to `null` (the default), the global column count will be used.
/// @param {Boolean} $base [true] - Set to `false` to prevent basic styles from being output. Useful if you're calling this mixin on the same element twice, as it prevents duplicate CSS output.
/// @param {Number} $gutter [$grid-column-gutter] - Gutter to use when inverting margins, in case the row is nested.
@mixin flex-grid-row(
  $behavior: null,
  $width: $grid-row-width,
  $columns: null,
  $base: true,
  $gutter: $grid-column-gutter
) {
  $margin: auto;

  @if index($behavior, nest) != null {
    @include grid-row-nest($gutter);

    @if index($behavior, collapse) != null {
      margin-left: 0;
      margin-right: 0;
    }
  }
  @else {
    max-width: $width;
    margin-left: auto;
    margin-right: auto;
  }

  @if $base {
    display: flex;
    flex-flow: row wrap;
  }

  @if $columns != null {
    @include grid-context($columns, $base) {
      @content;
    }
  }
}

/// Calculates the `flex` property for a flex grid column. It accepts all of the same values as the basic `grid-column()` function, along with two extras:
///   - `null` (the default) will make the column expand to fill space.
///   - `shrink` will make the column contract, so it only takes up the horizontal space it needs.
///
/// @param {Mixed} $columns [null] - Width of the column.
@function flex-grid-column($columns: null) {
  // scss-lint:disable ZeroUnit
  $flex: 1 1 0px;

  @if $columns == shrink {
    $flex: 0 0 auto;
  }
  @else if $columns != null {
    $flex: 0 0 grid-column($columns);
  }

  @return $flex;
}

/// Creates a column for a flex grid. By default, the column will stretch to the full width of its container, but this can be overridden with sizing classes, or by using the `unstack` class on the parent flex row.
///
/// @param {Mixed} $columns [null] - Width of the column. Refer to the `flex-grid-column()` function to see possible values.
/// @param {Number} $gutter [$grid-column-gutter] - Space between columns, added as a left and right padding.
@mixin flex-grid-column(
  $columns: null,
  $gutter: $grid-column-gutter
) {
  // Base properties
  @include flex-grid-size($columns);

  // Gutters
  @if type-of($gutter) == 'map' {
    @each $breakpoint, $value in $gutter {
      $padding: rem-calc($value) / 2;

      @include breakpoint($breakpoint) {
        padding-left: $padding;
        padding-right: $padding;
      }
    }
  }
  @else if type-of($gutter) == 'number' and strip-unit($gutter) > 0 {
    $padding: rem-calc($gutter) / 2;
    padding-left: $padding;
    padding-right: $padding;
  }
<<<<<<< HEAD
=======

  // fixes recent Chrome version not limiting child width
  // https://stackoverflow.com/questions/34934586/white-space-nowrap-and-flexbox-did-not-work-in-chrome
  @if $columns == null {
    min-width: 0;
  }
  // max-width fixes IE 10/11 not respecting the flex-basis property
  @if $columns != null and $columns != shrink {
    max-width: grid-column($columns);
  }
>>>>>>> 89ecdced
}

/// Creates a block grid for a flex grid row.
///
/// @param {Number} $n - Number of columns to display on each row.
/// @param {String} $selector - Selector to use to target columns within the row.
@mixin flex-grid-layout(
  $n,
  $selector: '.column'
) {
  flex-wrap: wrap;

  > #{$selector} {
    $pct: percentage(1/$n);

    flex: 0 0 $pct;
    max-width: $pct;
  }
}

/// Changes the width flex grid column.
/// @param {Mixed} $columns [null] - Width of the column. Refer to the `flex-grid-column()` function to see possible values.
@mixin flex-grid-size($columns: null) {
  flex: flex-grid-column($columns);

  // max-width fixes IE 10/11 not respecting the flex-basis property
  @if $columns != null and $columns != shrink {
    max-width: grid-column($columns);
  }
}

/// Changes the source order of a flex grid column. Columns with lower numbers appear first in the layout.
/// @param {Number} $order [0] - Order number to apply.
@mixin flex-grid-order($order: 0) {
  @warn 'This mixin is being replaced by flex-order(). flex-grid-order() will be removed in Foundation 6.3.';
  @include flex-order($order);
}

/// Horizontally or vertically aligns the columns within a flex row. Apply this mixin to a flex row.
///
/// @param {Keyword} $x [null] - Horizontal alignment to use. Can be `left`, `right`, `center`, `justify`, or `spaced`. Or, set it to `null` (the default) to not set horizontal alignment.
/// @param {Keyword} $y [null] - Vertical alignment to use. Can be `top`, `bottom`, `middle`, or `stretch`. Or, set it to `null` (the default) to not set vertical alignment.
@mixin flex-grid-row-align($x: null, $y: null) {
  @warn 'This mixin is being replaced by flex-align(). flex-grid-row-align() will be removed in Foundation 6.3.';
  @include flex-align($x, $y);
}

/// Vertically align a single column within a flex row. Apply this mixin to a flex column.
///
/// @param {Keyword} $y [null] - Vertical alignment to use. Can be `top`, `bottom`, `middle`, or `stretch`. Or, set it to `null` (the default) to not set vertical alignment.
@mixin flex-grid-column-align($y: null) {
  @warn 'This mixin is being replaced by flex-align-self(). flex-grid-column-align() will be removed in Foundation 6.3.';
  @include flex-align-self($y);
}

@mixin foundation-flex-grid {
  // Row
  .row {
    @include flex-grid-row;

    // Nesting behavior
    & & {
      @include flex-grid-row(nest, $base: false);
    }

    // Expanded row
    &.expanded {
      max-width: none;
    }

    &.collapse {
      > .column { @include grid-col-collapse; }
    }
  }

  // Column
  .column {
    @include flex-grid-column;
  }

  // Column row
  // The double .row class is needed to bump up the specificity
  .column.row.row {
    float: none;
    display: block;

    // To properly nest a column row, padding and margin is removed
    .row & {
      padding-left: 0;
      padding-right: 0;
      margin-left: 0;
      margin-right: 0;
    }
  }

  @include -zf-each-breakpoint {
    @for $i from 1 through $grid-column-count {
      // Sizing (percentage)
      .#{$-zf-size}-#{$i} {
        flex: flex-grid-column($i);
        max-width: grid-column($i);
      }

      // Offsets
      $o: $i - 1;

      .#{$-zf-size}-offset-#{$o} {
        @include grid-column-offset($o);
      }
    }

    // Source ordering
    @for $i from 1 through 6 {
      .#{$-zf-size}-order-#{$i} {
        @include flex-order($i);
      }
    }

    // Block grid
    @for $i from 1 through $block-grid-max {
      .#{$-zf-size}-up-#{$i} {
        @include flex-grid-layout($i);
      }
    }

    @if $-zf-size != $-zf-zero-breakpoint {
      // Sizing (expand)
      @include breakpoint($-zf-size) {
        .#{$-zf-size}-expand {
          flex: flex-grid-column();
        }
      }

      // Auto-stacking/unstacking
      @at-root (without: media) {
        .row.#{$-zf-size}-unstack {
          > .column {
            flex: flex-grid-column(100%);

            @include breakpoint($-zf-size) {
              flex: flex-grid-column();
            }
          }
        }
      }
    }

    // Responsive collapsing
    .#{$-zf-size}-collapse {
      > .column { @include grid-col-collapse; }
    }

    .#{$-zf-size}-uncollapse {
      $gutter: -zf-get-bp-val($grid-column-gutter, $-zf-size);

      > .column { @include grid-col-uncollapse($gutter); }
    }
  }

  // Sizing (shrink)
  .shrink {
    flex: flex-grid-column(shrink);
    max-width: 100%;
  }

  // Vertical alignment using align-items and align-self
  // Remove these in 6.3
  @each $vdir, $prop in $-zf-flex-align {
    .column.align-#{$vdir} {
      @include flex-align-self($vdir);
    }
  }

  .columns {
    // scss-lint:disable PlaceholderInExtend
    @extend .column;
  }
}<|MERGE_RESOLUTION|>--- conflicted
+++ resolved
@@ -95,8 +95,6 @@
     padding-left: $padding;
     padding-right: $padding;
   }
-<<<<<<< HEAD
-=======
 
   // fixes recent Chrome version not limiting child width
   // https://stackoverflow.com/questions/34934586/white-space-nowrap-and-flexbox-did-not-work-in-chrome
@@ -107,7 +105,6 @@
   @if $columns != null and $columns != shrink {
     max-width: grid-column($columns);
   }
->>>>>>> 89ecdced
 }
 
 /// Creates a block grid for a flex grid row.
