/**
 * Foundation for Sites by ZURB
 * Version 6.3.1
 * foundation.zurb.com
 * Licensed under MIT Open Source
 */

// Dependencies
@import '../_vendor/normalize-scss/sass/normalize';
@import '../_vendor/sassy-lists/stylesheets/helpers/missing-dependencies';
@import '../_vendor/sassy-lists/stylesheets/helpers/true';
@import '../_vendor/sassy-lists/stylesheets/functions/purge';
@import '../_vendor/sassy-lists/stylesheets/functions/remove';
@import '../_vendor/sassy-lists/stylesheets/functions/replace';
@import '../_vendor/sassy-lists/stylesheets/functions/to-list';

// Settings
// import your own `settings` here or
// import and modify the default settings through
// @import 'settings/settings';

// Sass utilities
@import 'util/util';

// Global variables and styles
@import 'global';

// Components
@import 'grid/grid';
@import 'zf-grid/zf-grid';
@import 'typography/typography';
@import 'forms/forms';
@import 'components/visibility';
@import 'components/float';
@import 'components/button';
@import 'components/button-group';
@import 'components/accordion-menu';
@import 'components/accordion';
@import 'components/badge';
@import 'components/breadcrumbs';
@import 'components/callout';
@import 'components/card';
@import 'components/close-button';
@import 'components/drilldown';
@import 'components/dropdown-menu';
@import 'components/dropdown';
@import 'components/flex';
@import 'components/responsive-embed';
@import 'components/label';
@import 'components/media-object';
@import 'components/menu';
@import 'components/menu-icon';
@import 'components/off-canvas';
@import 'components/orbit';
@import 'components/pagination';
@import 'components/progress-bar';
@import 'components/reveal';
@import 'components/slider';
@import 'components/sticky';
@import 'components/switch';
@import 'components/table';
@import 'components/tabs';
@import 'components/title-bar';
@import 'components/top-bar';
@import 'components/thumbnail';
@import 'components/tooltip';
@import 'prototype/prototype';

<<<<<<< HEAD
@mixin foundation-everything($flex: true) {
=======
@mixin foundation-everything(
  $flex: false,
  $prototype: false
) {
>>>>>>> a5d7d0b2
  @if $flex {
    $global-flexbox: true !global;
  }

  @include foundation-global-styles;
  @if not $flex {
    @include foundation-grid;
  }
  @else {
    @if $zf-grid {
      @include foundation-zf-grid-classes;
    }
    @else {
      @include foundation-flex-grid;
    }
  }
  @include foundation-typography;
  @include foundation-forms;
  @include foundation-button;
  @include foundation-accordion;
  @include foundation-accordion-menu;
  @include foundation-badge;
  @include foundation-breadcrumbs;
  @include foundation-button-group;
  @include foundation-callout;
  @include foundation-card;
  @include foundation-close-button;
  @include foundation-menu;
  @include foundation-menu-icon;
  @include foundation-drilldown-menu;
  @include foundation-dropdown;
  @include foundation-dropdown-menu;
  @include foundation-responsive-embed;
  @include foundation-label;
  @include foundation-media-object;
  @include foundation-off-canvas;
  @include foundation-orbit;
  @include foundation-pagination;
  @include foundation-progress-bar;
  @include foundation-slider;
  @include foundation-sticky;
  @include foundation-reveal;
  @include foundation-switch;
  @include foundation-table;
  @include foundation-tabs;
  @include foundation-thumbnail;
  @include foundation-title-bar;
  @include foundation-tooltip;
  @include foundation-top-bar;
  @include foundation-visibility-classes;
  @include foundation-float-classes;

  @if $flex {
    @include foundation-flex-classes;
  }

  @if $prototype {
    @include foundation-prototype-classes;
  }
}<|MERGE_RESOLUTION|>--- conflicted
+++ resolved
@@ -66,14 +66,10 @@
 @import 'components/tooltip';
 @import 'prototype/prototype';
 
-<<<<<<< HEAD
-@mixin foundation-everything($flex: true) {
-=======
 @mixin foundation-everything(
-  $flex: false,
+  $flex: true,
   $prototype: false
 ) {
->>>>>>> a5d7d0b2
   @if $flex {
     $global-flexbox: true !global;
   }
