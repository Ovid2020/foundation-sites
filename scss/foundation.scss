--- conflicted
+++ resolved
@@ -24,9 +24,7 @@
   'components/close-button',
   'components/media-object',
   'components/menu-bar',
-<<<<<<< HEAD
-  'components/tabs';
-=======
+  'components/tabs',
   'components/dropdown',
   'components/drilldown',
   'components/labels-badges',
@@ -34,7 +32,6 @@
   'components/breadcrumbs',
   'components/thumbnail',
   'components/range-slider';
->>>>>>> 879d9e7b
 
 // Exports
 @include foundation-global-styles;
