/**
 * Foundation for Sites by ZURB
 * Version 6.4.3
 * foundation.zurb.com
 * Licensed under MIT Open Source
 */

// --- Dependencies ---
@import '../_vendor/normalize-scss/sass/normalize';
@import '../_vendor/sassy-lists/stylesheets/helpers/missing-dependencies';
@import '../_vendor/sassy-lists/stylesheets/helpers/true';
@import '../_vendor/sassy-lists/stylesheets/functions/contain';
@import '../_vendor/sassy-lists/stylesheets/functions/purge';
@import '../_vendor/sassy-lists/stylesheets/functions/remove';
@import '../_vendor/sassy-lists/stylesheets/functions/replace';
@import '../_vendor/sassy-lists/stylesheets/functions/to-list';

// --- Settings ---
// import your own `settings` here or
// import and modify the default settings through
// @import 'settings/settings';

// --- Components ---
// Utilities
@import 'util/util';
// Global styles
@import 'global';

// Grids
@import 'grid/grid';
@import 'xy-grid/xy-grid';
// Generic components
@import 'typography/typography';
@import 'forms/forms';
@import 'components/table';
@import 'components/label';
@import 'components/slider';
@import 'components/progress-bar';
@import 'components/switch';
@import 'components/button';
@import 'components/close-button';
@import 'components/button-group';
// Basic components
@import 'components/tooltip';
@import 'components/badge';
@import 'components/callout';
@import 'components/card';
@import 'components/dropdown';
@import 'components/pagination';
@import 'components/breadcrumbs';

// Containers
@import 'components/accordion';
@import 'components/orbit';
@import 'components/thumbnail';
@import 'components/tabs';
@import 'components/media-object';
@import 'components/responsive-embed';
// Menu-based containers
@import 'components/menu';
@import 'components/menu-icon';
@import 'components/accordion-menu';
@import 'components/dropdown-menu';
@import 'components/drilldown';

// Layout components
@import 'components/top-bar';
@import 'components/title-bar';
@import 'components/off-canvas';
@import 'components/sticky';
@import 'components/reveal';

// Helpers
@import 'components/float';
@import 'components/flex';
@import 'components/visibility';
@import 'prototype/prototype';


@mixin foundation-everything(
  $flex: true,
  $prototype: false,
  $xy-grid: $xy-grid
) {
  @if $flex {
    $global-flexbox: true !global;
  }

<<<<<<< HEAD
  // Global styles
=======
  @if $xy-grid {
    $xy-grid: true !global;
  }

>>>>>>> 1ce40215
  @include foundation-global-styles;

  // Grids
  @if not $flex {
    @include foundation-grid;
  }
  @else {
    @if $xy-grid {
      @include foundation-xy-grid-classes;
    }
    @else {
      @include foundation-flex-grid;
    }
  }

  // Generic components
  @include foundation-table;
  @include foundation-typography;
  @include foundation-forms;
  @include foundation-label;
  @include foundation-slider;
  @include foundation-progress-bar;
  @include foundation-switch;
  @include foundation-button;
  @include foundation-close-button;
  @include foundation-button-group;
  // Basic components
  @include foundation-tooltip;
  @include foundation-badge;
  @include foundation-callout;
  @include foundation-card;
  @include foundation-dropdown;
  @include foundation-pagination;
  @include foundation-breadcrumbs;

  // Containers
  @include foundation-accordion;
  @include foundation-orbit;
  @include foundation-thumbnail;
  @include foundation-tabs;
  @include foundation-media-object;
  @include foundation-responsive-embed;
  // Menu-based containers
  @include foundation-menu;
  @include foundation-menu-icon;
  @include foundation-accordion-menu;
  @include foundation-dropdown-menu;
  @include foundation-drilldown-menu;

  // Layout components
  @include foundation-top-bar;
  @include foundation-title-bar;
  @include foundation-off-canvas;
  @include foundation-sticky;
  @include foundation-reveal;

  // Helpers
  @include foundation-float-classes;
  @if $flex { @include foundation-flex-classes; }
  @include foundation-visibility-classes;
  @if $prototype { @include foundation-prototype-classes; }
}<|MERGE_RESOLUTION|>--- conflicted
+++ resolved
@@ -86,14 +86,11 @@
     $global-flexbox: true !global;
   }
 
-<<<<<<< HEAD
-  // Global styles
-=======
   @if $xy-grid {
     $xy-grid: true !global;
   }
 
->>>>>>> 1ce40215
+  // Global styles
   @include foundation-global-styles;
 
   // Grids
