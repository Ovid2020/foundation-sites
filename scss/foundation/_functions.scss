--- conflicted
+++ resolved
@@ -32,38 +32,13 @@
   @return nth($range, 2);
 }
 
-<<<<<<< HEAD
-=======
 // STRIP UNIT
->>>>>>> 859175e7
 // It strips the unit of measure and returns it
 @function strip-unit($num) {
   @return $num / ($num * 0 + 1);
 }
 
-<<<<<<< HEAD
-// builds a data attribute selector
-@function data($attr) {
-  @if $namespace {
-    @return '[data-' + $namespace + '-' + $attr + ']';
-  }
-
-  @return '[data-' + $attr + ']';
-}
-
-// New Syntax, allows to optionally calculate on a different base value to counter compounding effect of rem's.
-// Call with 1, 2, 3 or 4 parameters, 'px' is not required but supported
-// rem-calc(10 20 30px 40);
-// Space delimited, if you want to delimit using comma's, wrap it in another pair of brackets
-// rem-calc((10, 20, 30, 40px));
-// Optionally call with a different base (eg: 8px) to calculate rem.
-// rem-calc(16px 32px 48px, 8px);
-// If you require to comma separate your list
-// rem-calc((16px, 32px, 48), 8px);
-
-=======
 // CONVERT TO REM
->>>>>>> 859175e7
 @function convert-to-rem($value, $base-value: $rem-base)  {
   $value: strip-unit($value) / strip-unit($base-value) * 1rem;
   @if ($value == 0rem) { $value: 0; } // Turn 0rem into 0
