--- conflicted
+++ resolved
@@ -1183,116 +1183,6 @@
 // $topbar-arrows: true; //Set false to remove the triangle icon from the menu item
 
 //
-<<<<<<< HEAD
-// TYPOGRAPHY
-//
-
-// $include-html-type-classes: $include-html-classes;
-// $include-open-sans: true;
-
-// We use these to control header font styles
-// $header-font-family: $body-font-family;
-// $header-font-weight: 300;
-// $header-font-style: normal;
-// $header-font-color: #222;
-// $header-line-height: 1.4;
-// $header-top-margin: .2rem;
-// $header-bottom-margin: .5rem;
-// $header-text-rendering: optimizeLegibility;
-
-// We use these to control header font sizes
-// $h1-font-size: rem-calc(44);
-// $h2-font-size: rem-calc(37);
-// $h3-font-size: rem-calc(27);
-// $h4-font-size: rem-calc(23);
-// $h5-font-size: rem-calc(18);
-// $h6-font-size: 1rem;
-
-// These control how subheaders are styled.
-// $subheader-line-height: 1.4;
-// $subheader-font-color: scale-color($header-font-color, $lightness: 35%);
-// $subheader-font-weight: 300;
-// $subheader-top-margin: .2rem;
-// $subheader-bottom-margin: .5rem;
-
-// A general <small> styling
-// $small-font-size: 60%;
-// $small-font-color: scale-color($header-font-color, $lightness: 35%);
-
-// We use these to style paragraphs
-// $paragraph-font-family: inherit;
-// $paragraph-font-weight: normal;
-// $paragraph-font-size: 1rem;
-// $paragraph-line-height: 1.6;
-// $paragraph-margin-bottom: rem-calc(20);
-// $paragraph-aside-font-size: rem-calc(14);
-// $paragraph-aside-line-height: 1.35;
-// $paragraph-aside-font-style: italic;
-// $paragraph-text-rendering: optimizeLegibility;
-
-// We use these to style <code> tags
-// $code-color: scale-color($alert-color, $lightness: -27%);
-// $code-font-family: Consolas, 'Liberation Mono', Courier, monospace;
-// $code-font-weight: bold;
-
-// We use these to style anchors
-// $anchor-text-decoration: none;
-// $anchor-font-color: $primary-color;
-// $anchor-font-color-hover: scale-color($primary-color, $lightness: -14%);
-
-// We use these to style the <hr> element
-// $hr-border-width: 1px;
-// $hr-border-style: solid;
-// $hr-border-color: #ddd;
-// $hr-margin: rem-calc(20);
-
-// We use these to style lists
-// $list-style-position: outside;
-// $list-side-margin: 1.1rem;
-// $list-ordered-side-margin: 1.4rem;
-// $list-side-margin-no-bullet: 0;
-// $list-nested-margin: rem-calc(20);
-// $definition-list-header-weight: bold;
-// $definition-list-header-margin-bottom: .3rem;
-// $definition-list-margin-bottom: rem-calc(12);
-
-// We use these to style blockquotes
-// $blockquote-font-color: scale-color($header-font-color, $lightness: 35%);
-// $blockquote-padding: rem-calc(9 20 0 19);
-// $blockquote-border: 1px solid #ddd;
-// $blockquote-cite-font-size: rem-calc(13);
-// $blockquote-cite-font-color: scale-color($header-font-color, $lightness: 23%);
-// $blockquote-cite-link-color: $blockquote-cite-font-color;
-
-// Acronym styles
-// $acronym-underline: 1px dotted #ddd;
-
-// We use these to control padding and margin
-// $microformat-padding: rem-calc(10 12);
-// $microformat-margin: rem-calc(0 0 20 0);
-
-// We use these to control the border styles
-// $microformat-border-width: 1px;
-// $microformat-border-style: solid;
-// $microformat-border-color: #ddd;
-
-// We use these to control full name font styles
-// $microformat-fullname-font-weight: bold;
-// $microformat-fullname-font-size: rem-calc(15);
-
-// We use this to control the summary font styles
-// $microformat-summary-font-weight: bold;
-
-// We use this to control abbr padding
-// $microformat-abbr-padding: rem-calc(0 1);
-
-// We use this to control abbr font styles
-// $microformat-abbr-font-weight: bold;
-// $microformat-abbr-font-decoration: none;
-
-//
-=======
->>>>>>> 68d0e849
 // VISIBILITY CLASSES
 //
 
