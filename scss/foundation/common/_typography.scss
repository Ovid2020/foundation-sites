--- conflicted
+++ resolved
@@ -7,11 +7,7 @@
     direction: $textDirection;
   }
 
-<<<<<<< HEAD
   p { font-family: inherit; font-weight: $bodyFontWeight; font-size: ms(0); line-height: 1.6; margin-bottom: ms(1);
-=======
-  p { font-family: $bodyFontFamily; font-weight: $bodyFontWeight; font-style: $bodyFontStyle; font-size: ms(0); line-height: 1.6; margin-bottom: ms(1);
->>>>>>> 62e91b2f
     &.lead { font-size: ms(0) * 1.25; line-height: 1.6; margin-bottom: ms(1); }
   }
   aside p { font-size: ms(0) - 1; line-height: 1.35; font-style: italic; }
