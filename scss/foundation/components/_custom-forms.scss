//
// Custom Form Variables
//
$include-html-form-classes: $include-html-classes !default;

// We use these to control the basic form styles input styles
$custom-form-border-color:              #ccc !default;
$custom-form-bg:                        #fff !default;
$custom-form-bg-disabled:               #ddd !default;
$custom-form-check-color:               #222 !default;

// We use these to style the custom select form element.
$custom-select-bg:                      #fff !default;
$custom-select-fade-to-color:           #f3f3f3 !default;
$custom-select-border-color:            #ddd !default;
$custom-select-triangle-color:          #aaa !default;
$custom-select-triangle-color-open:     #222 !default;
$custom-select-height:                  emCalc(13px) + ($form-spacing * 1.5) !default;
$custom-select-margin-bottom:           emCalc(20px) !default;
$custom-select-font-color-selected:     #141414 !default;
$custom-select-disabled-color:          #888 !default;

// We use these to control the style of the custom select dropdown element.
$custom-dropdown-height:                200px !default;
$custom-dropdown-bg:                    #fff !default;
$custom-dropdown-border-color:          darken(#fff, 20%) !default;
$custom-dropdown-border-width:          1px !default;
$custom-dropdown-border-style:          solid !default;
$custom-dropdown-font-color:            #555 !default;
$custom-dropdown-font-size:             emCalc(14px) !default;
$custom-dropdown-color-selected:        #eeeeee !default;
$custom-dropdown-font-color-selected:   #000 !default;
$custom-dropdown-shadow:                0 2px 2px 0px rgba(0,0,0,0.1) !default;
$custom-dropdown-offset-top:            auto !default;
$custom-dropdown-list-padding:          emCalc(4px) !default;
$custom-dropdown-default-float-padding: emCalc(6px) !default;
$custom-dropdown-opposite-padding:      emCalc(38px) !default;
$custom-dropdown-list-item-min-height:  emCalc(24px) !default;
$custom-dropdown-width-small:           134px !default;
$custom-dropdown-width-medium:          254px !default;
$custom-dropdown-width-large:           434px !default;

// We decided not to make a mixin for the custom forms because
// they rely on a very specific class naming structure.
// We may look at updating this in the future.

<<<<<<< HEAD
@if $include-html-form-classes {
=======
// Only include these classes if the variable is true, otherwise they'll be left out.
@if $include-html-custom-form-classes != false {
>>>>>>> ef5e59b4

  /* Custom Checkbox and Radio Inputs */
  form.custom {

    .hidden-field {
      margin-#{$default-float}: -99999px;
      position: absolute;
      visibility: hidden;
    }

    .custom {
      display: inline-block;
      width: 16px;
      height: 16px;
      position: relative;
      top: 2px;
      border: solid 1px $custom-form-border-color;
      background: $custom-form-bg;

      &.radio { @include radius(1000px); }

      &.checkbox {
        &:before {
          content: "";
          display: block;
          line-height: 0.8;
          height: 14px;
          width: 14px;
          text-align: center;
          position: absolute;
          top: 0;
          #{$default-float}: 0;
          font-size: 14px;
          color: #fff;
        }
      }

      &.radio.checked {
        &:before {
          content: "";
          display: block;
          width: 8px;
          height: 8px;
          @include radius(1000px);
          background: $custom-form-check-color;
          position: relative;
          top: 3px;
          #{$default-float}: 3px;
        }
      }

      &.checkbox.checked {
        &:before {
          content: "\00d7";
          color: $custom-form-check-color;
        }
      }
    }
  }

  /* Custom Select Options and Dropdowns */
  form.custom {
    .custom.dropdown {
      display: block;
      position: relative;
      top: 0;
      height: $custom-select-height;
      margin-bottom: $custom-select-margin-bottom;
      margin-top: 0px;
      padding: 0px;
      width: 100%;
      background: $custom-dropdown-bg;
      background: -moz-linear-gradient(top, $custom-dropdown-bg 0%, $custom-select-fade-to-color 100%);
      background: -webkit-linear-gradient(top, $custom-dropdown-bg 0%,$custom-select-fade-to-color 100%);
      background: linear-gradient(to bottom, $custom-dropdown-bg 0%,$custom-select-fade-to-color 100%);
      -webkit-box-shadow: none;
      box-shadow: none;
      font-size: $custom-dropdown-font-size;
      vertical-align: top;

      ul {
        overflow-y: auto;
        max-height: $custom-dropdown-height;
      }

      .current {
        cursor:default;
        white-space: nowrap;
        line-height: $custom-select-height - emCalc(1px);
        color: $input-font-color;
        text-decoration: none;
        overflow: hidden;
        display: block;
        margin-#{$default-float}: $form-spacing / 2;
        margin-#{$opposite-direction}: $custom-select-height;
      }

      .selector {
        cursor:default;
        position: absolute;
        width: $form-spacing * 2.5;
        height: $custom-select-height;
        display: block;
        #{$opposite-direction}: 0;
        top: 0;
        &:after {
          content: "";
          display: block;
          @include css-triangle(5px, $custom-select-triangle-color, top);
          position: absolute;
          #{$default-float}: ($form-spacing * 2.5) / 2 - emCalc(5px);
          top: 50%;
          margin-top: -3px;
        }
      }

      &:hover, &.open {
        a.selector {
          &:after { @include css-triangle(5px, $custom-select-triangle-color-open, top); }
        }
      }

      .disabled {
        color: $custom-select-disabled-color;
        &:hover {
          background: transparent;
          color: $custom-select-disabled-color;
          &:after { display: none; }
        }
      }

      &.open ul {
        display: block;
        z-index: 10;
        min-width:100%;
        @include box-sizing(content-box);
      }

      &.small { max-width: $custom-dropdown-width-small; }
      &.medium { max-width: $custom-dropdown-width-medium; }
      &.large { max-width: $custom-dropdown-width-large; }
      &.expand { width: 100% !important; }

      &.open.small ul { min-width: $custom-dropdown-width-small; @include box-sizing(border-box); }
      &.open.medium ul { min-width: $custom-dropdown-width-medium; @include box-sizing(border-box); }
      &.open.large ul { min-width: $custom-dropdown-width-large; @include box-sizing(border-box); }
    }

    .custom.dropdown ul {
      position: absolute;
      width: auto;
      display: none;
      margin: 0;
      #{$default-float}: -$input-border-width;
      top: $custom-dropdown-offset-top;
      -webkit-box-shadow: $custom-dropdown-shadow;
      box-shadow: $custom-dropdown-shadow;
      margin: 0;
      padding: 0;
      background: $custom-dropdown-bg;
      border: $custom-dropdown-border-style $custom-dropdown-border-width $custom-dropdown-border-color;
      font-size: $em-base;

      li {
        color: $custom-dropdown-font-color;
        font-size: $custom-dropdown-font-size;
        cursor: default;
        padding-top: $custom-dropdown-list-padding;
        padding-bottom: $custom-dropdown-list-padding;
        padding-#{$default-float}: $custom-dropdown-default-float-padding;
        padding-#{$opposite-direction}: $custom-dropdown-opposite-padding;
        min-height: $custom-dropdown-list-item-min-height;
        line-height: $custom-dropdown-list-item-min-height;
        margin: 0;
        white-space: nowrap;
        list-style: none;

        &.selected {
          background: $custom-dropdown-color-selected;
          color: $custom-dropdown-font-color-selected;
        }
        &:hover {
          background-color: darken($custom-dropdown-color-selected, 4%);
          color: $custom-dropdown-font-color-selected;
        }
        &.selected:hover {
          background: $custom-dropdown-color-selected;
          cursor: default;
          color: $custom-dropdown-font-color-selected;
        }
      }

      &.show { display: block; }
    }

    /* Custom input, disabled */
    .custom.disabled { background-color: $custom-form-bg-disabled; }
  }
}<|MERGE_RESOLUTION|>--- conflicted
+++ resolved
@@ -44,12 +44,8 @@
 // they rely on a very specific class naming structure.
 // We may look at updating this in the future.
 
-<<<<<<< HEAD
-@if $include-html-form-classes {
-=======
 // Only include these classes if the variable is true, otherwise they'll be left out.
 @if $include-html-custom-form-classes != false {
->>>>>>> ef5e59b4
 
   /* Custom Checkbox and Radio Inputs */
   form.custom {
