// Orbit Settings

$orbit-caption-bg-old-browser: #000 !default;
$orbit-caption-bg: rgb(0,0,0) !default;
$orbit-caption-font-color: #fff !default;
$orbit-bullet-nav-color: #999 !default;
$orbit-bullet-nav-color-active: #222 !default;
$orbit-thumb-border-color: #000 !default;
$orbit-thumb-border-width: 2px !default;
$orbit-thumb-border-style: solid !default;
$orbit-slide-number-bg: rgb(0,0,0) !default;
$orbit-slide-number-font-color: #fff !default;
$orbit-slide-number-padding: emCalc(5px) !default;


.orbit-container {
  overflow: hidden;
  width: 100%;
<<<<<<< HEAD

=======
  position: relative;
>>>>>>> 09c67ee8
  .orbit-slides-container {
    list-style: none;
    margin: 0;
    padding: 0;
    position: relative;

    img { display: block; }

    &>* {
      position: relative;
      float: left;
      height: 100%;

      .orbit-caption {
        position: absolute;
        bottom: 0;
        background-color: rgb(0,0,0);
        color: #fff;
        width: 100%;

        * { color: #fff; }
      }
    }
  }
  .orbit-timer {
<<<<<<< HEAD
    // position: absolute;
    height: 13px;
    width: 200px;
    border: solid 1px #ccc;

=======
    position: absolute;
    top: 0;
    right: 0;
    height: 20px;
    width: 60px;
    background-color: #eee;
>>>>>>> 09c67ee8
    .orbit-progress {
      height: 100%;
      background-color: #333;
      display: block;
      width: 0%;
    }
  }
  .orbit-prev, .orbit-next {
    position: absolute;
    top: 50%;
    background: rgba(0,0,0,0.5);
    width: 50px;
    height: 50px;
    line-height: 50px;
    color: white;
  }
  .orbit-prev {
    left: 0;
  }
  .orbit-next {
    right: 0;
  }
}

/* CSS for jQuery Orbit Plugin 1.4.0
 * Maintained for Foundation. foundation.zurb.com
 * Free to use under the MIT license.
 * http://www.opensource.org/licenses/mit-license.php
*/

// /* Container ---------------------- */
// .orbit-wrapper { width: 1px; height: 1px; position: relative; }

// .orbit { width: 1px; height: 1px; position: relative; overflow: hidden; margin-bottom: ms(1);

//   &.with-bullets { margin-bottom: 40px; }

//   .orbit-slide { max-width: 100%; position: absolute; top: 0; #{$default-float}: 0; }
//   a.orbit-slide { border: none; line-height: 0; display: none; }
//   div.orbit-slide { width: 100%; height: 100%; opacity:0; }
// }

// /* Note: If your slider only uses content or anchors, you're going to want to put the width and height declarations on the ".orbit>div" and "div.orbit>a" tags in addition to just the .orbit-wrapper */

// /* Timer ---------------------- */
// .orbit-wrapper  {
//   .timer { width: 40px; height: 40px; overflow: hidden; position: absolute; top: 10px; #{$default-opposite}: 10px; opacity: .6; cursor: pointer; z-index: 31; }
//   span.rotator { display: block; width: 40px; height: 40px; position: absolute; top: 0; #{$default-float}: -20px; background: #{$orbitImageRotator} no-repeat; z-index: 3;
//     &.move { #{$default-float}: 0 }
//   }
//   span.mask { display: block; width: 20px; height: 40px; position: absolute; top: 0; #{$default-opposite}: 0; z-index: 2; overflow: hidden;
//     &.move { width: 40px; #{$default-float}: 0; background: #{$orbitImageTimer} repeat 0 0; }
//   }
//   span.pause { display: block; width: 40px; height: 40px; position: absolute; top: 0; #{$default-float}: 0; background: #{$orbitImagePause} no-repeat; z-index: 4; opacity: 0;
//     &.active { background: #{$orbitImagePauseActive} no-repeat 0 -40px; }
//   }
//   .timer:hover span.pause, .timer:focus span.pause, span.pause.active { opacity: 1 }
// }

// /* Captions ---------------------- */
// .orbit-caption { display: none; font-family: inherit; }
// .orbit-wrapper .orbit-caption { background: $orbit-caption-bg-old-browser; background: $orbit-caption-bg; z-index: 30; color: $orbit-caption-font-color; text-align: center; padding: 7px 0; font-size: ms(0) - 1; position: absolute; #{$default-opposite}: 0; bottom: 0; width: 100%; }

// /* Directional Nav ---------------------- */
// .orbit-wrapper {
//   .slider-nav { display: block; }
//   .slider-nav span { width: 39px; height: 50px; text-indent: -9999px; position: absolute; z-index: 30; top: 50%; margin-top: -25px; cursor: pointer; }
//   .slider-nav span.left { background: #{$orbitImageArrowLeft}; background-size: 100%; left: 0; }
//   .slider-nav span.right{ background: #{$orbitImageArrowRight}; background-size: 100%; right: 0; }
// }

// .lt-ie9 {
//   .orbit-wrapper {
//     .slider-nav span.left{ background: #{$orbitImageArrowSmallLeft}; }
//     .slider-nav span.right { background: #{$orbitImageArrowSmallRight}; }
//   }
// }

// /* Bullet Nav ---------------------- */
// ul.orbit-bullets { position: absolute; z-index: 30; list-style: none; bottom: -40px; #{$default-float}: 50%; margin-#{$default-float}: -50px; padding: 0;
//   li { float: $default-float; margin-#{$default-float}: 5px; cursor: pointer; color: $orbit-bullet-nav-color; text-indent: -9999px; background: #{$orbitImageBullets} no-repeat 4px 0; width: 13px; height: 12px; overflow: hidden;
//     &.active { color: $orbit-bullet-nav-color-active; background-position: -8px 0; }
//     &.has-thumb { background: none; width: 100px; height: 75px; }
//     &.active.has-thumb { background-position: 0 0; border-top: $orbit-thumb-border-width $orbit-thumb-border-style $orbit-thumb-border-color; }
//   }
// }

// /* Orbit Slide Counter */
// .orbit-slide-counter { position: absolute; bottom: 0; z-index: 99; background: $orbit-slide-number-bg; color: $orbit-slide-number-font-color; padding: $orbit-slide-number-padding; }

// /* Fluid Layout ---------------------- */
// .orbit img.fluid-placeholder { visibility: hidden; position: static; display: block; width: 100%; }
// .orbit, .orbit-wrapper { width: 100% !important; }

// /* Correct timer in IE */
// .lt-ie9 .timer { display: none !important; }
// .lt-ie9 .orbit-caption { background: $orbit-caption-bg-old-browser; filter:progid:DXImageTransform.Microsoft.gradient(startColorstr=#99000000,endColorstr=#99000000);zoom: 1; }

// // Allow slides to be stacked on mobile devices
// @media only screen and (max-width: $screenSmall - 1) {
//   .orbit.orbit-stack-on-small img.fluid-placeholder {
//     visibility:visible;
//   }
//   .orbit.orbit-stack-on-small .orbit-slide {
//     position:static;
//     margin-bottom:10px;
//   }
// }<|MERGE_RESOLUTION|>--- conflicted
+++ resolved
@@ -16,11 +16,8 @@
 .orbit-container {
   overflow: hidden;
   width: 100%;
-<<<<<<< HEAD
+  position: relative;
 
-=======
-  position: relative;
->>>>>>> 09c67ee8
   .orbit-slides-container {
     list-style: none;
     margin: 0;
@@ -46,20 +43,13 @@
     }
   }
   .orbit-timer {
-<<<<<<< HEAD
-    // position: absolute;
-    height: 13px;
-    width: 200px;
-    border: solid 1px #ccc;
-
-=======
     position: absolute;
     top: 0;
     right: 0;
     height: 20px;
     width: 60px;
     background-color: #eee;
->>>>>>> 09c67ee8
+
     .orbit-progress {
       height: 100%;
       background-color: #333;
