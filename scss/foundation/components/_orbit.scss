--- conflicted
+++ resolved
@@ -135,7 +135,7 @@
     }
   }
   .orbit-prev { #{$default-float}: 0;
-    & > span { 
+    & > span {
       border-color: transparent;
       border-#{$opposite-direction}-color: #fff;
     }
@@ -167,15 +167,9 @@
     width: 18px;
     height: 18px;
     background: #fff;
-<<<<<<< HEAD
-    float: $default-float;
+    float: left;
     margin-#{$opposite-direction}: 6px;
-    border: solid 2px #000;
-=======
-    float: left;
-    margin-right: 6px;
     border: solid 2px $orbit-bullet-nav-color;
->>>>>>> fcb06484
     @include radius(1000px);
 
     &.active {
