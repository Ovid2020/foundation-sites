// Orbit Settings

// We use these to control the caption styles
$orbit-container-bg: #f5f5f5 !default;
$orbit-caption-bg-old-browser: #000 !default;
$orbit-caption-bg-old: rgb(0,0,0) !default;
$orbit-caption-bg: rgba(0,0,0,0.6) !default;
$orbit-caption-font-color: #fff !default;

// We use these to control the left/right nav styles
$orbit-nav-bg-old: rgb(0,0,0) !default;
$orbit-nav-bg: rgba(0,0,0,0.6) !default;

// We use these to control the timer styles
$orbit-timer-bg-old: rgb(0,0,0) !default;
$orbit-timer-bg: rgba(0,0,0,0.6) !default;

// We use these to control the bullet nav styles
$orbit-bullet-nav-color: #999 !default;
$orbit-bullet-nav-color-active: #222 !default;

// We use thes to controls the style of slide numbers
$orbit-slide-number-bg: rgba(0,0,0,0) !default;
$orbit-slide-number-font-color: #fff !default;
$orbit-slide-number-padding: emCalc(5px) !default;

// Margin for when Orbit is stacked on small screens
$stack-on-small-margin-bottom: emCalc(20px) !default;


.orbit-container {
  overflow: hidden;
  width: 100%;
  position: relative;
  background: $orbit-container-bg;

  .orbit-slides-container {
    list-style: none;
    margin: 0;
    padding: 0;
    position: relative;

    img { display: block; }

    &>* {
      position: relative;
      float: $default-float;
      height: 100%;

      .orbit-caption {
        position: absolute;
        bottom: 0;
        background-color: $orbit-caption-bg-old;
        background-color: $orbit-caption-bg;
        color: #fff;
        width: 100%;
        padding: 10px 14px;
        font-size: emCalc(14px);

        * { color: $orbit-caption-font-color; }
      }
    }
  }

  .orbit-slide-number {
    position: absolute;
    top: 10px;
    #{$default-float}: 10px;
    font-size: 12px;
    span { font-weight: 700; padding: $orbit-slide-number-padding;}
    color: $orbit-slide-number-font-color;
    background: $orbit-slide-number-bg;
  }

  .orbit-timer {
    position: absolute;
    top: 10px;
    #{$opposite-direction}: 10px;
    height: 6px;
    width: 100px;
    .orbit-progress {
      height: 100%;
      background-color: $orbit-timer-bg-old;
      background-color: $orbit-timer-bg;
      display: block;
      width: 0%;
    }

    & > span {
      display: none;
      position: absolute;
      top: 10px;
      #{$opposite-direction}: 0px;
      width: 11px;
      height: 14px;
      border: solid 4px #000;
      border-top: none;
      border-bottom: none;
    }

    &.paused {
      & > span {
        #{$opposite-direction}: -6px;
        top: 9px;
        width: 11px;
        height: 14px;
        border: solid 8px;
        border-color: transparent transparent transparent #000;
      }
    }
  }

  &:hover .orbit-timer > span { display: block; }

  // Let's get those controls to be right in the center on each side
  .orbit-prev,
  .orbit-next {
    position: absolute;
    top: 50%;
    margin-top: -25px;
    background-color: $orbit-nav-bg-old;
    background-color: $orbit-nav-bg;
    width: 50px;
    height: 60px;
    line-height: 50px;
    color: white;
    text-indent: -9999px !important;

    & > span {
      position: absolute;
      top: 50%;
      margin-top: -16px;
      display: block;
      width: 0;
      height: 0;
      border: solid 16px;
    }
  }
  .orbit-prev { #{$default-float}: 0;
    & > span {
      border-color: transparent;
      border-#{$opposite-direction}-color: #fff;
    }
    &:hover > span {
      border-#{$opposite-direction}-color: #ccc;
    }
  }
  .orbit-next { #{$opposite-direction}: 0;
    & > span {
      border-color: transparent;
      border-#{$default-float}-color: #fff;
      #{$default-float}: 50%;
      margin-#{$default-float}: -8px;
    }
    &:hover > span {
      border-#{$default-float}-color: #ccc;
    }
  }
}

.orbit-bullets {
  margin: 0 auto 30px auto;
  overflow: hidden;
  position: relative;
  top: 10px;

  li {
    display: block;
    width: 18px;
    height: 18px;
<<<<<<< HEAD
    background: #fff;
    float: left;
=======
    background: $orbit-bullet-nav-color;
    float: $default-float;
>>>>>>> 690245ed
    margin-#{$opposite-direction}: 6px;
    border: solid 2px $orbit-bullet-nav-color;
    @include radius(1000px);

    &.active {
      background: $orbit-bullet-nav-color-active;
<<<<<<< HEAD
      border-color: $orbit-bullet-nav-color-active;
=======
      border: solid 2px $orbit-bullet-nav-color-active;
>>>>>>> 690245ed
    }

    &:last-child { margin-#{$opposite-direction}: 0; }
  }
}

.touch {
  .orbit-container {
    .orbit-prev,
    .orbit-next { display: none; }
  }

  .orbit-bullets { display: none; }
}


@media #{$small} {

  .touch {
    .orbit-container {
      .orbit-prev,
      .orbit-next { display: inherit; }
    }

    .orbit-bullets { display: block; }
  }

}<|MERGE_RESOLUTION|>--- conflicted
+++ resolved
@@ -168,24 +168,15 @@
     display: block;
     width: 18px;
     height: 18px;
-<<<<<<< HEAD
-    background: #fff;
-    float: left;
-=======
     background: $orbit-bullet-nav-color;
     float: $default-float;
->>>>>>> 690245ed
     margin-#{$opposite-direction}: 6px;
     border: solid 2px $orbit-bullet-nav-color;
     @include radius(1000px);
 
     &.active {
       background: $orbit-bullet-nav-color-active;
-<<<<<<< HEAD
-      border-color: $orbit-bullet-nav-color-active;
-=======
       border: solid 2px $orbit-bullet-nav-color-active;
->>>>>>> 690245ed
     }
 
     &:last-child { margin-#{$opposite-direction}: 0; }
