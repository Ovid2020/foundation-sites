--- conflicted
+++ resolved
@@ -187,25 +187,7 @@
 // We use this to control whether or not CSS classes come through in the gem files.
 $include-html-classes: true !default;
 $include-print-styles: true !default;
-<<<<<<< HEAD
 $include-html-global-classes: $include-html-classes !default;
-=======
-$include-html-grid-classes: $include-html-classes !default;
-$include-html-visibility-classes: $include-html-classes !default;
-$include-html-button-classes: $include-html-classes !default;
-$include-html-form-classes: $include-html-classes !default;
-$include-html-custom-form-classes: $include-html-classes !default;
-$include-html-media-classes: $include-html-classes !default;
-$include-html-section-classes: $include-html-classes !default;
-$include-html-reveal-classes: $include-html-classes !default;
-$include-html-alert-classes: $include-html-classes !default;
-$include-html-nav-classes: $include-html-classes !default;
-$include-html-label-classes: $include-html-classes !default;
-$include-html-panel-classes: $include-html-classes !default;
-$include-html-pricing-classes: $include-html-classes !default;
-$include-html-progress-classes: $include-html-classes !default;
-$include-html-magellan-classes: $include-html-classes !default;
->>>>>>> ef5e59b4
 
 // Media Queries
 $small-screen: emCalc(768px) !default;
@@ -220,17 +202,17 @@
 $portrait: "only screen and (orientation: portrait)" !default;
 
 @if $include-html-global-classes {
-  
+
   // Set box-sizing globally to handle padding and border widths
   *,
   *:before,
   *:after {
     @include box-sizing(border-box);
   }
-  
+
   html,
   body { font-size: $base-font-size; }
-  
+
   // Default body styles
   body {
     background: $body-bg;
@@ -243,19 +225,19 @@
     line-height: 1; // Set to $base-line-height to take on browser default of 150%
     position: relative;
   }
-  
+
   // Override outline from normalize, we don't like it
   a:focus { outline: none; }
-  
+
   // Grid Defaults to get images and embeds to work properly
   img,
   object,
   embed { max-width: 100%; height: auto; }
-  
+
   object,
   embed { height: 100%; }
   img { -ms-interpolation-mode: bicubic; }
-  
+
   #map_canvas,
   .map_canvas {
     img,
@@ -263,7 +245,7 @@
     object { max-width: none !important;
     }
   }
-  
+
   // Miscellaneous useful HTML classes
   .left         { float: left !important; }
   .right        { float: right !important; }
@@ -272,26 +254,26 @@
   .text-center  { text-align: center !important; }
   .text-justify { text-align: justify !important; }
   .hide         { display: none; }
-  
+
   // Font smoothing
   // Antialiased font smoothing works best for light text on a dark background.
   // Apply to single elements instead of globally to body.
   // Note this only applies to webkit-based desktop browsers on the Mac.
   .antialiased { -webkit-font-smoothing: antialiased; }
-  
+
   // Get rid of gap under images by making them display: inline-block; by default
   img {
     display: inline-block;
     vertical-align: middle;
   }
-  
+
   //
   // Global resets for forms
   //
-  
+
   // Make sure textarea takes on height automatically
   textarea { height: auto; min-height: 50px; }
-  
+
   // Make select elements 100% width by default
   select { width: 100%; }
 
