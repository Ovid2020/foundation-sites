//
// Form Variables
//

// We use this to set the base for lots of form spacing and positioning styles
$form-spacing:                       emCalc(16px) !default;

// We use these to style the labels in different ways
$label-pointer:                      pointer !default;
$label-font-size:                    emCalc(14px) !default;
$label-font-weight:                  500 !default;
$label-font-color:                   lighten(#000, 30%) !default;
$label-bottom-margin:                emCalc(3px) !default;
$input-font-family:                  inherit !default;
$input-font-color:                   rgba(0,0,0,0.75) !default;
$input-font-size:                    emCalc(14px) !default;
$input-bg-color:                     #fff !default;
$input-focus-bg-color:               darken(#fff, 2%) !default;
$input-border-color:                 darken(#fff, 20%) !default;
$input-focus-border-color:           darken(#fff, 40%) !default;
$input-border-style:                 solid !default;
$input-border-width:                 1px !default;
$input-disabled-bg:                  #ddd !default;
$input-box-shadow:                   inset 0 1px 2px rgba(0,0,0,0.1) !default;

// We use these to style the fieldset border and spacing.
$fieldset-border-style:              solid !default;
$fieldset-border-width:              1px !default;
$fieldset-border-color:              #ddd !default;
$fieldset-padding:                   emCalc(20px) !default;
$fieldset-margin:                    emCalc(18px) 0 !default;

// We use these to style the legends when you use them
$legend-bg:                          #fff !default;
$legend-font-weight:                 bold !default;
$legend-padding:                     0 emCalc(3px) !default;

// We use these to style the prefix and postfix input elements
$input-prefix-bg:                    darken(#fff, 5%) !default;
$input-prefix-border-color:          darken(#fff, 20%) !default;
$input-prefix-border-size:           1px !default;
$input-prefix-border-type:           solid !default;
$input-prefix-overflow:              hidden !default;
$input-prefix-font-color:            #333 !default;
$input-prefix-font-color-alt:        #fff !default;

// We use these to style the error states for inputs and labels
$input-error-message-padding:        emCalc(6px) emCalc(4px) !default;
$input-error-message-top:            -($form-spacing) - emCalc(5px) !default;
$input-error-message-font-size:      emCalc(12px) !default;
$input-error-message-font-weight:    bold !default;
$input-error-message-font-color:     #fff !default;
$input-error-message-font-color-alt: #333 !default;


//
// Form Mixins
//

// We use this mixin to give us form styles for rows inside of forms
@mixin form-row-base {
  .row { margin: 0 -$form-spacing / 2;

    .column,
    .columns { padding: 0 $form-spacing / 2; }

    // Use this to collapse the margins of a form row
    &.collapse { margin: 0;

      .column,
      .columns { padding: 0; }

    }
  }
  input.column,
  input.columns { padding-#{$default-float}: $form-spacing / 2; }
}

// We use this mixin to give all basic form elements their style
@mixin form-element() {
  background-color: $input-bg-color;
  font-family: $input-font-family;
  border: $input-border-width $input-border-style $input-border-color;
  -webkit-box-shadow: $input-box-shadow;
  box-shadow: $input-box-shadow;
  color: $input-font-color;
  display: block;
  font-size: $input-font-size;
  margin: 0 0 $form-spacing 0;
  padding: $form-spacing / 2;
  height: emCalc(13px) + ($form-spacing * 1.5);
  width: 100%;
  @include box-sizing(border-box);

  // Basic focus styles
  &:focus {
    background: $input-focus-bg-color;
    border-color: $input-focus-border-color;
    outline: none;
  }

  // Disabled background input background color
  &[disabled] { background-color: $input-disabled-bg; }
}

// We use this mixin to create form labels
@mixin form-label($alignment:false, $base-style:true) {

  // Control whether or not the base styles come through.
  @if $base-style {
    font-size: $label-font-size;
    color: $label-font-color;
    cursor: $label-pointer;
    display: block;
    font-weight: $label-font-weight;
    margin-bottom: $label-bottom-margin;
  }

  // Alignment options
  @if $alignment == right {
    float: none;
    text-align: right;
  }
  @else if $alignment == inline {
    margin: 0 0 $form-spacing 0;
    padding: $form-spacing / 2 + emCalc($input-border-width * 2) 0;
  }
}

// We use this mixin to create postfix/prefix form Labels
@mixin prefix-postfix-base {
  display: block;
  position: relative;
  z-index: 2;
  text-align: center;
  width: 100%;
  padding-top: 0;
  padding-bottom: 0;
  border-style: $input-prefix-border-type;
  border-width: $input-prefix-border-size;
  overflow: $input-prefix-overflow;
  font-size: $label-font-size;
  height: ($label-font-size + ($form-spacing * 1.5) - emCalc(1px));
  line-height: ($label-font-size + ($form-spacing * 1.5) - emCalc(1px));
}

// We use this mixin to create prefix label styles
@mixin prefix($bg:$input-prefix-bg,$is-button:false) {

  @if $bg {
    $bg-lightness: lightness($bg);
    background: $bg;
    border-color: darken($bg, 10%);
    border-#{$opposite-direction}: none;

    // Control the font color based on background brightness
    @if $bg-lightness > 70% or $bg == yellow { color: $input-prefix-font-color; }
    @else { color: $input-prefix-font-color-alt; }
  }

  @if $is-button {
    padding-#{$default-float}: 0;
    padding-#{$opposite-direction}: 0;
    padding-top: 0;
    padding-bottom: 0;
    text-align: center;
    line-height: emCalc(34px);
  }

}

// We use this mixin to create postfix label styles
@mixin postfix($bg:$input-prefix-bg, $is-button:false) {

  @if $bg {
    $bg-lightness: lightness($bg);
    background: $bg;
    border-color: darken($bg, 15%);
    border-#{$default-float}: none;

    // Control the font color based on background brightness
    @if $bg-lightness > 70%  or $bg == yellow { color: $input-prefix-font-color; }
    @else { color: $input-prefix-font-color-alt; }
  }

  @if $is-button {
    padding-#{$default-float}: 0;
    padding-#{$opposite-direction}: 0;
    padding-top: 0;
    padding-bottom: 0;
    text-align: center;
    line-height: emCalc(34px);
  }

}

// We use this mixin to style fieldsets
@mixin fieldset {
  border: $fieldset-border-style $fieldset-border-width $fieldset-border-color;
  padding: $fieldset-padding;
  margin: $fieldset-margin;

  // and legend styles
  legend {
    font-weight: $legend-font-weight;
    background: $legend-bg;
    padding: $legend-padding;
    margin: 0;
    margin-#{$default-float}: emCalc(-3px);
  }
}

// We use this mixin to control border and background color of error inputs
@mixin form-error-color($color:$alert-color) {
  border-color: $color;
  background-color: rgba($color, 0.1);

  // Go back to normal on focus
  &:focus {
    background: $input-focus-bg-color;
    border-color: $input-focus-border-color;
  }
}

// We use this simple mixin to style labels for error inputs
@mixin form-label-error-color($color:$alert-color) { color: $color; }

// We use this mixin to create error message styles
@mixin form-error-message($bg:$alert-color) {
  display: block;
  padding: $input-error-message-padding;
  margin-top: $input-error-message-top;
  margin-bottom: $form-spacing;
  font-size: $input-error-message-font-size;
  font-weight: $input-error-message-font-weight;

  // We can control the text color based on the brightness of the background.
  $bg-lightness: lightness($bg);
  background: $bg;
  @if $bg-lightness < 70% or $bg == yellow { color: $input-error-message-font-color; }
  @else { color: $input-error-message-font-color-alt; }
}

// Only include these classes if the variable is true, otherwise they'll be left out.
@if $include-html-form-classes {
	/* Standard Forms */
  form { margin: 0 0 $form-spacing; }

  /* Using forms within rows, we need to set some defaults */
  form .row { @include form-row-base; }

  /* Label Styles */
  label { @include form-label;
    &.right { @include form-label(right,false); }
    &.inline { @include form-label(inline,false); }
  }

  /* Attach elements to the beginning or end of an input */
  .prefix,
  .postfix { @include prefix-postfix-base; }

  /* Adjust padding, alignment and radius if pre/post element is a button */
  .postfix.button { @include button-size(false,false,false); @include postfix(false,true); }
  .prefix.button { @include button-size(false,false,false); @include prefix(false,true); }
<<<<<<< HEAD
  .prefix.button.radius { @include side-radius($default-float, $global-radius); }
  .postfix.button.radius { @include side-radius($opposite-direction, $global-radius); }
  .prefix.button.round { @include side-radius($default-float, 1000px); }
  .postfix.button.round { @include side-radius($opposite-direction, 1000px); }

  /* Separate prefix and postfix styles when on span so buttons keep their own */
  span.prefix { @include prefix();
    &.radius { @include side-radius($default-float, $global-radius); }
  }
  span.postfix { @include postfix();
    &.radius { @include side-radius($opposite-direction, $global-radius); }
=======
  .prefix.button.radius { @include radius(0); @include side-radius(left, $button-radius); }
  .postfix.button.radius { @include radius(0); @include side-radius(right, $button-radius); }
  .prefix.button.round { @include radius(0); @include side-radius(left, $button-round); }
  .postfix.button.round { @include radius(0); @include side-radius(right, $button-round); }

  /* Separate prefix and postfix styles when on span so buttons keep their own */
  span.prefix { @include prefix();
    &.radius { @include radius(0); @include side-radius(left, $global-radius); }
  }
  span.postfix { @include postfix();
    &.radius { @include radius(0); @include side-radius(right, $global-radius); }
>>>>>>> b0c313fa
  }

  /* Input groups will automatically style first and last elements of the group */
  .input-group {
    &.radius {
      &>*:first-child,  &>*:first-child * {
        @include side-radius($default-float, $global-radius);
      }
      &>*:last-child, &>*:last-child * {
        @include side-radius($opposite-direction, $global-radius);
      }
    }
    &.round {
      &>*:first-child,  &>*:first-child * {
        @include side-radius($default-float, $button-round);
      }
      &>*:last-child, &>*:last-child * {
        @include side-radius($opposite-direction, $button-round);
      }
    }
  }

  /* We use this to get basic styling on all basic form elements */
  input[type="text"],
  input[type="password"],
  input[type="date"],
  input[type="datetime"],
  input[type="datetime-local"],
  input[type="month"],
  input[type="week"],
  input[type="email"],
  input[type="number"],
  input[type="search"],
  input[type="tel"],
  input[type="time"],
  input[type="url"],
  textarea {
    @include form-element;
    @include single-transition(all, 0.15s, linear);
  }

  /* Adjust margin for form elements below */
  input[type="file"],
  input[type="checkbox"],
  input[type="radio"],
  select {
    margin: 0 0 $form-spacing 0;
  }

  /* We add basic fieldset styling */
  fieldset {
    @include fieldset;
  }

  /* Error Handling */
  .error input,
  input.error,
  .error textarea,
  textarea.error {
    @include form-error-color;
  }

  .error label,
  label.error { @include form-label-error-color; }

  .error small,
  small.error {
    @include form-error-message;
  }
}<|MERGE_RESOLUTION|>--- conflicted
+++ resolved
@@ -262,19 +262,7 @@
   /* Adjust padding, alignment and radius if pre/post element is a button */
   .postfix.button { @include button-size(false,false,false); @include postfix(false,true); }
   .prefix.button { @include button-size(false,false,false); @include prefix(false,true); }
-<<<<<<< HEAD
-  .prefix.button.radius { @include side-radius($default-float, $global-radius); }
-  .postfix.button.radius { @include side-radius($opposite-direction, $global-radius); }
-  .prefix.button.round { @include side-radius($default-float, 1000px); }
-  .postfix.button.round { @include side-radius($opposite-direction, 1000px); }
-
-  /* Separate prefix and postfix styles when on span so buttons keep their own */
-  span.prefix { @include prefix();
-    &.radius { @include side-radius($default-float, $global-radius); }
-  }
-  span.postfix { @include postfix();
-    &.radius { @include side-radius($opposite-direction, $global-radius); }
-=======
+
   .prefix.button.radius { @include radius(0); @include side-radius(left, $button-radius); }
   .postfix.button.radius { @include radius(0); @include side-radius(right, $button-radius); }
   .prefix.button.round { @include radius(0); @include side-radius(left, $button-round); }
@@ -286,7 +274,6 @@
   }
   span.postfix { @include postfix();
     &.radius { @include radius(0); @include side-radius(right, $global-radius); }
->>>>>>> b0c313fa
   }
 
   /* Input groups will automatically style first and last elements of the group */
