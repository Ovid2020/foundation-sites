@import "global";
@import "grid";

//
// Top Bar Variables
//
$include-html-top-bar-classes: $include-html-classes !default;

// Background color for the top bar
$topbar-bg-color: #333 !default;
$topbar-bg: $topbar-bg-color !default;

// Height and margin
$topbar-height: 45px !default;
$topbar-margin-bottom: 0 !default;

// Control Input height for top bar
$topbar-input-height: 2.45em !default;

// Controlling the styles for the title in the top bar
$topbar-title-weight: normal !default;
$topbar-title-font-size: em-calc(17) !default;

// Style the top bar dropdown elements
$topbar-dropdown-bg: #333 !default;
$topbar-dropdown-link-color: #fff !default;
$topbar-dropdown-link-bg: #333 !default;
$topbar-dropdown-toggle-size: 5px !default;
$topbar-dropdown-toggle-color: #fff !default;
$topbar-dropdown-toggle-alpha: 0.4 !default;

// Set the link colors and styles for top-level nav
$topbar-link-color: #fff !default;
$topbar-link-color-hover: #fff !default;
$topbar-link-color-active: #fff !default;
$topbar-link-weight: normal !default;
$topbar-link-font-size: em-calc(13) !default;
$topbar-link-hover-lightness: -10% !default; // Darken by 10%
$topbar-link-bg-hover: #272727 !default;
$topbar-link-bg-active: $primary-color !default;
$topbar-link-bg-active-hover: darken($primary-color, 5%) !default;
$topbar-link-font-family: "open_sans", "Helvetica Neue", "Helvetica", Helvetica, Arial, sans-serif !default;


$topbar-dropdown-label-color: #777 !default;
$topbar-dropdown-label-text-transform: uppercase !default;
$topbar-dropdown-label-font-weight: bold !default;
$topbar-dropdown-label-font-size: em-calc(10) !default;
$topbar-dropdown-label-bg: #333 !default;

// Top menu icon styles
$topbar-menu-link-transform: uppercase !default;
$topbar-menu-link-font-size: em-calc(13) !default;
$topbar-menu-link-weight: bold !default;
$topbar-menu-link-color: #fff !default;
$topbar-menu-icon-color: #fff !default;
$topbar-menu-link-color-toggled: #888 !default;
$topbar-menu-icon-color-toggled: #888 !default;

// Transitions and breakpoint styles
$topbar-transition-speed: 300ms !default;
// Using em-calc for the below breakpoint causes issues with top bar
$topbar-breakpoint: 940px !default; // Change to 9999px for always mobile layout
$topbar-media-query: "only screen and (min-width: #{$topbar-breakpoint})" !default;

// Divider Styles
$topbar-divider-border-bottom: solid 1px lighten($topbar-bg-color, 10%) !default;
$topbar-divider-border-top: solid 1px darken($topbar-bg-color, 10%) !default;

// Sticky Class
$topbar-sticky-class: ".sticky" !default;
$topbar-arrows: true !default; //Set false to remove the triangle icon from the menu item

@include exports("top-bar") {
  @if $include-html-top-bar-classes {

    /* Wrapped around .top-bar to contain to grid width */
    .contain-to-grid {
      width: 100%;
      background: $topbar-bg;

      .top-bar { margin-bottom: $topbar-margin-bottom; }
    }

    // Wrapped around .top-bar to make it stick to the top
    .fixed {
      width: 100%;
      #{$default-float}: 0;
      position: fixed;
      top: 0;
      z-index: 99;

      &.expanded:not(.top-bar) {
          overflow-y: auto;
          height: auto;
          width: 100%;
          max-height: 100%;

        .title-area {
          position: fixed;
          width: 100%;
          z-index: 99;
        }
        // Ensure you can scroll the menu on small screens
        .top-bar-section {
          z-index: 98;
          margin-top: $topbar-height;
        }
      }
    }

    .top-bar {
      overflow: hidden;
      height: $topbar-height;
      line-height: $topbar-height;
      position: relative;
      background: $topbar-bg;
      margin-bottom: $topbar-margin-bottom;

      // Topbar Global list Styles
      ul {
        margin-bottom: 0;
        list-style: none;
      }

      .row { max-width: none; }

      form,
      input { margin-bottom: 0; }

      input { height: $topbar-input-height; }

      .button { padding-top: .5em; padding-bottom: .5em; margin-bottom: 0; }

      // Title Area
      .title-area {
        position: relative;
        margin: 0;
      }

      .name {
        height: $topbar-height;
        margin: 0;
        font-size: $em-base;

        h1 {
          line-height: $topbar-height;
          font-size: $topbar-title-font-size;
          margin: 0;
          a {
            font-weight: $topbar-title-weight;
            color: $topbar-link-color;
            width: 50%;
            display: block;
            padding: 0 $topbar-height / 3;
          }
        }
      }

      // Menu toggle button on small devices
      .toggle-topbar {
        position: absolute;
        #{$opposite-direction}: 0;
        top: 0;

        a {
          color: $topbar-link-color;
          text-transform: $topbar-menu-link-transform;
          font-size: $topbar-menu-link-font-size;
          font-weight: $topbar-menu-link-weight;
          position: relative;
          display: block;
          padding: 0 $topbar-height / 3;
          height: $topbar-height;
          line-height: $topbar-height;
        }

        // Adding the class "menu-icon" will add the 3-line icon people love and adore.
        &.menu-icon {
          #{$opposite-direction}: $topbar-height / 3;
          top: 50%;
          margin-top: -16px;
          padding-#{$default-float}: 40px;

          a {
            text-indent: -48px;
            width: 34px;
            height: 34px;
            line-height: 33px;
            padding: 0;
            color: $topbar-menu-link-color;

            span {
              position: absolute;
              #{$opposite-direction}: 0;
              display: block;
              width: 16px;
              height: 0;
              // Shh, don't tell, but box-shadows create the menu icon :)
              @if $experimental {
                -webkit-box-shadow: 0 10px 0 1px $topbar-menu-icon-color,
                                    0 16px 0 1px $topbar-menu-icon-color,
                                    0 22px 0 1px $topbar-menu-icon-color;
              }
              box-shadow:         0 10px 0 1px $topbar-menu-icon-color,
                                  0 16px 0 1px $topbar-menu-icon-color,
                                  0 22px 0 1px $topbar-menu-icon-color;
            }
          }
        }
      }

      // Change things up when the top-bar is expanded
      &.expanded {
        height: auto;
        background: transparent;

        .title-area { background: $topbar-bg; }

        .toggle-topbar {
          a { color: $topbar-menu-link-color-toggled;
            span {
              // Shh, don't tell, but box-shadows create the menu icon :)
              @if $experimental {
                -webkit-box-shadow: 0 10px 0 1px $topbar-menu-icon-color-toggled,
                                    0 16px 0 1px $topbar-menu-icon-color-toggled,
                                    0 22px 0 1px $topbar-menu-icon-color-toggled;
              }
              box-shadow:         0 10px 0 1px $topbar-menu-icon-color-toggled,
                                  0 16px 0 1px $topbar-menu-icon-color-toggled,
                                  0 22px 0 1px $topbar-menu-icon-color-toggled;
            }
          }
        }
      }

    }

<<<<<<< HEAD
    .divider,
    [role="separator"] {
      border-bottom: $topbar-divider-border-bottom;
      clear: both;
      height: 1px;
      width: 100%;
    }
=======
    // Right and Left Navigation that stacked by default
    .top-bar-section {
      #{$default-float}: 0;
      position: relative;
      width: auto;
      @include single-transition($default-float, $topbar-transition-speed);
>>>>>>> edfde894

      ul {
        width: 100%;
        height: auto;
        display: block;
        background: $topbar-dropdown-bg;
<<<<<<< HEAD
        
        // Apply the hover link color when it has that class
	      &:hover > a {
	        background: $topbar-link-bg-hover;
	        color: $topbar-link-color-hover;
	        box-shadow: inset 0 -4px darken($topbar-link-bg-hover, 10%);
	
	      }

		// Apply the active link color when it has that class
	      &.active > a {
	        background: $topbar-link-bg-active;
	        color: $topbar-link-color-active;
	        box-shadow: inset 0 -4px darken($primary-color, 10%);
			&:hover {
	            background: $topbar-link-bg-active-hover;
	        }
	      }

        &.button {
          background: $primary-color;
          font-size: $topbar-link-font-size;
          padding-right: $topbar-height / 3;
          padding-left: $topbar-height / 3;
          box-shadow: none; 
          &:hover {
            background: darken($primary-color, 5%); box-shadow: none; 
          }
        }
        &.button.secondary {
          background: $secondary-color;
          &:hover {
            background: darken($secondary-color, 5%); box-shadow: none; 
          }
        }
        &.button.success {
          background: $success-color;
          &:hover {
            background: darken($success-color, 5%); box-shadow: none; 
          }
        }
        &.button.alert {
          background: $alert-color;
          &:hover {
            background: darken($alert-color, 5%); box-shadow: none; 
          }
        }
      }
   }
=======
        font-size: $em-base;
        margin: 0;
      }

      .divider,
      [role="separator"] {
        border-bottom: $topbar-divider-border-bottom;
        border-top: $topbar-divider-border-top;
        clear: both;
        height: 1px;
        width: 100%;
      }

      ul li {
        & > a {
          display: block;
          width: 100%;
          color: $topbar-link-color;
          padding: 12px 0 12px 0;
          padding-#{$default-float}: $topbar-height / 3;
          font-family: $topbar-link-font-family;
          font-size: $topbar-link-font-size;
          font-weight: $topbar-link-weight;
          background: $topbar-dropdown-bg;
          
          &.button {
            background: $primary-color;
            font-size: $topbar-link-font-size;
             padding-right: $topbar-height / 3;
             padding-left: $topbar-height / 3;
            &:hover {
              background: darken($primary-color, 10%);
            }
          }
          &.button.secondary {
            background: $secondary-color;
            &:hover {
              background: darken($secondary-color, 10%);
            }
          }
          &.button.success {
            background: $success-color;
            &:hover {
              background: darken($success-color, 10%);
            }
          }
          &.button.alert {
            background: $alert-color;
            &:hover {
              background: darken($alert-color, 10%);
            }
          }

        }

        // Apply the hover link color when it has that class
        &:hover > a {
          background: $topbar-link-bg-hover;
          color: $topbar-link-color-hover;
          box-shadow: inset 0 -4px darken($topbar-link-bg-hover, 10%);

        }

        // Apply the active link color when it has that class
        &.active > a {
          background: $topbar-link-bg-active;
          color: $topbar-link-color-active;
          box-shadow: inset 0 -4px darken($primary-color, 10%);
  		&:hover {
              background: $topbar-link-bg-active-hover;
          }
        }
      }

      // Add some extra padding for list items contains buttons
      .has-form { padding: $topbar-height / 3; }
>>>>>>> edfde894

      // Styling for list items that have a dropdown within them.
      .has-dropdown {
        position: relative;

        & > a {
          &:after {
            @if ($topbar-arrows){
              @include css-triangle($topbar-dropdown-toggle-size, rgba($topbar-dropdown-toggle-color, $topbar-dropdown-toggle-alpha), $default-float); 
            }
            margin-#{$opposite-direction}: $topbar-height / 3;
            margin-top: -($topbar-dropdown-toggle-size / 2) - 2;
            position: absolute;
            top: 50%;
            #{$opposite-direction}: 0;
          }
        }

        &.moved { position: static;
          & > .dropdown {
            display: block;
          }
        }
      }

      // Styling elements inside of dropdowns
      .dropdown {
        position: absolute;
        #{$default-float}: 100%;
        top: 0;
        display: none;
        z-index: 99;

        li {
          width: 100%;
          height: auto;

          a {
            font-weight: normal;
            padding: 8px $topbar-height / 3;
            &.parent-link {
              font-weight: $topbar-link-weight;
            }
          }

          &.title h5 { margin-bottom: 0;
            a {
              color: $topbar-link-color;
              line-height: $topbar-height / 2;
              display: block;
            }
          }
        }

        label {
          padding: 8px $topbar-height / 3 2px;
          margin-bottom: 0;
          text-transform: $topbar-dropdown-label-text-transform;
          color: $topbar-dropdown-label-color;
          font-weight: $topbar-dropdown-label-font-weight;
          font-size: $topbar-dropdown-label-font-size;
        }
      }
    }

    // Element that controls breakpoint, no need to change this ever
    .top-bar-js-breakpoint {
      width: $topbar-breakpoint !important;
      visibility: hidden;
    }
    .js-generated { display: block; }


    // Top Bar styles intended for screen sizes above the breakpoint.
    @media #{$topbar-media-query} {
      .top-bar {
        background: $topbar-bg;
        @include clearfix;
        overflow: visible;

        .toggle-topbar { display: none; }

        .title-area { float: $default-float; }
        .name h1 a { width: auto; }

        input,
        .button {
          line-height: 2em;
          font-size: em-calc(14);
          height: 2em;
          padding: 0 10px;
          position: relative;
          top: 8px;
        }

        &.expanded { background: $topbar-bg; }
      }

      .contain-to-grid .top-bar {
        max-width: $row-width;
        margin: 0 auto;
        margin-bottom: $topbar-margin-bottom;
      }

      .top-bar-section {
        @include single-transition(none,0,0);
        #{$default-float}: 0 !important;

        ul {
          width: auto;
          height: auto !important;
          display: inline;

          li {
            float: $default-float;
            .js-generated { display: none; }
          }
        }

        li {
          &.hover {
            > a:not(.button) {
              background: $topbar-link-bg-hover;
              color: $topbar-link-color-hover;
            }
          }
          a:not(.button) {
            padding: 0 $topbar-height / 3;
            line-height: $topbar-height;
            background: $topbar-bg;
            &:hover { background: $topbar-link-bg-hover; }
          }
        }
<<<<<<< HEAD
        a:not(.button) {
          padding: 0 $topbar-height / 3;
          line-height: $topbar-height;
          background: $topbar-bg;
          &:hover { background: $topbar-link-bg-hover; box-shadow: inset 0 -4px darken($topbar-link-bg-hover, 20%); }
        }
      }
=======
>>>>>>> edfde894

        .has-dropdown {

          @if($topbar-arrows){

            & > a {
              padding-#{$opposite-direction}: $topbar-height / 3 + 20 !important;
              &:after {
                @include css-triangle($topbar-dropdown-toggle-size, rgba($topbar-dropdown-toggle-color, $topbar-dropdown-toggle-alpha), top);
                margin-top: -($topbar-dropdown-toggle-size / 2);
                top: $topbar-height / 2;
              }
            }

          }

          &.moved { position: relative;
            & > .dropdown { display: none; }
          }

          &.hover, &.not-click:hover {
            & > .dropdown {
              display: block;
            }
          }

          .dropdown li.has-dropdown {
            & > a {
              &:after {
                border: none;
                content: "\00bb";
                top: 1em;
                margin-top: -2px;
                #{$opposite-direction}: 5px;
              }
            }
          }

        }

        .dropdown {
          #{$default-float}: 0;
          top: auto;
          background: transparent;
          min-width: 100%;

          li {
            a {
              color: $topbar-dropdown-link-color;
              line-height: 1;
              white-space: nowrap;
              padding: 12px $topbar-height / 3;
              background: $topbar-dropdown-link-bg;
            }

            label {
              white-space: nowrap;
              background: $topbar-dropdown-label-bg;
            }

            // Second Level Dropdowns
            .dropdown {
              #{$default-float}: 100%;
              top: 0;
            }
          }
        }

<<<<<<< HEAD
      & > ul > .divider,
      & > ul > [role="separator"] {
        border-bottom: none;
        border-top: none;
        border-#{$opposite-direction}: $topbar-divider-border-bottom;
        clear: none;
        height: $topbar-height;
        width: 0;
      }
=======
        & > ul > .divider,
        & > ul > [role="separator"] {
          border-bottom: none;
          border-top: none;
          border-#{$opposite-direction}: $topbar-divider-border-bottom;
          border-#{$default-float}: $topbar-divider-border-top;
          clear: none;
          height: $topbar-height;
          width: 0;
        }
>>>>>>> edfde894

        .has-form {
          background: $topbar-bg;
          padding: 0 $topbar-height / 3;
          height: $topbar-height;
        }

        // Position overrides for ul.right
        ul.right {
          li .dropdown {
            left: auto;
            right: 0;

            li .dropdown { right: 100%; }
          }
        }
      }

      // Degrade gracefully when Javascript is disabled. Displays dropdown and changes
      // background & text color on hover.
      .no-js .top-bar-section {
  	  ul li {
          // Apply the hover link color when it has that class
          &:hover > a {
            background: $topbar-link-bg-hover;
            color: $topbar-link-color-hover;
          }

          // Apply the active link color when it has that class
          &:active > a {
            background: $topbar-link-bg-active;
            color: $topbar-link-color-active;
          }
        }

  	  .has-dropdown {
          &:hover {
            & > .dropdown {
              display: block;
            }
          }
  	  }
  	}
    }

  }
}<|MERGE_RESOLUTION|>--- conflicted
+++ resolved
@@ -236,79 +236,18 @@
 
     }
 
-<<<<<<< HEAD
-    .divider,
-    [role="separator"] {
-      border-bottom: $topbar-divider-border-bottom;
-      clear: both;
-      height: 1px;
-      width: 100%;
-    }
-=======
     // Right and Left Navigation that stacked by default
     .top-bar-section {
       #{$default-float}: 0;
       position: relative;
       width: auto;
       @include single-transition($default-float, $topbar-transition-speed);
->>>>>>> edfde894
 
       ul {
         width: 100%;
         height: auto;
         display: block;
         background: $topbar-dropdown-bg;
-<<<<<<< HEAD
-        
-        // Apply the hover link color when it has that class
-	      &:hover > a {
-	        background: $topbar-link-bg-hover;
-	        color: $topbar-link-color-hover;
-	        box-shadow: inset 0 -4px darken($topbar-link-bg-hover, 10%);
-	
-	      }
-
-		// Apply the active link color when it has that class
-	      &.active > a {
-	        background: $topbar-link-bg-active;
-	        color: $topbar-link-color-active;
-	        box-shadow: inset 0 -4px darken($primary-color, 10%);
-			&:hover {
-	            background: $topbar-link-bg-active-hover;
-	        }
-	      }
-
-        &.button {
-          background: $primary-color;
-          font-size: $topbar-link-font-size;
-          padding-right: $topbar-height / 3;
-          padding-left: $topbar-height / 3;
-          box-shadow: none; 
-          &:hover {
-            background: darken($primary-color, 5%); box-shadow: none; 
-          }
-        }
-        &.button.secondary {
-          background: $secondary-color;
-          &:hover {
-            background: darken($secondary-color, 5%); box-shadow: none; 
-          }
-        }
-        &.button.success {
-          background: $success-color;
-          &:hover {
-            background: darken($success-color, 5%); box-shadow: none; 
-          }
-        }
-        &.button.alert {
-          background: $alert-color;
-          &:hover {
-            background: darken($alert-color, 5%); box-shadow: none; 
-          }
-        }
-      }
-   }
-=======
         font-size: $em-base;
         margin: 0;
       }
@@ -385,7 +324,6 @@
 
       // Add some extra padding for list items contains buttons
       .has-form { padding: $topbar-height / 3; }
->>>>>>> edfde894
 
       // Styling for list items that have a dropdown within them.
       .has-dropdown {
@@ -519,16 +457,6 @@
             &:hover { background: $topbar-link-bg-hover; }
           }
         }
-<<<<<<< HEAD
-        a:not(.button) {
-          padding: 0 $topbar-height / 3;
-          line-height: $topbar-height;
-          background: $topbar-bg;
-          &:hover { background: $topbar-link-bg-hover; box-shadow: inset 0 -4px darken($topbar-link-bg-hover, 20%); }
-        }
-      }
-=======
->>>>>>> edfde894
 
         .has-dropdown {
 
@@ -597,17 +525,6 @@
           }
         }
 
-<<<<<<< HEAD
-      & > ul > .divider,
-      & > ul > [role="separator"] {
-        border-bottom: none;
-        border-top: none;
-        border-#{$opposite-direction}: $topbar-divider-border-bottom;
-        clear: none;
-        height: $topbar-height;
-        width: 0;
-      }
-=======
         & > ul > .divider,
         & > ul > [role="separator"] {
           border-bottom: none;
@@ -618,7 +535,6 @@
           height: $topbar-height;
           width: 0;
         }
->>>>>>> edfde894
 
         .has-form {
           background: $topbar-bg;
