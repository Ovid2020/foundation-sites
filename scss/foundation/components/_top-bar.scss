//
// Top Bar Variables
//
$include-html-nav-classes: $include-html-classes !default;

// Background color for the top bar
$topbar-bg: #111 !default;

// Height and margin
$topbar-height: 45px !default;
$topbar-margin-bottom: emCalc(30px) !default;

// Control Input height for top bar
$topbar-input-height: 2.45em !default;

// Controlling the styles for the title in the top bar
$topbar-title-weight: bold !default;
$topbar-title-font-size: emCalc(17px) !default;

// Set the link colors and styles for top-level nav
$topbar-link-color: #fff !default;
$topbar-link-weight: bold !default;
$topbar-link-font-size: emCalc(13px) !default;
$topbar-link-hover-lightness: -30% !default; // Darken by 30%

// Style the top bar dropdown elements
$topbar-dropdown-bg: #333 !default;
$topbar-dropdown-link-color: #fff !default;
$topbar-dropdown-toggle-size: 5px !default;
$topbar-dropdown-toggle-color: #fff !default;
$topbar-dropdown-toggle-alpha: 0.5 !default;
$dropdown-label-color: #555 !default;

// Top menu icon styles
$topbar-menu-link-transform: uppercase !default;
$topbar-menu-link-font-size: emCalc(13px) !default;
$topbar-menu-link-weight: bold !default;
$topbar-menu-link-color: #fff !default;
$topbar-menu-icon-color: #fff !default;
$topbar-menu-link-color-toggled: #888 !default;
$topbar-menu-icon-color-toggled: #888 !default;

// Transitions and breakpoint styles
$topbar-transition-speed: 300ms !default;
$topbar-breakpoint: emCalc(940px) !default; // Change to 9999px for always mobile layout
$topbar-media-query: "only screen and (min-width:"#{$topbar-breakpoint}")" !default;

@if $include-html-nav-classes {
  
  /* Wrapped around .top-bar to contain to grid width */
  .contain-to-grid {
    width: 100%;
    background: $topbar-bg;
  }
  
  // Wrapped around .top-bar to make it fixed at the top
  .fixed {
    width: 100%;
    #{$default-float}: 0;
    position: fixed;
    top: 0;
    z-index: 99;
  }
  
  .top-bar {
    overflow: hidden;
    height: $topbar-height;
    line-height: $topbar-height;
    position: relative;
    background: $topbar-bg;
    margin-bottom: $topbar-margin-bottom;
  
    // Topbar Global list Styles
    ul {
      margin-bottom: 0;
      list-style: none;
    }
  
    .row { max-width: none; }
  
    form,
    input { margin-bottom: 0; }
  
    input { height: $topbar-input-height; }
  
    .button { padding-top: .5em; padding-bottom: .5em; margin-bottom: 0; }
  
    // Title Area
    .title-area { position: relative; }
  
    .name {
      height: $topbar-height;
      margin: 0;
      font-size: $em-base;
  
      h1 {
        line-height: $topbar-height;
        font-size: $topbar-title-font-size;
        margin: 0;
        a {
          font-weight: $topbar-title-weight;
          color: $topbar-link-color;
          width: 50%;
          display: block;
          padding: 0 $topbar-height / 3;
        }
      }
    }
  
    // Menu toggle button on small devices
    .toggle-topbar {
      position: absolute;
      #{$opposite-direction}: 0;
      top: 0;
  
      a {
        color: $topbar-link-color;
        text-transform: $topbar-menu-link-transform;
        font-size: $topbar-menu-link-font-size;
        font-weight: $topbar-menu-link-weight;
        position: relative;
        display: block;
        padding: 0 $topbar-height / 3;
        height: $topbar-height;
        line-height: $topbar-height;
      }
  
      // Adding the class "menu-icon" will add the 3-line icon people love and adore.
      &.menu-icon {
        #{$opposite-direction}: $topbar-height / 3;
        top: 50%;
        margin-top: -16px;
        padding-#{$default-float}: 40px;
  
        a {
          text-indent: -48px;
          width: 34px;
          height: 34px;
          line-height: 33px;
          padding: 0;
          color: $topbar-menu-link-color;
  
          span {
            position: absolute;
            #{$opposite-direction}: 0;
            display: block;
            width: 16px;
            height: 0;
            // Shh, don't tell, but box-shadows create the menu icon :)
            -webkit-box-shadow: 0 10px 0 1px $topbar-menu-icon-color,
                                0 16px 0 1px $topbar-menu-icon-color,
                                0 22px 0 1px $topbar-menu-icon-color;
  
            box-shadow:         0 10px 0 1px $topbar-menu-icon-color,
                                0 16px 0 1px $topbar-menu-icon-color,
                                0 22px 0 1px $topbar-menu-icon-color;
          }
        }
      }
    }
  
    // Change things up when the top-bar is expanded
    &.expanded {
      height: auto;
      background: transparent;
  
      .title-area { background: $topbar-bg; }
  
      .toggle-topbar {
        a { color: $topbar-menu-link-color-toggled;
          span {
            // Shh, don't tell, but box-shadows create the menu icon :)
            -webkit-box-shadow: 0 10px 0 1px $topbar-menu-icon-color-toggled,
                                0 16px 0 1px $topbar-menu-icon-color-toggled,
                                0 22px 0 1px $topbar-menu-icon-color-toggled;
  
            box-shadow:         0 10px 0 1px $topbar-menu-icon-color-toggled,
                                0 16px 0 1px $topbar-menu-icon-color-toggled,
                                0 22px 0 1px $topbar-menu-icon-color-toggled;
          }
        }
      }
    }
  
  }
  
  // Right and Left Navigation that stacked by default
  .top-bar-section {
    #{$default-float}: 0;
    position: relative;
    width: auto;
    @include single-transition($default-float, $topbar-transition-speed);
  
    ul {
      width: 100%;
      height: auto;
      display: block;
      background: $topbar-dropdown-bg;
      font-size: $em-base;
      margin: 0;
    }
  
    .divider,
    [role="separator"] {
      border-bottom: solid 1px lighten($topbar-dropdown-bg, 10%);
      border-top: solid 1px darken($topbar-dropdown-bg, 10%);
      clear: both;
      height: 1px;
      width: 100%;
    }
  
    ul li {
      & > a {
        display: block;
        width: 100%;
        color: $topbar-link-color;
        padding: 12px 0 12px 0;
        padding-#{$default-float}: $topbar-height / 3;
        font-size: $topbar-link-font-size;
        font-weight: $topbar-link-weight;
        background: $topbar-dropdown-bg;
  
        &:hover { background: darken($topbar-dropdown-bg, 3%); }
  
  
        &.button {
          background: $primary-color;
          font-size: $topbar-link-font-size;
          &:hover {
            background: darken($primary-color, 10%);
          }
        }
        &.button.secondary {
          background: $secondary-color;
          &:hover {
            background: darken($secondary-color, 10%);
          }
        }
        &.button.success {
          background: $success-color;
          &:hover {
            background: darken($success-color, 10%);
          }
        }
        &.button.alert {
          background: $alert-color;
          &:hover {
            background: darken($alert-color, 10%);
          }
        }
  
      }
  
      // Apply the active link color when it has that class
      &.active > a { background: darken($topbar-dropdown-bg, 3%); }
    }
  
    // Add some extra padding for list items contains buttons
    .has-form { padding: $topbar-height / 3; }
  
    // Styling for list items that have a dropdown within them.
    .has-dropdown {
      position: relative;
  
      & > a {
        &:after {
          @include css-triangle($topbar-dropdown-toggle-size, rgba($topbar-dropdown-toggle-color, $topbar-dropdown-toggle-alpha), $default-float);
          margin-#{$opposite-direction}: $topbar-height / 3;
          margin-top: -($topbar-dropdown-toggle-size / 2) - 2;
          position: absolute;
          top: 22px;
          #{$opposite-direction}: 0;
        }
      }
  
      &.moved { position: static;
        & > .dropdown {
          visibility: visible;
        }
      }
    }
  
    // Styling elements inside of dropdowns
    .dropdown {
      position: absolute;
      #{$default-float}: 100%;
      top: 0;
      visibility: hidden;
      z-index: 99;
  
      li { width: 100%;
        a {
          font-weight: normal;
          padding: 8px $topbar-height / 3;
        }
  
        &.title h5 { margin-bottom: 0;
          a {
            color: $topbar-link-color;
            line-height: $topbar-height / 2;
            display: block;
          }
        }
      }
  
      label {
        padding: 8px $topbar-height / 3 2px;
        margin-bottom: 0;
        text-transform: uppercase;
        color: $dropdown-label-color;
        font-weight: bold;
        font-size: emCalc(10px);
      }
    }
  }
  
  // Element that controls breakpoint, no need to change this ever
  .top-bar-js-breakpoint {
    width: $topbar-breakpoint !important;
    visibility: hidden;
  }
<<<<<<< HEAD
  .js-generated { display: block; }
  
  
  // Top Bar styles intended for screen sizes above the breakpoint.
  @media #{$topbar-media-query} {
    .top-bar { background: $topbar-bg; @include clearfix; overflow: visible;
      .toggle-topbar { display: none; }
  
      .title-area { float: $default-float; }
      .name h1 a { width: auto; }
  
      input,
      .button {
        line-height: 2em;
        font-size: emCalc(14px);
        height: 2em;
        padding: 0 10px;
        position: relative;
        top: 8px;
=======

  .contain-to-grid .top-bar { max-width: $row-width; margin: 0 auto; margin-bottom: $topbar-margin-bottom; }
  
  .fixed .top-bar { margin-bottom: 0; }

  .top-bar-section {
    @include single-transition(none,0,0);
    #{$default-float}: 0 !important;

    ul {
      width: auto;
      height: auto !important;
      display: inline;

      li {
        float: $default-float;
        .js-generated { display: none; }
      }
    }

    li {
      a:not(.button) {
        padding: 0 $topbar-height / 3;
        line-height: $topbar-height;
        background: $topbar-bg;
        &:hover { background: adjust-color($topbar-dropdown-bg, $lightness: $topbar-link-hover-lightness); }
>>>>>>> 32bc7ee1
      }
  
      &.expanded { background: $topbar-bg; }
    }
  
    .contain-to-grid .top-bar { max-width: $row-width; margin: 0 auto; margin-bottom: $topbar-margin-bottom; }
  
    .top-bar-section {
      @include single-transition(none,0,0);
      #{$default-float}: 0 !important;
  
      ul {
        width: auto;
        height: auto !important;
        display: inline;
  
        li {
          float: $default-float;
          .js-generated { display: none; }
        }
      }
  
      li {
        a:not(.button) {
          padding: 0 $topbar-height / 3;
          line-height: $topbar-height;
          background: $topbar-bg;
          &:hover { background: adjust-color($topbar-dropdown-bg, $lightness: $topbar-link-hover-lightness); }
        }
      }
  
      .has-dropdown {
        & > a {
          padding-#{$opposite-direction}: $topbar-height / 3 + 20 !important;
  
          &:after {
            @include css-triangle($topbar-dropdown-toggle-size, rgba($topbar-dropdown-toggle-color, $topbar-dropdown-toggle-alpha), top);
            margin-top: -($topbar-dropdown-toggle-size / 2);
            top: $topbar-height / 2;
          }
        }
  
        &.moved { position: relative;
          & > .dropdown { visibility: hidden; }
        }
  
        &:hover,
        &:active {
          & > .dropdown {
            visibility: visible;
          }
        }
  
        .dropdown li.has-dropdown {
          & > a {
            &:after {
              border: none;
              content: "\00bb";
              margin-top: -15px;
              #{$opposite-direction}: 5px;
            }
          }
        }
  
      }
  
      .dropdown {
        #{$default-float}: 0;
        top: auto;
        background: transparent;
        min-width: 100%;
  
        li {
          a {
            color: $topbar-dropdown-link-color;
            line-height: 1;
            white-space: nowrap;
            padding: 7px $topbar-height / 3;
            background: lighten($topbar-bg, 5%);
          }
  
          label {
            white-space: nowrap;
            background: lighten($topbar-bg, 5%);
          }
  
          // Second Level Dropdowns
          .dropdown {
            #{$default-float}: 100%;
            top: 0;
          }
        }
      }
  
      & > ul > .divider,
      & > ul > [role="separator"] {
        border-bottom: none;
        border-top: none;
        border-#{$opposite-direction}: solid 1px lighten($topbar-bg, 10%);
        border-#{$default-float}: solid 1px darken($topbar-bg, 10%);
        clear: none;
        height: $topbar-height;
        width: 0px;
      }
  
      .has-form {
        background: $topbar-bg;
        padding: 0 $topbar-height / 3;
        height: $topbar-height;
      }
  
      // Position overrides for ul.right
      ul.right {
        li .dropdown {
          left: auto;
          right: 0;
  
          li .dropdown { right: 100%; }
        }
      }
  
    }
  
  }

}<|MERGE_RESOLUTION|>--- conflicted
+++ resolved
@@ -46,13 +46,13 @@
 $topbar-media-query: "only screen and (min-width:"#{$topbar-breakpoint}")" !default;
 
 @if $include-html-nav-classes {
-  
+
   /* Wrapped around .top-bar to contain to grid width */
   .contain-to-grid {
     width: 100%;
     background: $topbar-bg;
   }
-  
+
   // Wrapped around .top-bar to make it fixed at the top
   .fixed {
     width: 100%;
@@ -61,7 +61,7 @@
     top: 0;
     z-index: 99;
   }
-  
+
   .top-bar {
     overflow: hidden;
     height: $topbar-height;
@@ -69,30 +69,30 @@
     position: relative;
     background: $topbar-bg;
     margin-bottom: $topbar-margin-bottom;
-  
+
     // Topbar Global list Styles
     ul {
       margin-bottom: 0;
       list-style: none;
     }
-  
+
     .row { max-width: none; }
-  
+
     form,
     input { margin-bottom: 0; }
-  
+
     input { height: $topbar-input-height; }
-  
+
     .button { padding-top: .5em; padding-bottom: .5em; margin-bottom: 0; }
-  
+
     // Title Area
     .title-area { position: relative; }
-  
+
     .name {
       height: $topbar-height;
       margin: 0;
       font-size: $em-base;
-  
+
       h1 {
         line-height: $topbar-height;
         font-size: $topbar-title-font-size;
@@ -106,13 +106,13 @@
         }
       }
     }
-  
+
     // Menu toggle button on small devices
     .toggle-topbar {
       position: absolute;
       #{$opposite-direction}: 0;
       top: 0;
-  
+
       a {
         color: $topbar-link-color;
         text-transform: $topbar-menu-link-transform;
@@ -124,14 +124,14 @@
         height: $topbar-height;
         line-height: $topbar-height;
       }
-  
+
       // Adding the class "menu-icon" will add the 3-line icon people love and adore.
       &.menu-icon {
         #{$opposite-direction}: $topbar-height / 3;
         top: 50%;
         margin-top: -16px;
         padding-#{$default-float}: 40px;
-  
+
         a {
           text-indent: -48px;
           width: 34px;
@@ -139,7 +139,7 @@
           line-height: 33px;
           padding: 0;
           color: $topbar-menu-link-color;
-  
+
           span {
             position: absolute;
             #{$opposite-direction}: 0;
@@ -150,7 +150,7 @@
             -webkit-box-shadow: 0 10px 0 1px $topbar-menu-icon-color,
                                 0 16px 0 1px $topbar-menu-icon-color,
                                 0 22px 0 1px $topbar-menu-icon-color;
-  
+
             box-shadow:         0 10px 0 1px $topbar-menu-icon-color,
                                 0 16px 0 1px $topbar-menu-icon-color,
                                 0 22px 0 1px $topbar-menu-icon-color;
@@ -158,14 +158,14 @@
         }
       }
     }
-  
+
     // Change things up when the top-bar is expanded
     &.expanded {
       height: auto;
       background: transparent;
-  
+
       .title-area { background: $topbar-bg; }
-  
+
       .toggle-topbar {
         a { color: $topbar-menu-link-color-toggled;
           span {
@@ -173,7 +173,7 @@
             -webkit-box-shadow: 0 10px 0 1px $topbar-menu-icon-color-toggled,
                                 0 16px 0 1px $topbar-menu-icon-color-toggled,
                                 0 22px 0 1px $topbar-menu-icon-color-toggled;
-  
+
             box-shadow:         0 10px 0 1px $topbar-menu-icon-color-toggled,
                                 0 16px 0 1px $topbar-menu-icon-color-toggled,
                                 0 22px 0 1px $topbar-menu-icon-color-toggled;
@@ -181,16 +181,16 @@
         }
       }
     }
-  
-  }
-  
+
+  }
+
   // Right and Left Navigation that stacked by default
   .top-bar-section {
     #{$default-float}: 0;
     position: relative;
     width: auto;
     @include single-transition($default-float, $topbar-transition-speed);
-  
+
     ul {
       width: 100%;
       height: auto;
@@ -199,7 +199,7 @@
       font-size: $em-base;
       margin: 0;
     }
-  
+
     .divider,
     [role="separator"] {
       border-bottom: solid 1px lighten($topbar-dropdown-bg, 10%);
@@ -208,7 +208,7 @@
       height: 1px;
       width: 100%;
     }
-  
+
     ul li {
       & > a {
         display: block;
@@ -219,10 +219,10 @@
         font-size: $topbar-link-font-size;
         font-weight: $topbar-link-weight;
         background: $topbar-dropdown-bg;
-  
+
         &:hover { background: darken($topbar-dropdown-bg, 3%); }
-  
-  
+
+
         &.button {
           background: $primary-color;
           font-size: $topbar-link-font-size;
@@ -248,20 +248,20 @@
             background: darken($alert-color, 10%);
           }
         }
-  
-      }
-  
+
+      }
+
       // Apply the active link color when it has that class
       &.active > a { background: darken($topbar-dropdown-bg, 3%); }
     }
-  
+
     // Add some extra padding for list items contains buttons
     .has-form { padding: $topbar-height / 3; }
-  
+
     // Styling for list items that have a dropdown within them.
     .has-dropdown {
       position: relative;
-  
+
       & > a {
         &:after {
           @include css-triangle($topbar-dropdown-toggle-size, rgba($topbar-dropdown-toggle-color, $topbar-dropdown-toggle-alpha), $default-float);
@@ -272,14 +272,14 @@
           #{$opposite-direction}: 0;
         }
       }
-  
+
       &.moved { position: static;
         & > .dropdown {
           visibility: visible;
         }
       }
     }
-  
+
     // Styling elements inside of dropdowns
     .dropdown {
       position: absolute;
@@ -287,13 +287,13 @@
       top: 0;
       visibility: hidden;
       z-index: 99;
-  
+
       li { width: 100%;
         a {
           font-weight: normal;
           padding: 8px $topbar-height / 3;
         }
-  
+
         &.title h5 { margin-bottom: 0;
           a {
             color: $topbar-link-color;
@@ -302,7 +302,7 @@
           }
         }
       }
-  
+
       label {
         padding: 8px $topbar-height / 3 2px;
         margin-bottom: 0;
@@ -313,24 +313,23 @@
       }
     }
   }
-  
+
   // Element that controls breakpoint, no need to change this ever
   .top-bar-js-breakpoint {
     width: $topbar-breakpoint !important;
     visibility: hidden;
   }
-<<<<<<< HEAD
   .js-generated { display: block; }
-  
-  
+
+
   // Top Bar styles intended for screen sizes above the breakpoint.
   @media #{$topbar-media-query} {
     .top-bar { background: $topbar-bg; @include clearfix; overflow: visible;
       .toggle-topbar { display: none; }
-  
+
       .title-area { float: $default-float; }
       .name h1 a { width: auto; }
-  
+
       input,
       .button {
         line-height: 2em;
@@ -339,56 +338,28 @@
         padding: 0 10px;
         position: relative;
         top: 8px;
-=======
-
-  .contain-to-grid .top-bar { max-width: $row-width; margin: 0 auto; margin-bottom: $topbar-margin-bottom; }
-  
-  .fixed .top-bar { margin-bottom: 0; }
-
-  .top-bar-section {
-    @include single-transition(none,0,0);
-    #{$default-float}: 0 !important;
-
-    ul {
-      width: auto;
-      height: auto !important;
-      display: inline;
-
-      li {
-        float: $default-float;
-        .js-generated { display: none; }
-      }
-    }
-
-    li {
-      a:not(.button) {
-        padding: 0 $topbar-height / 3;
-        line-height: $topbar-height;
-        background: $topbar-bg;
-        &:hover { background: adjust-color($topbar-dropdown-bg, $lightness: $topbar-link-hover-lightness); }
->>>>>>> 32bc7ee1
-      }
-  
+      }
+
       &.expanded { background: $topbar-bg; }
     }
-  
+
     .contain-to-grid .top-bar { max-width: $row-width; margin: 0 auto; margin-bottom: $topbar-margin-bottom; }
-  
+
     .top-bar-section {
       @include single-transition(none,0,0);
       #{$default-float}: 0 !important;
-  
+
       ul {
         width: auto;
         height: auto !important;
         display: inline;
-  
+
         li {
           float: $default-float;
           .js-generated { display: none; }
         }
       }
-  
+
       li {
         a:not(.button) {
           padding: 0 $topbar-height / 3;
@@ -397,29 +368,29 @@
           &:hover { background: adjust-color($topbar-dropdown-bg, $lightness: $topbar-link-hover-lightness); }
         }
       }
-  
+
       .has-dropdown {
         & > a {
           padding-#{$opposite-direction}: $topbar-height / 3 + 20 !important;
-  
+
           &:after {
             @include css-triangle($topbar-dropdown-toggle-size, rgba($topbar-dropdown-toggle-color, $topbar-dropdown-toggle-alpha), top);
             margin-top: -($topbar-dropdown-toggle-size / 2);
             top: $topbar-height / 2;
           }
         }
-  
+
         &.moved { position: relative;
           & > .dropdown { visibility: hidden; }
         }
-  
+
         &:hover,
         &:active {
           & > .dropdown {
             visibility: visible;
           }
         }
-  
+
         .dropdown li.has-dropdown {
           & > a {
             &:after {
@@ -430,15 +401,15 @@
             }
           }
         }
-  
-      }
-  
+
+      }
+
       .dropdown {
         #{$default-float}: 0;
         top: auto;
         background: transparent;
         min-width: 100%;
-  
+
         li {
           a {
             color: $topbar-dropdown-link-color;
@@ -447,12 +418,12 @@
             padding: 7px $topbar-height / 3;
             background: lighten($topbar-bg, 5%);
           }
-  
+
           label {
             white-space: nowrap;
             background: lighten($topbar-bg, 5%);
           }
-  
+
           // Second Level Dropdowns
           .dropdown {
             #{$default-float}: 100%;
@@ -460,7 +431,7 @@
           }
         }
       }
-  
+
       & > ul > .divider,
       & > ul > [role="separator"] {
         border-bottom: none;
@@ -471,25 +442,25 @@
         height: $topbar-height;
         width: 0px;
       }
-  
+
       .has-form {
         background: $topbar-bg;
         padding: 0 $topbar-height / 3;
         height: $topbar-height;
       }
-  
+
       // Position overrides for ul.right
       ul.right {
         li .dropdown {
           left: auto;
           right: 0;
-  
+
           li .dropdown { right: 100%; }
         }
       }
-  
-    }
-  
+
+    }
+
   }
 
 }