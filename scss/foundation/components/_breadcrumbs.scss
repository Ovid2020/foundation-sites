// Foundation by ZURB
// foundation.zurb.com
// Licensed under MIT Open Source

@import 'global';

//
// Breadcrumb Variables
//
$include-html-nav-classes: $include-html-classes !default;

// We use this to set the background color for the breadcrumb container.
$crumb-bg: scale-color($secondary-color, $lightness: 55%) !default;

// We use these to set the padding around the breadcrumbs.
$crumb-padding: rem-calc(9 14 9) !default;
$crumb-side-padding: rem-calc(12) !default;

// We use these to control border styles.
$crumb-function-factor: -10% !default;
$crumb-border-size: 1px !default;
$crumb-border-style: solid !default;
$crumb-border-color: scale-color($crumb-bg, $lightness: $crumb-function-factor) !default;
$crumb-radius: $global-radius !default;

// We use these to set various text styles for breadcrumbs.
$crumb-line-height: rem-calc(11) !default;
$crumb-font-size: rem-calc(11) !default;
$crumb-font-color: $primary-color !default;
$crumb-font-color-current: $oil !default;
$crumb-font-color-unavailable: $aluminum !default;
$crumb-font-transform: uppercase !default;
$crumb-link-decor: underline !default;

// We use these to control the slash between breadcrumbs
$crumb-slash-color: $base !default;
$crumb-slash: "/" !default;
$crumb-slash-position: 1px !default;

//
// Breadcrumb Mixins
//

// We use this mixin to create a container around our breadcrumbs
@mixin crumb-container {
  border-style: $crumb-border-style;
  border-width: $crumb-border-size;
  display: block;
  list-style: none;
  margin-#{$default-float}: 0;
  overflow: hidden;
  padding: $crumb-padding;

  // We control which background color and border come through.
  background-color: $crumb-bg;
  border-color: $crumb-border-color;
}

// We use this mixin to create breadcrumb styles from list items.
@mixin crumbs {

  // A normal state will make the links look and act like clickable breadcrumbs.
  color: $crumb-font-color;
  float: $default-float;
  font-size: $crumb-font-size;
<<<<<<< HEAD
  line-height: $crumb-line-height;
=======
  line-height: $crumb-font-size;
  margin: 0;
>>>>>>> 2b90dd99
  text-transform: $crumb-font-transform;

  &:hover a, &:focus a { text-decoration: $crumb-link-decor; }

  a {
    color: $crumb-font-color;
  }

  // Current is for the link of the current page
  &.current {
    color: $crumb-font-color-current;
    cursor: $cursor-default-value;
    a {
      color: $crumb-font-color-current;
      cursor: $cursor-default-value;
    }

    &:hover, &:hover a,
    &:focus, &:focus a { text-decoration: none; }
  }

  // Unavailable removed color and link styles so it looks inactive.
  &.unavailable {
    color: $crumb-font-color-unavailable;
    a { color: $crumb-font-color-unavailable; }

    &:hover,
    &:hover a,
    &:focus,
    a:focus {
      color: $crumb-font-color-unavailable;
      cursor: $cursor-disabled-value;
      text-decoration: none;
    }
  }

  &:before {
    color: $crumb-slash-color;
    content: "#{$crumb-slash}";
    margin: 0 $crumb-side-padding;
    position: relative;
    top: $crumb-slash-position;
  }

  &:first-child:before {
    content: " ";
    margin: 0;
  }
}

@include exports("breadcrumbs") {
  @if $include-html-nav-classes {
    .breadcrumbs {
      @include crumb-container;
      @include radius($crumb-radius);

      > * {
        @include crumbs;
      }
    }
    /* Accessibility - hides the forward slash */
    [aria-label="breadcrumbs"] [aria-hidden="true"]:after {
      content: "/";
    }
  }
}<|MERGE_RESOLUTION|>--- conflicted
+++ resolved
@@ -63,12 +63,8 @@
   color: $crumb-font-color;
   float: $default-float;
   font-size: $crumb-font-size;
-<<<<<<< HEAD
   line-height: $crumb-line-height;
-=======
-  line-height: $crumb-font-size;
   margin: 0;
->>>>>>> 2b90dd99
   text-transform: $crumb-font-transform;
 
   &:hover a, &:focus a { text-decoration: $crumb-link-decor; }
