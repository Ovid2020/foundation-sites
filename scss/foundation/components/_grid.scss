--- conflicted
+++ resolved
@@ -72,16 +72,10 @@
   }
 
   // Gutter padding whenever a column isn't set to collapse
-<<<<<<< HEAD
-  @if $collapse == false {
-    padding-#{$default-float}: $column-gutter / 2;
-    padding-#{$opposite-direction}: $column-gutter / 2;
-=======
   // (use $collapse:null to do nothing)
   @else if $collapse == false {
     padding-left: $column-gutter / 2;
     padding-right: $column-gutter / 2;
->>>>>>> fbe6b38e
   }
 
   // If a column number is given, calculate width
@@ -90,19 +84,8 @@
 
     // If last column, float naturally instead of to the right
     @if $last-column { float: $opposite-direction; }
-
-<<<<<<< HEAD
-    // if collapsed, get rid of gutter padding
-    @else if $collapse { padding-#{$default-float}: 0; padding-#{$opposite-direction}: 0; }
-
   }
 
-  @if $collapse { padding-#{$default-float}: 0; padding-#{$opposite-direction}: 0; }
-
-=======
-  }
-
->>>>>>> fbe6b38e
   // If offset, calculate appropriate margins
   @if $offset { margin-#{$default-float}: gridCalc($offset, $total-columns); }
 
