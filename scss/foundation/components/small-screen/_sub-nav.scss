// Sub Navs (http://www.zurb.com/article/292/how-to-create-simple-and-effective-sub-na)

//
// Sub Nav Variables
//
$sub-nav-list-margin: emCalc(-4px) 0 emCalc(18px);
$sub-nav-list-padding-top: emCalc(4px);

// We use this to control the definition 
$sub-nav-txt-color: #999;
$sub-nav-txt-decoration: none;
$sub-nav-border-radius: 1000px;

$sub-nav-item-float: $defaultFloat;
$sub-nav-display: block;
// We use these to control the active item styles
$sub-nav-active-font-weight: bold;
$sub-nav-active-background: $mainColor;
$sub-nav-active-color: #fff;
$sub-nav-active-padding: emCalc(3px) emCalc(9px);
$sub-nav-active-cursor: default;

@mixin sub-nav-container {
  display: block;
  width: auto;
  overflow: hidden;
  margin: $sub-nav-list-margin;
  padding-top: $sub-nav-list-padding-top;
  margin-#{$defaultOpposite}: 0;
  margin-#{$defaultFloat}: emCalc(-9px);
<<<<<<< HEAD
  padding-top: emCalc(4px);

  dt,
  dd {
    float: $defaultFloat;
    display: block;
    margin-#{$defaultFloat}: emCalc(9px);
    margin-bottom: emCalc(10px);
=======
}
@mixin sub-nav-items($sub-nav-item-float: none, $sub-nav-display: block) {
  display: $sub-nav-display;
  margin-#{$defaultFloat}: emCalc(9px);
  margin-bottom: emCalc(10px);
  a {
    text-decoration: $sub-nav-txt-decoration;
    @include border-radius($sub-nav-border-radius);
>>>>>>> 79ed5633
  }
  &.active a {
    font-weight: $sub-nav-active-font-weight;
    background: $sub-nav-active-background;
    padding: $sub-nav-active-padding;
    cursor: $sub-nav-active-cursor;
    color: $sub-nav-active-color;
  }
}
@mixin sub-nav-definition {
  color: $sub-nav-txt-color;
  font-weight: $bodyFontWeight;
}

@if $include-html-classes {
  // Side Nav
  .sub-nav { @include sub-nav-container; 
    dt, dd { @include sub-nav-items; }
    dt { @include sub-nav-definition; }
    @media #{$large} {
      dt, dd { @include sub-nav-items($sub-nav-item-float: $defaultFloat, $sub-nav-display: inline); }
    }
  }
}<|MERGE_RESOLUTION|>--- conflicted
+++ resolved
@@ -6,13 +6,11 @@
 $sub-nav-list-margin: emCalc(-4px) 0 emCalc(18px);
 $sub-nav-list-padding-top: emCalc(4px);
 
-// We use this to control the definition 
+// We use this to control the definition
 $sub-nav-txt-color: #999;
 $sub-nav-txt-decoration: none;
 $sub-nav-border-radius: 1000px;
 
-$sub-nav-item-float: $defaultFloat;
-$sub-nav-display: block;
 // We use these to control the active item styles
 $sub-nav-active-font-weight: bold;
 $sub-nav-active-background: $mainColor;
@@ -28,46 +26,42 @@
   padding-top: $sub-nav-list-padding-top;
   margin-#{$defaultOpposite}: 0;
   margin-#{$defaultFloat}: emCalc(-9px);
-<<<<<<< HEAD
-  padding-top: emCalc(4px);
 
   dt,
   dd {
     float: $defaultFloat;
-    display: block;
+    display: inline;
     margin-#{$defaultFloat}: emCalc(9px);
     margin-bottom: emCalc(10px);
-=======
+  }
 }
-@mixin sub-nav-items($sub-nav-item-float: none, $sub-nav-display: block) {
-  display: $sub-nav-display;
+
+@mixin sub-nav-items {
+  display: inline;
   margin-#{$defaultFloat}: emCalc(9px);
   margin-bottom: emCalc(10px);
-  a {
-    text-decoration: $sub-nav-txt-decoration;
+
+  a { text-decoration: $sub-nav-txt-decoration; }
+
+  &.active a {
     @include border-radius($sub-nav-border-radius);
->>>>>>> 79ed5633
-  }
-  &.active a {
     font-weight: $sub-nav-active-font-weight;
     background: $sub-nav-active-background;
     padding: $sub-nav-active-padding;
     cursor: $sub-nav-active-cursor;
     color: $sub-nav-active-color;
   }
-}
-@mixin sub-nav-definition {
-  color: $sub-nav-txt-color;
-  font-weight: $bodyFontWeight;
+
+  dt,
+  dd {
+    color: $sub-nav-txt-color;
+    font-weight: $bodyFontWeight;
+  }
 }
 
 @if $include-html-classes {
-  // Side Nav
-  .sub-nav { @include sub-nav-container; 
-    dt, dd { @include sub-nav-items; }
-    dt { @include sub-nav-definition; }
-    @media #{$large} {
-      dt, dd { @include sub-nav-items($sub-nav-item-float: $defaultFloat, $sub-nav-display: inline); }
-    }
+  /* Side Nav */
+  .sub-nav { @include sub-nav-container;
+    dt, dd { @include sub-nav-items(); }
   }
 }