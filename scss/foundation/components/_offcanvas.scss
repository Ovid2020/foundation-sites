@import "global";
@import "type";
@import "top-bar";

// Off Canvas Tab Bar Variables
$include-html-off-canvas-classes: $include-html-classes !default;

$tabbar-bg: #333 !default;
$tabbar-height: rem-calc(45) !default;
$tabbar-line-height: $tabbar-height !default;
$tabbar-color: #FFF !default;
$tabbar-middle-padding: 0 rem-calc(10) !default;

// Off Canvas Divider Styles
$tabbar-right-section-border: solid 1px scale-color($tabbar-bg, $lightness: 13%) !default;
$tabbar-left-section-border: solid 1px scale-color($tabbar-bg, $lightness: -50%) !default;

// Off Canvas Tab Bar Headers
$tabbar-header-color: #FFF !default;
$tabbar-header-weight: bold !default;
$tabbar-header-line-height: $tabbar-height !default;
$tabbar-header-margin: 0 !default;

// Off Canvas Menu Variables
$off-canvas-width: 250px !default;
$off-canvas-bg: #333 !default;

// Off Canvas Menu List Variables
$off-canvas-label-padding: 0.3rem rem-calc(15) !default;
$off-canvas-label-color: #999 !default;
$off-canvas-label-text-transform: uppercase !default;
$off-canvas-label-font-weight: bold !default;
$off-canvas-label-bg: #444 !default;
$off-canvas-label-border-top: 1px solid scale-color(#444, $lightness: 14%) !default;
$off-canvas-label-border-bottom: none !default;
$off-canvas-label-margin:0 !default;
$off-canvas-link-padding: rem-calc(10, 15) !default;
$off-canvas-link-color: rgba(#FFF, 0.7) !default;
$off-canvas-link-border-bottom: 1px solid scale-color($off-canvas-bg, $lightness: -25%) !default;

// Off Canvas Menu Icon Variables
$tabbar-menu-icon-color: #FFF !default;
$tabbar-menu-icon-hover: scale-color($tabbar-menu-icon-color, $lightness: -30%) !default;

$tabbar-menu-icon-text-indent: rem-calc(35) !default;
$tabbar-menu-icon-width: $tabbar-height !default;
$tabbar-menu-icon-height: $tabbar-height !default;
$tabbar-menu-icon-line-height: rem-calc(33) !default;
$tabbar-menu-icon-padding: 0 !default;

$tabbar-hamburger-icon-width: rem-calc(16) !default;
$tabbar-hamburger-icon-left: rem-calc(13) !default;
$tabbar-hamburger-icon-top: rem-calc(5) !default;

// Off Canvas Back-Link Overlay
$off-canvas-overlay-transition: background 300ms ease !default;
$off-canvas-overlay-cursor: pointer !default;
$off-canvas-overlay-box-shadow: -4px 0 4px rgba(#000, 0.5), 4px 0 4px rgba(#000, 0.5) !default;
$off-canvas-overlay-background: rgba(#FFF, 0.2) !default;
$off-canvas-overlay-background-hover: rgba(#FFF, 0.05) !default;

// Transition Variabls
$menu-slide: "transform 500ms ease" !default;


// EXTEND CLASSES
// Remove transition flicker on phones
@mixin kill-flicker {
  // -webkit-transform: translateZ(0x);
  -webkit-backface-visibility: hidden;
}

// Basic properties for the content wraps
@mixin wrap-base {
  position: relative;
  width: 100%;
}

// basic styles for off-canvas menu container
@mixin off-canvas-menu {
  width: $off-canvas-width;
  top:0;
  bottom:0;
  height: 100%;
  position: absolute;
  overflow-y: auto;
  background: $off-canvas-bg;
  z-index: 1001;
  box-sizing: content-box;
}

// TRANSLATE 3D
@mixin translate3d($tx,$ty,$tz) {
  -webkit-transform: translate3d($tx,$ty,$tz);
  -moz-transform: translate3d($tx,$ty,$tz);
  -ms-transform: translate3d($tx,$ty,$tz);
  -o-transform: translate3d($tx,$ty,$tz);
  transform: translate3d($tx,$ty,$tz)
}

// OFF CANVAS WRAP
// Wrap visible content and prevent scroll bars
@mixin off-canvas-wrap {
    @include kill-flicker;
    @include wrap-base;
    overflow: hidden;
}

// INNER WRAP
// Main content area that moves to reveal the off-canvas nav
@mixin inner-wrap {
    @include kill-flicker;
    @include wrap-base;
    @include clearfix;

    -webkit-transition: -webkit-#{$menu-slide};
    -moz-transition: -moz-#{$menu-slide};
    -ms-transition: -ms-#{$menu-slide};
    -o-transition: -o-#{$menu-slide};
    transition: #{$menu-slide};

}

// TAB BAR
// This is the tab bar base
@mixin tab-bar-base {
  @include kill-flicker;

  // base styles
  background: $tabbar-bg;
  color: $tabbar-color;
  height: $tabbar-height;
  line-height: $tabbar-height;

  // make sure it's below the .exit-offcanvas link
  position: relative;
  // z-index: 999;

  // Typography
  h1,h2,h3,h4,h5,h6 {
    color: $tabbar-header-color;
    font-weight: $tabbar-header-weight;
    line-height: $tabbar-header-line-height;
    margin: $tabbar-header-margin;
  }
  h1,h2,h3,h4 { font-size: $h5-font-size; }
}

// SMALL SECTIONS
// These are small sections on the left and right that contain the off-canvas toggle buttons;
@mixin tabbar-small-section {
  width: $tabbar-height;
  height: $tabbar-height;
  position: absolute;
  top:0;
}

@mixin left-small-section {
  @include tabbar-small-section;
  border-right: $tabbar-left-section-border;
  box-shadow: 1px 0 0 scale-color($tabbar-bg, $lightness: 13%);
  left:0;
}

@mixin right-small-section {
  @include tabbar-small-section;
  border-left: $tabbar-right-section-border;
  box-shadow: -1px 0 0 scale-color($tabbar-bg, $lightness: -50%);
  right:0;
}

@mixin tab-bar-section {
  padding: $tabbar-middle-padding;
  position: absolute;
  text-align: center;
  height: $tabbar-height;
  top:0;
  @media #{$medium-up} {
    text-align: left;
  }

  // still need to make these non-presntational
  &.left {
    left: 0;
    right: $tabbar-height;
  }
  &.right {
    left: $tabbar-height;
    right: 0;
  }
  &.middle {
    left: $tabbar-height;
    right: $tabbar-height;
  }
}

// OFF CANVAS LIST
// This is the list of links in the off-canvas menu
@mixin off-canvas-list {
  list-style-type: none;
  padding:0;
  margin:0;

  li {
    label {
      padding: $off-canvas-label-padding;
      color: $off-canvas-label-color;
      text-transform: $off-canvas-label-text-transform;
      font-weight: $off-canvas-label-font-weight;
      background: $off-canvas-label-bg;
      border-top: $off-canvas-label-border-top;
      border-bottom: $off-canvas-label-border-bottom;
      margin: $off-canvas-label-margin;
    }
    a {
      display: block;
      padding: $off-canvas-link-padding;
      color: $off-canvas-link-color;
      border-bottom: $off-canvas-link-border-bottom;
    }
  }

}

// BACK LINK
// This is an overlay that, when clicked, will toggle off the off canvas menu
@mixin back-link {
    @include kill-flicker;

    transition: $off-canvas-overlay-transition;
    cursor: $off-canvas-overlay-cursor;
    box-shadow: $off-canvas-overlay-box-shadow;

    // fill the screen
    display: block;
    position: absolute;
    background: $off-canvas-overlay-background;
    top: 0;
    bottom: 0;
    left:0;
    right:0;
    z-index: 1002;

    @media #{$medium-up} {
      &:hover {
        background: $off-canvas-overlay-background-hover;
      }
    }
}

// OFF CANVAS MENUS
// These are the containers that contain the off canvas content
@mixin left-off-canvas-menu {
  @include kill-flicker;
  @include off-canvas-menu;
  @include translate3d(-100%,0,0);
  * { @include kill-flicker; }
}
@mixin right-off-canvas-menu {
  @include kill-flicker;
  @include off-canvas-menu;
  @include translate3d(100%,0,0);
  right:0;
}


//
// DEFAULT CLASSES
//

@if $include-html-off-canvas-classes {

  .off-canvas-wrap { @include off-canvas-wrap; }
  .inner-wrap { @include inner-wrap; }

  nav.tab-bar { @include tab-bar-base; }

  section.left-small { @include left-small-section; }
  section.right-small { @include right-small-section; }

  section.tab-bar-section { @include tab-bar-section; }

  // MENU BUTTON
  // This is a little bonus. You don't need it for off canvas to work. Mixins to be written in the future.
  a.menu-icon {
    text-indent: $tabbar-menu-icon-text-indent;
    width: $tabbar-height;
    height: $tabbar-height;
    display: block;
    line-height: $tabbar-menu-icon-line-height;
    padding: $tabbar-menu-icon-padding;
    color: $topbar-menu-link-color;
    position: relative;

    // this is the actual hamburger icon
    span {

      position: absolute;
      display: block;
      width: $tabbar-hamburger-icon-width;
      height: 0;
      left: $tabbar-hamburger-icon-left;
      top: $tabbar-hamburger-icon-top;
      // margin-top: $tabbar-height / 4;

      @if $experimental {
        -webkit-box-shadow: 1px 10px 1px 1px $tabbar-menu-icon-color,
                            1px 16px 1px 1px $tabbar-menu-icon-color,
                            1px 22px 1px 1px $tabbar-menu-icon-color;
      }
        box-shadow:        0 10px 0 1px $tabbar-menu-icon-color,
                            0 16px 0 1px $tabbar-menu-icon-color,
                            0 22px 0 1px $tabbar-menu-icon-color;
    }

    &:hover span {
      @if $experimental {
        -webkit-box-shadow: 1px 10px 1px 1px $tabbar-menu-icon-hover,
                            1px 16px 1px 1px $tabbar-menu-icon-hover,
                            1px 22px 1px 1px $tabbar-menu-icon-hover;
      }
        box-shadow:        0 10px 0 1px $tabbar-menu-icon-hover,
                            0 16px 0 1px $tabbar-menu-icon-hover,
                            0 22px 0 1px $tabbar-menu-icon-hover;
    }
  }

  .left-off-canvas-menu { @include left-off-canvas-menu; }
  .right-off-canvas-menu { @include right-off-canvas-menu; }

  ul.off-canvas-list { @include off-canvas-list; }


  // ANIMATION CLASSES
  // These classes are added with JS and trigger the actual animation.
  .move-right {
    > .inner-wrap {
      @include translate3d($off-canvas-width,0,0);
    }
    a.exit-off-canvas { @include back-link;}
  }

  .move-left {
    > .inner-wrap {
      @include translate3d(-($off-canvas-width),0,0);

    }
    a.exit-off-canvas { @include back-link; }
  }

  // IE9 HAX
  // Womp womp! IE9 doesn't do CSS transforms. Let's fix this.
  .lt-ie10 {

    // move off canvas menus off the viewport
    .left-off-canvas-menu { left: -($off-canvas-width); }
    .right-off-canvas-menu { right: -($off-canvas-width); }

<<<<<<< HEAD
    // Snap them in place
    .move-left > .inner-wrap { right: $off-canvas-width; }
    .move-right > .inner-wrap { left: $off-canvas-width; }

  }
=======
}

// Opera 12.16 - don't have 3d transforms
.csstransforms.no-csstransforms3d {
  @mixin translate($tx,$ty) {
    -webkit-transform: translate($tx,$ty);
    -moz-transform: translate($tx,$ty);
    -ms-transform: translate($tx,$ty);
    -o-transform: translate($tx,$ty);
    transform: translate($tx,$ty)
  }

  .left-off-canvas-menu { @include translate(-100%, 0); }
  .right-off-canvas-menu { @include translate(100%, 0); }

  .move-left > .inner-wrap { @include translate(-($off-canvas-width),0); }
  .move-right > .inner-wrap { @include translate($off-canvas-width,0) }

>>>>>>> fd756b20
}<|MERGE_RESOLUTION|>--- conflicted
+++ resolved
@@ -356,13 +356,10 @@
     .left-off-canvas-menu { left: -($off-canvas-width); }
     .right-off-canvas-menu { right: -($off-canvas-width); }
 
-<<<<<<< HEAD
     // Snap them in place
     .move-left > .inner-wrap { right: $off-canvas-width; }
     .move-right > .inner-wrap { left: $off-canvas-width; }
-
-  }
-=======
+  }
 }
 
 // Opera 12.16 - don't have 3d transforms
@@ -380,6 +377,4 @@
 
   .move-left > .inner-wrap { @include translate(-($off-canvas-width),0); }
   .move-right > .inner-wrap { @include translate($off-canvas-width,0) }
-
->>>>>>> fd756b20
 }