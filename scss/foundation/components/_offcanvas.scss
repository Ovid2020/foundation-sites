--- conflicted
+++ resolved
@@ -419,12 +419,6 @@
     color: $off-canvas-label-color;
     text-transform: $off-canvas-label-text-transform;
     font-weight: $off-canvas-label-font-weight;
-<<<<<<< HEAD
-    background: $off-canvas-label-bg;
-    border-top: $off-canvas-label-border-top;
-    border-bottom: $off-canvas-label-border-bottom;
-    margin: $off-canvas-label-margin;
-=======
     background: $off-canvas-back-bg;
     border-top: $off-canvas-back-border-top;
     border-bottom: $off-canvas-back-border-bottom;
@@ -456,26 +450,11 @@
         }
       }
     }
->>>>>>> 1d767aa1
   }
 }
 //Left double angle quote or Right double angle quote chars
 @mixin icon-double-arrows ($position){
   @if $position == left {
-<<<<<<< HEAD
-      content: "\AB";
-      margin-right: 0.5rem;
-    } 
-    @if $position == right {
-      content: "\BB";
-      margin-left: 0.5rem;
-    }
-}
-
-@if $include-html-off-canvas-classes {
-
-  .left-submenu { @include off-canvas-submenu($position: left); 
-=======
     content: "\AB";
     @if $text-direction == rtl {
       margin-left: 0.5rem;
@@ -497,41 +476,18 @@
 @if $include-html-off-canvas-classes {
   .left-submenu {
     @include off-canvas-submenu($position: left);   
->>>>>>> 1d767aa1
     &.move-right {
       @include translate3d(0%,0,0);
     }
   }
-<<<<<<< HEAD
-    
-  .right-submenu { @include off-canvas-submenu($position: right); 
-=======
   
   .right-submenu { 
     @include off-canvas-submenu($position: right);    
->>>>>>> 1d767aa1
     &.move-left {
       @include translate3d(0%,0,0);
     }
   }
   
-<<<<<<< HEAD
-  ul.off-canvas-list {
-    li {
-      a.icon-left:before { 
-        @include icon-double-arrows($position: left);
-        display: inline;        
-        position: relative;
-      }
-      a.icon-right:after {
-        @include icon-double-arrows($position: right);
-        display: inline;        
-        position: relative;
-      }
-      
-    }
-  }  
-=======
   @if $text-direction == rtl {
     .left-off-canvas-menu ul.off-canvas-list li.has-submenu > a:before { 
       @include icon-double-arrows($position: left);
@@ -547,5 +503,4 @@
        @include icon-double-arrows($position: left);
     }
   }
->>>>>>> 1d767aa1
 }