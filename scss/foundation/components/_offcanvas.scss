// Foundation by ZURB
// foundation.zurb.com
// Licensed under MIT Open Source

@import "global";
@import "type";
@import "top-bar";

// Off Canvas Tab Bar Variables
$include-html-off-canvas-classes: $include-html-classes !default;

$tabbar-bg: #333 !default;
$tabbar-height: rem-calc(45) !default;
$tabbar-line-height: $tabbar-height !default;
$tabbar-color: #fff !default;
$tabbar-middle-padding: 0 rem-calc(10) !default;

// Off Canvas Divider Styles
$tabbar-right-section-border: solid 1px scale-color($tabbar-bg, $lightness: 13%) !default;
$tabbar-left-section-border: solid 1px scale-color($tabbar-bg, $lightness: -50%) !default;

// Off Canvas Tab Bar Headers
$tabbar-header-color: #fff !default;
$tabbar-header-weight: bold !default;
$tabbar-header-line-height: $tabbar-height !default;
$tabbar-header-margin: 0 !default;

// Off Canvas Menu Variables
$off-canvas-width: rem-calc(250) !default;
$off-canvas-bg: #333 !default;

// Off Canvas Menu List Variables
$off-canvas-label-padding: 0.3rem rem-calc(15) !default;
$off-canvas-label-color: #999 !default;
$off-canvas-label-text-transform: uppercase !default;
$off-canvas-label-font-weight: bold !default;
$off-canvas-label-bg: #444 !default;
$off-canvas-label-border-top: 1px solid scale-color($off-canvas-label-bg, $lightness: 14%) !default;
$off-canvas-label-border-bottom: none !default;
$off-canvas-label-margin:0 !default;
$off-canvas-link-padding: rem-calc(10, 15) !default;
$off-canvas-link-color: rgba(#FFF, 0.7) !default;
$off-canvas-link-border-bottom: 1px solid scale-color($off-canvas-bg, $lightness: -25%) !default;

// Off Canvas Menu Icon Variables
$tabbar-menu-icon-color: #FFF !default;
$tabbar-menu-icon-hover: scale-color($tabbar-menu-icon-color, $lightness: -30%) !default;

$tabbar-menu-icon-text-indent: rem-calc(35) !default;
$tabbar-menu-icon-width: $tabbar-height !default;
$tabbar-menu-icon-height: $tabbar-height !default;
$tabbar-menu-icon-line-height: rem-calc(33) !default;
$tabbar-menu-icon-padding: 0 !default;

$tabbar-hamburger-icon-width: rem-calc(16) !default;
$tabbar-hamburger-icon-left: rem-calc(13) !default;
$tabbar-hamburger-icon-top: rem-calc(5) !default;

// Off Canvas Back-Link Overlay
$off-canvas-overlay-transition: background 300ms ease !default;
$off-canvas-overlay-cursor: pointer !default;
$off-canvas-overlay-box-shadow: -4px 0 4px rgba(#000, 0.5), 4px 0 4px rgba(#000, 0.5) !default;
$off-canvas-overlay-background: rgba(#FFF, 0.2) !default;
$off-canvas-overlay-background-hover: rgba(#FFF, 0.05) !default;

// Transition Variables
$menu-slide: "transform 500ms ease" !default;


// MIXINS
// Remove transition flicker on phones
@mixin kill-flicker {
  // -webkit-transform: translateZ(0x);
  -webkit-backface-visibility: hidden;
}

// Basic properties for the content wraps
@mixin wrap-base {
  position: relative;
  width: 100%;
}

// basic styles for off-canvas menu container
@mixin off-canvas-menu($position) {
  @include kill-flicker;
  * { @include kill-flicker; }
  width: $off-canvas-width;
  top: 0;
  bottom: 0;
  position: absolute;
  overflow-y: auto;
  background: $off-canvas-bg;
  z-index: 1001;
  box-sizing: content-box;
  @if $position == left {
    @include translate3d(-100%,0,0);
    left: 0;
  }
  @if $position == right {
    @include translate3d(100%,0,0);
    right: 0;
  }
}

// TRANSLATE 3D
@mixin translate3d($tx,$ty,$tz) {
  -webkit-transform: translate3d($tx,$ty,$tz);
  -moz-transform: translate3d($tx,$ty,$tz);
  -ms-transform: translate3d($tx,$ty,$tz);
  -o-transform: translate3d($tx,$ty,$tz);
  transform: translate3d($tx,$ty,$tz)
}

// OFF CANVAS WRAP
// Wrap visible content and prevent scroll bars
@mixin off-canvas-wrap {
  @include kill-flicker;
  @include wrap-base;
  overflow-x: hidden;
  &.move-right,
  &.move-left { min-height: 100%; }
}

// INNER WRAP
// Main content area that moves to reveal the off-canvas nav
@mixin inner-wrap {
  @include kill-flicker;
  @include wrap-base;
  @include clearfix;
  -webkit-transition: -webkit-#{$menu-slide};
  -moz-transition: -moz-#{$menu-slide};
  -ms-transition: -ms-#{$menu-slide};
  -o-transition: -o-#{$menu-slide};
  transition: #{$menu-slide};
}

// TAB BAR
// This is the tab bar base
@mixin tab-bar-base {
  @include kill-flicker;

  // base styles
  background: $tabbar-bg;
  color: $tabbar-color;
  height: $tabbar-height;
  line-height: $tabbar-height;

  // make sure it's below the .exit-offcanvas link
  position: relative;
  // z-index: 999;

  // Typography
  h1,h2,h3,h4,h5,h6 {
    color: $tabbar-header-color;
    font-weight: $tabbar-header-weight;
    line-height: $tabbar-header-line-height;
    margin: $tabbar-header-margin;
  }
  h1,h2,h3,h4 { font-size: $h5-font-size; }
}

// SMALL SECTIONS
// These are small sections on the left and right that contain the off-canvas toggle buttons;
@mixin tabbar-small-section($position) {
  width: $tabbar-height;
  height: $tabbar-height;
  position: absolute;
  top: 0;
  @if $position == left {
    border-right: $tabbar-left-section-border;
    box-shadow: 1px 0 0 scale-color($tabbar-bg, $lightness: 13%);
    left: 0;
  }
  @if $position == right {
    border-left: $tabbar-right-section-border;
    box-shadow: -1px 0 0 scale-color($tabbar-bg, $lightness: -50%);
    right:0;
  }
}

@mixin tab-bar-section {
  padding: $tabbar-middle-padding;
  position: absolute;
  text-align: center;
  height: $tabbar-height;
  top: 0;
  @media #{$medium-up} { text-align: left; }

  // still need to make these non-presentational
  &.left {
    left: 0;
    right: $tabbar-height;
  }
  &.right {
    left: $tabbar-height;
    right: 0;
  }
  &.middle {
    left: $tabbar-height;
    right: $tabbar-height;
  }
}

// OFF CANVAS LIST
// This is the list of links in the off-canvas menu
@mixin off-canvas-list {
  list-style-type: none;
  padding:0;
  margin:0;

  li {
    label {
      padding: $off-canvas-label-padding;
      color: $off-canvas-label-color;
      text-transform: $off-canvas-label-text-transform;
      font-weight: $off-canvas-label-font-weight;
      background: $off-canvas-label-bg;
      border-top: $off-canvas-label-border-top;
      border-bottom: $off-canvas-label-border-bottom;
      margin: $off-canvas-label-margin;
    }
    a {
      display: block;
      padding: $off-canvas-link-padding;
      color: $off-canvas-link-color;
      border-bottom: $off-canvas-link-border-bottom;
    }
  }

}

// BACK LINK
// This is an overlay that, when clicked, will toggle off the off canvas menu
@mixin back-link {
    @include kill-flicker;

    transition: $off-canvas-overlay-transition;
    cursor: $off-canvas-overlay-cursor;
    box-shadow: $off-canvas-overlay-box-shadow;

    // fill the screen
    display: block;
    position: absolute;
    height:100%;
    background: $off-canvas-overlay-background;
    top: 0;
    bottom: 0;
    left:0;
    right:0;
    z-index: 1002;
    -webkit-tap-highlight-color: rgba(0,0,0,0);

    @media #{$medium-up} {
      &:hover {
        background: $off-canvas-overlay-background-hover;
      }
    }
}

//
// DEFAULT CLASSES
//
@include exports("offcanvas") {
  @if $include-html-off-canvas-classes {

    .off-canvas-wrap { @include off-canvas-wrap; height:100%;}
    .inner-wrap { @include inner-wrap; position: relative; height: 100%;}

    .tab-bar { @include tab-bar-base; }

    .left-small { @include tabbar-small-section($position: left); }
    .right-small { @include tabbar-small-section($position: right); }

    .tab-bar-section { @include tab-bar-section; }

<<<<<<< HEAD
    .main-section { -webkit-overflow-scrolling: touch; overflow-y: scroll; position: absolute; left:0; right:0; bottom:0; top: $tabbar-height;}
=======
    .main-section {  -webkit-overflow-scrolling: touch; overflow-y: scroll; position: absolute; left:0; right:0; bottom:0; top: $tabbar-height;}
>>>>>>> af69510e

    // MENU BUTTON
    // This is a little bonus. You don't need it for off canvas to work. Mixins to be written in the future.
    .tab-bar .menu-icon {
      text-indent: $tabbar-menu-icon-text-indent;
      width: $tabbar-height;
      height: $tabbar-height;
      display: block;
      line-height: $tabbar-menu-icon-line-height;
      padding: $tabbar-menu-icon-padding;
      color: $topbar-menu-link-color;
      position: relative;

      // this is the actual hamburger icon
      span {
        position: absolute;
        display: block;
        width: $tabbar-hamburger-icon-width;
        height: 0;
        left: $tabbar-hamburger-icon-left;
        top: $tabbar-hamburger-icon-top;
        // margin-top: $tabbar-height / 4;

        @if $experimental {
          -webkit-box-shadow: 1px 10px 1px 1px $tabbar-menu-icon-color,
                              1px 16px 1px 1px $tabbar-menu-icon-color,
                              1px 22px 1px 1px $tabbar-menu-icon-color;
        }
          box-shadow:         0 10px 0 1px $tabbar-menu-icon-color,
                              0 16px 0 1px $tabbar-menu-icon-color,
                              0 22px 0 1px $tabbar-menu-icon-color;
      }

      &:hover span {
        @if $experimental {
          -webkit-box-shadow: 1px 10px 1px 1px $tabbar-menu-icon-hover,
                              1px 16px 1px 1px $tabbar-menu-icon-hover,
                              1px 22px 1px 1px $tabbar-menu-icon-hover;
        }
          box-shadow:         0 10px 0 1px $tabbar-menu-icon-hover,
                              0 16px 0 1px $tabbar-menu-icon-hover,
                              0 22px 0 1px $tabbar-menu-icon-hover;
      }
    }

    .left-off-canvas-menu { @include off-canvas-menu($position: left); }
    .right-off-canvas-menu { @include off-canvas-menu($position: right); }

    ul.off-canvas-list { @include off-canvas-list; }


    // ANIMATION CLASSES
    // These classes are added with JS and trigger the actual animation.
    .move-right {
      > .inner-wrap {
        @include translate3d($off-canvas-width,0,0);
      }
      .exit-off-canvas { @include back-link;}
    }

    .move-left {
      > .inner-wrap {
        @include translate3d(-($off-canvas-width),0,0);

      }
      .exit-off-canvas { @include back-link; }
    }

    // Opera 12.16 and IE9 - don't have 3d transforms
    .csstransforms.no-csstransforms3d {
      .left-off-canvas-menu { @include translate2d(-100%, 0); }
      .right-off-canvas-menu { @include translate2d(100%, 0); }

      .move-left > .inner-wrap { @include translate2d(-($off-canvas-width),0); }
      .move-right > .inner-wrap { @include translate2d($off-canvas-width,0); }
    }

    // Older browsers
    .no-csstransforms {
      .left-off-canvas-menu { left: -($off-canvas-width); }
      .right-off-canvas-menu { right: -($off-canvas-width); }

      .move-left > .inner-wrap { right: $off-canvas-width; }
      .move-right > .inner-wrap { left: $off-canvas-width; }
    }

    // Scroll Container


  }
}<|MERGE_RESOLUTION|>--- conflicted
+++ resolved
@@ -16,8 +16,9 @@
 $tabbar-middle-padding: 0 rem-calc(10) !default;
 
 // Off Canvas Divider Styles
-$tabbar-right-section-border: solid 1px scale-color($tabbar-bg, $lightness: 13%) !default;
 $tabbar-left-section-border: solid 1px scale-color($tabbar-bg, $lightness: -50%) !default;
+$tabbar-right-section-border: $tabbar-left-section-border;
+
 
 // Off Canvas Tab Bar Headers
 $tabbar-header-color: #fff !default;
@@ -92,6 +93,7 @@
   background: $off-canvas-bg;
   z-index: 1001;
   box-sizing: content-box;
+  -webkit-overflow-scrolling: touch;
   @if $position == left {
     @include translate3d(-100%,0,0);
     left: 0;
@@ -118,7 +120,7 @@
   @include wrap-base;
   overflow-x: hidden;
   &.move-right,
-  &.move-left { min-height: 100%; }
+  &.move-left { height: 100%; }
 }
 
 // INNER WRAP
@@ -168,12 +170,12 @@
   top: 0;
   @if $position == left {
     border-right: $tabbar-left-section-border;
-    box-shadow: 1px 0 0 scale-color($tabbar-bg, $lightness: 13%);
+    // box-shadow: 1px 0 0 scale-color($tabbar-bg, $lightness: 13%);
     left: 0;
   }
   @if $position == right {
     border-left: $tabbar-right-section-border;
-    box-shadow: -1px 0 0 scale-color($tabbar-bg, $lightness: -50%);
+    // box-shadow: -1px 0 0 scale-color($tabbar-bg, $lightness: -50%);
     right:0;
   }
 }
@@ -224,6 +226,8 @@
       padding: $off-canvas-link-padding;
       color: $off-canvas-link-color;
       border-bottom: $off-canvas-link-border-bottom;
+      &:hover { background: scale-color($tabbar-bg, $lightness: -30%); }
+      transition: background 300ms ease;
     }
   }
 
@@ -241,7 +245,6 @@
     // fill the screen
     display: block;
     position: absolute;
-    height:100%;
     background: $off-canvas-overlay-background;
     top: 0;
     bottom: 0;
@@ -263,8 +266,8 @@
 @include exports("offcanvas") {
   @if $include-html-off-canvas-classes {
 
-    .off-canvas-wrap { @include off-canvas-wrap; height:100%;}
-    .inner-wrap { @include inner-wrap; position: relative; height: 100%;}
+    .off-canvas-wrap { @include off-canvas-wrap; }
+    .inner-wrap { @include inner-wrap; }
 
     .tab-bar { @include tab-bar-base; }
 
@@ -273,11 +276,20 @@
 
     .tab-bar-section { @include tab-bar-section; }
 
-<<<<<<< HEAD
-    .main-section { -webkit-overflow-scrolling: touch; overflow-y: scroll; position: absolute; left:0; right:0; bottom:0; top: $tabbar-height;}
-=======
-    .main-section {  -webkit-overflow-scrolling: touch; overflow-y: scroll; position: absolute; left:0; right:0; bottom:0; top: $tabbar-height;}
->>>>>>> af69510e
+    // FOR STICKY OFF CANVAS
+    .off-canvas-wrap.sticky {
+      height: 100%;
+      .inner-wrap { height: 100%; }
+      .scroll-container {
+        position: absolute;
+        left: 0;
+        right: 0;
+        bottom: 0;
+        top: $tabbar-height;
+        overflow: scroll;
+        -webkit-overflow-scrolling: touch;
+      }
+    }
 
     // MENU BUTTON
     // This is a little bonus. You don't need it for off canvas to work. Mixins to be written in the future.
@@ -364,8 +376,5 @@
       .move-right > .inner-wrap { left: $off-canvas-width; }
     }
 
-    // Scroll Container
-
-
   }
 }