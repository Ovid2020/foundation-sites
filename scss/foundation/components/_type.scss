--- conflicted
+++ resolved
@@ -106,62 +106,6 @@
 $microformat-abbr-font-weight: bold !default;
 $microformat-abbr-font-decoration: none !default;
 
-<<<<<<< HEAD
-//
-// Responsive Text alignment
-//
-
-// Text Breakpoints
-$text-breakpoint-sizes:
-  small,
-  medium,
-  large,
-  xlarge,
-  xxlarge
-;
-$text-breakpoint-only-queries:
-  unquote($small-only),
-  unquote($medium-only),
-  unquote($large-only),
-  unquote($xlarge-only),
-  unquote($xxlarge-only)
-;
-$text-breakpoint-up-queries:
-  unquote($small-up),
-  unquote($medium-up),
-  unquote($large-up),
-  unquote($xlarge-up),
-  unquote($xxlarge-up)
-;
-
-@mixin text-alignment-loop {
-  $text-alignments: left, right, center, justify;
-  
-  // Global Text Styles
-  @each $alignment in $text-alignments {
-    .text-#{$alignment} {
-      text-align: #{$alignment} !important;
-    }
-  }
-  @each $current-text-breakpoint in $text-breakpoint-sizes {
-    @media #{nth($text-breakpoint-only-queries, index($text-breakpoint-sizes, $current-text-breakpoint))} {
-      @each $alignment in $text-alignments {
-        .#{$current-text-breakpoint}-only-text-#{$alignment} {
-          text-align: #{$alignment} !important;
-        }
-      }
-    }
-    @media #{nth($text-breakpoint-up-queries, index($text-breakpoint-sizes, $current-text-breakpoint))} {
-      @each $alignment in $text-alignments {
-        .#{$current-text-breakpoint}-text-#{$alignment} {
-          text-align: #{$alignment} !important;
-        }
-      }
-    }
-  }
-}
-
-=======
 // Text alignment class names
 $align-class-names:
   small-only,
@@ -205,9 +149,6 @@
   }
 }
 
-// Global Text Styles
->>>>>>> 31c8606f
-
 //
 // Typography Placeholders
 //
@@ -229,8 +170,6 @@
   @if $include-html-type-classes {
     // Responsive Text alignment
     @include align-classes;
-
-    @include text-alignment-loop;
 
     /* Typography resets */
     div,
