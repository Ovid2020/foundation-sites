--- conflicted
+++ resolved
@@ -81,12 +81,6 @@
 
   // We can set $full-width:true to remove side padding extend width.
   @if $full-width {
-<<<<<<< HEAD
-    padding-top: $padding;
-    padding-#{$opposite-direction}: 0px;
-    padding-bottom: $padding + emCalc(1px);
-    padding-#{$default-float}: 0px;
-=======
     // We still need to check if $padding is set.
     @if $padding {
 	  padding-top: $padding;
@@ -97,7 +91,6 @@
     }
     padding-right: 0px;
     padding-left: 0px;
->>>>>>> c484ad42
     width: 100%;
   }
 
@@ -222,12 +215,12 @@
 
   // Additional styles for screens larger than 768px
   @media #{$small} {
-  
+
     button, .button {
       @include button-base($style:false, $display:inline-block);
       @include button-size($padding:false, $full-width:false);
     }
-    
+
   }
 
 }