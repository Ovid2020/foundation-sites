@import "global";
@import "buttons";
@import "dropdown-buttons";

//
// @name _split-buttons.scss
// @dependencies _buttons.scss, _global.scss
//

//
// @variables
//

$include-html-button-classes: $include-html-classes !default;

// We use these to control different shared styles for Split Buttons
$split-button-function-factor: 10% !default;
$split-button-pip-color: #fff !default;
$split-button-pip-color-alt: #333 !default;
$split-button-active-bg-tint: rgba(0,0,0,0.1) !default;

// We use these to control tiny split buttons
$split-button-padding-tny: $button-pip-tny * 10 !default;
$split-button-span-width-tny: $button-pip-tny * 6 !default;
$split-button-pip-size-tny: $button-pip-tny !default;
$split-button-pip-top-tny: $button-pip-tny * 2 !default;
$split-button-pip-default-float-tny: em-calc(-6) !default;

// We use these to control small split buttons
$split-button-padding-sml: $button-pip-sml * 10 !default;
$split-button-span-width-sml: $button-pip-sml * 6 !default;
$split-button-pip-size-sml: $button-pip-sml !default;
$split-button-pip-top-sml: $button-pip-sml * 1.5 !default;
$split-button-pip-default-float-sml: em-calc(-6) !default;

// We use these to control medium split buttons
$split-button-padding-med: $button-pip-med * 9 !default;
$split-button-span-width-med: $button-pip-med * 5.5 !default;
$split-button-pip-size-med: $button-pip-med - em-calc(3) !default;
$split-button-pip-top-med: $button-pip-med * 1.5 !default;
$split-button-pip-default-float-med: em-calc(-6) !default;

// We use these to control large split buttons
$split-button-padding-lrg: $button-pip-lrg * 8 !default;
$split-button-span-width-lrg: $button-pip-lrg * 5 !default;
$split-button-pip-size-lrg: $button-pip-lrg - em-calc(6) !default;
$split-button-pip-top-lrg: $button-pip-lrg + em-calc(5) !default;
$split-button-pip-default-float-lrg: em-calc(-6) !default;


//
// @mixins
//

// We use this mixin to create split buttons that build upon the button mixins
//
// $padding - Type of padding to apply. Default: medium. Options: tiny, small, medium, large.
// $pip-color - Color of the triangle. Default: $split-button-pip-color.
// $span-border - Border color of button divider. Default: $primary-color.
// $base-style - Apply base style to split button. Default: true.
@mixin split-button(
  $padding:medium,
  $pip-color:$split-button-pip-color, 
  $span-border:$primary-color, 
  $base-style:true) {

  // With this, we can control whether or not the base styles come through.
  @if $base-style {
    position: relative;

    // Styling for the split arrow clickable area
    span {
      display: block;
      height: 100%;
      position: absolute;
      #{$opposite-direction}: 0;
      top: 0;
      border-#{$default-float}: solid 1px;

      // Building the triangle pip indicator
      &:before {
        position: absolute;
        content: "";
        width: 0;
        height: 0;
        display: block;
        border-style: inset;
        top: 50%;

        #{$default-float}: 50%;
      }

      &:active { background-color: $split-button-active-bg-tint; }
    }
  }

  // Control the border color for the span area of the split button
  @if $span-border {
    span {
      border-#{$default-float}-color: rgba(255,255,255,0.5);
    }
  }

  // Style of the button and clickable area for tiny sizes
  @if $padding == tiny {
    padding-#{$opposite-direction}: $split-button-padding-tny;

    span { width: $split-button-span-width-tny;
      &:before {
        border-top-style: solid;
        border-width: $split-button-pip-size-tny;
        top: 48%;
        margin-#{$default-float}: $split-button-pip-default-float-tny;
      }
    }
  }

  // Style of the button and clickable area for small sizes
  @else if $padding == small {
    padding-#{$opposite-direction}: $split-button-padding-sml;

    span { width: $split-button-span-width-sml;
      &:before {
        border-top-style: solid;
        border-width: $split-button-pip-size-sml;
        top: 48%;
        margin-#{$default-float}: $split-button-pip-default-float-sml;
      }
    }
  }

  // Style of the button and clickable area for default (medium) sizes
  @else if $padding == medium {
    padding-#{$opposite-direction}: $split-button-padding-med;

    span { width: $split-button-span-width-med;
      &:before {
        border-top-style: solid;
        border-width: $split-button-pip-size-med;
        top: 48%;
        margin-#{$default-float}: $split-button-pip-default-float-med;
      }
    }
  }

  // Style of the button and clickable area for large sizes
  @else if $padding == large {
    padding-#{$opposite-direction}: $split-button-padding-lrg;

    span { width: $split-button-span-width-lrg;
      &:before {
        border-top-style: solid;
        border-width: $split-button-pip-size-lrg;
        top: 48%;
        margin-#{$default-float}: $split-button-pip-default-float-lrg;
      }
    }
  }

  // Control the color of the triangle pip
  @if $pip-color {
    span:before { border-color: $pip-color transparent transparent transparent; }
  }
}

@include exports("split-button") {
  @if $include-html-button-classes {

    .split.button { @include split-button;

      &.secondary { @include split-button(false, $split-button-pip-color, $secondary-color, false); }
      &.alert { @include split-button(false, false, $alert-color, false); }
      &.success { @include split-button(false, false, $success-color, false); }

      &.tiny { @include split-button(tiny, false, false, false); }
      &.small { @include split-button(small, false, false, false); }
      &.large { @include split-button(large, false, false, false); }
      &.expand { padding-left: 2em; }

      &.secondary { @include split-button(false, $split-button-pip-color-alt, false, false); }

      &.radius span { @include side-radius($opposite-direction, $global-radius); }
      &.round span { @include side-radius($opposite-direction, 1000px); }
    }

<<<<<<< HEAD
    &.radius span { @include side-radius($opposite-direction, $global-radius); }
    &.round span { @include side-radius($opposite-direction, 1000px);
    	&:before {  margin-left: -0.5em;} 
    }
=======
>>>>>>> edfde894
  }
}<|MERGE_RESOLUTION|>--- conflicted
+++ resolved
@@ -183,12 +183,5 @@
       &.round span { @include side-radius($opposite-direction, 1000px); }
     }
 
-<<<<<<< HEAD
-    &.radius span { @include side-radius($opposite-direction, $global-radius); }
-    &.round span { @include side-radius($opposite-direction, 1000px);
-    	&:before {  margin-left: -0.5em;} 
-    }
-=======
->>>>>>> edfde894
   }
 }