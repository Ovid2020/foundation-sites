@import "global";

//
// Foundation Visibility Classes
//
$include-html-visibility-classes: $include-html-classes !default;
$include-table-visibility-classes: true;

<<<<<<< HEAD
@if $include-html-visibility-classes != false {

//
// Media Class Names
//

  /* Foundation Visibility HTML Classes */
  .show-for-small,
  .show-for-small-only,
  .show-for-medium-down,
  .show-for-large-down,
  .hide-for-medium,
  .hide-for-medium-up,
  .hide-for-medium-only,
  .hide-for-large,
  .hide-for-large-up,
  .hide-for-large-only,
  .hide-for-xlarge,
  .hide-for-xlarge-up,
  .hide-for-xlarge-only,
  .hide-for-xxlarge-up,
  .hide-for-xxlarge-only { display: inherit !important; }

  .hide-for-small,
  .hide-for-small-only,
  .hide-for-medium-down,
  .show-for-medium,
  .show-for-medium-up,
  .show-for-medium-only,
  .hide-for-large-down,
  .show-for-large,
  .show-for-large-up,
  .show-for-large-only,
  .show-for-xlarge,
  .show-for-xlarge-up,
  .show-for-xlarge-only,
  .show-for-xxlarge-up,
  .show-for-xxlarge-only { display: none !important; }

  /* Specific visibility for tables */
  table {
    &.show-for-small,
    &.show-for-small-only,
    &.show-for-medium-down,
    &.show-for-large-down,
    &.hide-for-medium,
    &.hide-for-medium-up,
    &.hide-for-medium-only,
    &.hide-for-large,
    &.hide-for-large-up,
    &.hide-for-large-only,
    &.hide-for-xlarge,
    &.hide-for-xlarge-up,
    &.hide-for-xlarge-only,
    &.hide-for-xxlarge-up,
    &.hide-for-xxlarge-only { display: table; }
  }
  thead {
    &.show-for-small,
    &.show-for-small-only,
    &.show-for-medium-down,
    &.show-for-large-down,
    &.hide-for-medium,
    &.hide-for-medium-up,
    &.hide-for-medium-only,
    &.hide-for-large,
    &.hide-for-large-up,
    &.hide-for-large-only,
    &.hide-for-xlarge,
    &.hide-for-xlarge-up,
    &.hide-for-xlarge-only,
    &.hide-for-xxlarge-up,
    &.hide-for-xxlarge-only { display: table-header-group !important; }
  }
  tbody {
    &.show-for-small,
    &.show-for-small-only,
    &.show-for-medium-down,
    &.show-for-large-down,
    &.hide-for-medium,
    &.hide-for-medium-up,
    &.hide-for-medium-only,
    &.hide-for-large,
    &.hide-for-large-up,
    &.hide-for-large-only,
    &.hide-for-xlarge,
    &.hide-for-xlarge-up,
    &.hide-for-xlarge-only,
    &.hide-for-xxlarge-up,
    &.hide-for-xxlarge-only { display: table-row-group !important; }
  }
  tr {
    &.show-for-small,
    &.show-for-small-only,
    &.show-for-medium-down,
    &.show-for-large-down,
    &.hide-for-medium,
    &.hide-for-medium-up,
    &.hide-for-medium-only,
    &.hide-for-large,
    &.hide-for-large-up,
    &.hide-for-large-only,
    &.hide-for-xlarge,
    &.hide-for-xlarge-up,
    &.hide-for-xlarge-only,
    &.hide-for-xxlarge-up,
    &.hide-for-xxlarge-only { display: table-row !important; }
  }
  td,
  th {
    &.show-for-small,
    &.show-for-small-only,
    &.show-for-medium-down,
    &.show-for-large-down,
    &.hide-for-medium,
    &.hide-for-medium-up,
    &.hide-for-large,
    &.hide-for-large-up,
    &.hide-for-xlarge,
    &.hide-for-xlarge-up,
    &.hide-for-xxlarge-up { display: table-cell !important; }
  }

  /* Medium Displays: 641px and up */
  @media #{$medium-up} {
    .hide-for-small,
    .hide-for-small-only,
    .show-for-medium,
    .show-for-medium-down,
    .show-for-medium-up,
    .show-for-medium-only,
    .hide-for-large,
    .hide-for-large-up,
    .hide-for-large-only,
    .hide-for-xlarge,
    .hide-for-xlarge-up,
    .hide-for-xlarge-only,
    .hide-for-xxlarge-up,
    .hide-for-xxlarge-only { display: inherit !important; }

    .show-for-small,
    .show-for-small-only,
    .hide-for-medium,
    .hide-for-medium-down,
    .hide-for-medium-up,
    .hide-for-medium-only,
    .hide-for-large-down,
    .show-for-large,
    .show-for-large-up,
    .show-for-large-only,
    .show-for-xlarge,
    .show-for-xlarge-up,
    .show-for-xlarge-only,
    .show-for-xxlarge-up,
    .show-for-xxlarge-only { display: none !important; }

    /* Specific visibility for tables */
    table {
      &.hide-for-small,
      &.hide-for-small-only,
      &.show-for-medium,
      &.show-for-medium-down,
      &.show-for-medium-up,
      &.show-for-medium-only,
      &.hide-for-large,
      &.hide-for-large-up,
      &.hide-for-large-only,
      &.hide-for-xlarge,
      &.hide-for-xlarge-up,
      &.hide-for-xlarge-only,
      &.hide-for-xxlarge-up,
      &.hide-for-xxlarge-only { display: table; }
    }
    thead {
      &.hide-for-small,
      &.hide-for-small-only,
      &.show-for-medium,
      &.show-for-medium-down,
      &.show-for-medium-up,
      &.show-for-medium-only,
      &.hide-for-large,
      &.hide-for-large-up,
      &.hide-for-large-only,
      &.hide-for-xlarge,
      &.hide-for-xlarge-up,
      &.hide-for-xlarge-only,
      &.hide-for-xxlarge-up,
      &.hide-for-xxlarge-only { display: table-header-group !important; }
    }
    tbody {
      &.hide-for-small,
      &.hide-for-small-only,
      &.show-for-medium,
      &.show-for-medium-down,
      &.show-for-medium-up,
      &.show-for-medium-only,
      &.hide-for-large,
      &.hide-for-large-up,
      &.hide-for-large-only,
      &.hide-for-xlarge,
      &.hide-for-xlarge-up,
      &.hide-for-xlarge-only,
      &.hide-for-xxlarge-up,
      &.hide-for-xxlarge-only { display: table-row-group !important; }
    }
    tr {
      &.hide-for-small,
      &.hide-for-small-only,
      &.show-for-medium,
      &.show-for-medium-down,
      &.show-for-medium-up,
      &.show-for-medium-only,
      &.hide-for-large,
      &.hide-for-large-up,
      &.hide-for-large-only,
      &.hide-for-xlarge,
      &.hide-for-xlarge-up,
      &.hide-for-xlarge-only,
      &.hide-for-xxlarge-up,
      &.hide-for-xxlarge-only { display: table-row !important; }
    }
    td,
    th {
      &.hide-for-small,
      &.hide-for-small-only,
      &.show-for-medium,
      &.show-for-medium-down,
      &.show-for-medium-up,
      &.show-for-medium-only,
      &.hide-for-large,
      &.hide-for-large-up,
      &.hide-for-large-only,
      &.hide-for-xlarge,
      &.hide-for-xlarge-up,
      &.hide-for-xlarge-only,
      &.hide-for-xxlarge-up,
      &.hide-for-xxlarge-only { display: table-cell !important; }
    }
  }

  /* Large Displays: 1024px and up */
  @media #{$large-up} {
    .hide-for-small,
    .hide-for-small-only,
    .hide-for-medium,
    .hide-for-medium-down,
    .hide-for-medium-only,
    .show-for-medium-up,
    .show-for-large,
    .show-for-large-up,
    .show-for-large-only,
    .hide-for-xlarge,
    .hide-for-xlarge-up,
    .hide-for-xlarge-only,
    .hide-for-xxlarge-up,
    .hide-for-xxlarge-only { display: inherit !important; }

    .show-for-small-only,
    .show-for-medium,
    .show-for-medium-down,
    .show-for-medium-only,
    .hide-for-large,
    .hide-for-large-up,
    .hide-for-large-only,
    .show-for-xlarge,
    .show-for-xlarge-up,
    .show-for-xlarge-only,
    .show-for-xxlarge-up,
    .show-for-xxlarge-only { display: none !important; }

    /* Specific visibility for tables */
    table {
      &.hide-for-small,
      &.hide-for-small-only,
      &.hide-for-medium,
      &.hide-for-medium-down,
      &.hide-for-medium-only,
      &.show-for-medium-up,
      &.show-for-large,
      &.show-for-large-up,
      &.show-for-large-only,
      &.hide-for-xlarge,
      &.hide-for-xlarge-up,
      &.hide-for-xlarge-only,
      &.hide-for-xxlarge-up,
      &.hide-for-xxlarge-only { display: table; }
    }
    thead {
      &.hide-for-small,
      &.hide-for-small-only,
      &.hide-for-medium,
      &.hide-for-medium-down,
      &.hide-for-medium-only,
      &.show-for-medium-up,
      &.show-for-large,
      &.show-for-large-up,
      &.show-for-large-only,
      &.hide-for-xlarge,
      &.hide-for-xlarge-up,
      &.hide-for-xlarge-only,
      &.hide-for-xxlarge-up,
      &.hide-for-xxlarge-only { display: table-header-group !important; }
    }
    tbody {
      &.hide-for-small,
      &.hide-for-small-only,
      &.hide-for-medium,
      &.hide-for-medium-down,
      &.hide-for-medium-only,
      &.show-for-medium-up,
      &.show-for-large,
      &.show-for-large-up,
      &.show-for-large-only,
      &.hide-for-xlarge,
      &.hide-for-xlarge-up,
      &.hide-for-xlarge-only,
      &.hide-for-xxlarge-up,
      &.hide-for-xxlarge-only { display: table-row-group !important; }
    }
    tr {
      &.hide-for-small,
      &.hide-for-small-only,
      &.hide-for-medium,
      &.hide-for-medium-down,
      &.hide-for-medium-only,
      &.show-for-medium-up,
      &.show-for-large,
      &.show-for-large-up,
      &.show-for-large-only,
      &.hide-for-xlarge,
      &.hide-for-xlarge-up,
      &.hide-for-xlarge-only,
      &.hide-for-xxlarge-up,
      &.hide-for-xxlarge-only { display: table-row !important; }
    }
    td,
    th {
      &.hide-for-small,
      &.hide-for-small-only,
      &.hide-for-medium,
      &.hide-for-medium-down,
      &.hide-for-medium-only,
      &.show-for-medium-up,
      &.show-for-large,
      &.show-for-large-up,
      &.show-for-large-only,
      &.hide-for-xlarge,
      &.hide-for-xlarge-up,
      &.hide-for-xlarge-only,
      &.hide-for-xxlarge-up,
      &.hide-for-xxlarge-only { display: table-cell !important; }
    }
  }

  /* X-Large Displays: 1441 and up */
  @media #{$xlarge-up} {
    .hide-for-small,
    .hide-for-small-only,
    .hide-for-medium,
    .hide-for-medium-down,
    .hide-for-medium-only,
    .show-for-medium-up,
    .show-for-large-up,
    .hide-for-large-only,
    .show-for-xlarge,
    .show-for-xlarge-up,
    .show-for-xlarge-only,
    .hide-for-xxlarge-up,
    .hide-for-xxlarge-only { display: inherit !important; }
=======
// breakpoints
$breakpoint_sizes:
  small,
  medium,
  large,
  xlarge,
  xxlarge
;
$breakpoint_queries:
  unquote($small-up),
  unquote($medium-up),
  unquote($large-up),
  unquote($xlarge-up),
  unquote($xxlarge-up)
;
>>>>>>> c52f5636

@mixin visible_loop {
  
  @each $current_breakpoint in $breakpoint_sizes {
    
    $inherit_list: ();
    $none_list: ();
    
    $table_list: ();
    $table_header_group_list: ();
    $table_row_group_list: ();
    $table_row_list: ();
    $table_cell_list: ();
    
    @each $comparison_breakpoint in $breakpoint_sizes {
      @if index($breakpoint_sizes, $comparison_breakpoint) < index($breakpoint_sizes, $current_breakpoint) {
        // smaller than current breakpoint
        
        $inherit_list: append($inherit_list, unquote(
          '.hide-for-#{$comparison_breakpoint}, .hide-for-#{$comparison_breakpoint}-only'
        ), comma);
        $none_list: append($none_list, unquote(
          '.show-for-#{$comparison_breakpoint}, .show-for-#{$comparison_breakpoint}-only'
        ), comma);
        $table_list: append($table_list, unquote(
          'table.hide-for-#{$comparison_breakpoint}, table.hide-for-#{$comparison_breakpoint}-only'
        ), comma);
        $table_header_group_list: append($table_header_group_list, unquote(
          'thead.hide-for-#{$comparison_breakpoint}, thead.hide-for-#{$comparison_breakpoint}-only'
        ), comma);
        $table_row_group_list: append($table_row_group_list, unquote(
          'tbody.hide-for-#{$comparison_breakpoint}, tbody.hide-for-#{$comparison_breakpoint}-only'
        ), comma);
        $table_row_list: append($table_row_list, unquote(
          'tr.hide-for-#{$comparison_breakpoint}, tr.hide-for-#{$comparison_breakpoint}-only'
        ), comma);
        $table_cell_list: append($table_cell_list, unquote(
          'th.hide-for-#{$comparison_breakpoint}, th.hide-for-#{$comparison_breakpoint}-only, td.hide-for-#{$comparison_breakpoint}, td.hide-for-#{$comparison_breakpoint}-only'
        ), comma);
        
        // exclude #{$comparison_breakpoint}-down classes for first breakpoint
        @if index($breakpoint_sizes, $comparison_breakpoint) != 1 {
          $inherit_list: append($inherit_list, unquote(
            '.hide-for-#{$comparison_breakpoint}-down'
          ), comma);
          $none_list: append($none_list, unquote(
            '.show-for-#{$comparison_breakpoint}-down'
          ), comma);
          $table_list: append($table_list, unquote(
            'table.hide-for-#{$comparison_breakpoint}-down'
          ), comma);
          $table_header_group_list: append($table_header_group_list, unquote(
            'thead.hide-for-#{$comparison_breakpoint}-down'
          ), comma);
          $table_row_group_list: append($table_row_group_list, unquote(
            'tbody.hide-for-#{$comparison_breakpoint}-down'
          ), comma);
          $table_row_list: append($table_row_list, unquote(
            'tr.hide-for-#{$comparison_breakpoint}-down'
          ), comma);
          $table_cell_list: append($table_cell_list, unquote(
            'th.hide-for-#{$comparison_breakpoint}-down, td.hide-for-#{$comparison_breakpoint}-down'
          ), comma);
        }
        
        // exclude #{$comparison_breakpoint}-up classes for last breakpoint
        @if index($breakpoint_sizes, $comparison_breakpoint) != length($breakpoint_sizes) {
          $inherit_list: append($inherit_list, unquote(
            '.show-for-#{$comparison_breakpoint}-up'
          ), comma);
          $none_list: append($none_list, unquote(
            '.hide-for-#{$comparison_breakpoint}-up'
          ), comma);
          $table_list: append($table_list, unquote(
            'table.show-for-#{$comparison_breakpoint}-up'
          ), comma);
          $table_header_group_list: append($table_header_group_list, unquote(
            'thead.show-for-#{$comparison_breakpoint}-up'
          ), comma);
          $table_row_group_list: append($table_row_group_list, unquote(
            'tbody.show-for-#{$comparison_breakpoint}-up'
          ), comma);
          $table_row_list: append($table_row_list, unquote(
            'tr.show-for-#{$comparison_breakpoint}-up'
          ), comma);
          $table_cell_list: append($table_cell_list, unquote(
            'th.show-for-#{$comparison_breakpoint}-up, td.show-for-#{$comparison_breakpoint}-up'
          ), comma);
        }
      } @else if index($breakpoint_sizes, $comparison_breakpoint) > index($breakpoint_sizes, $current_breakpoint) {
        // larger than current breakpoint
        
        $inherit_list: append($inherit_list, unquote(
          '.hide-for-#{$comparison_breakpoint}, .hide-for-#{$comparison_breakpoint}-only'
        ), comma);
        $none_list: append($none_list, unquote(
          '.show-for-#{$comparison_breakpoint}, .show-for-#{$comparison_breakpoint}-only'
        ), comma);
        $table_list: append($table_list, unquote(
          'table.hide-for-#{$comparison_breakpoint}, table.hide-for-#{$comparison_breakpoint}-only'
        ), comma);
        $table_header_group_list: append($table_header_group_list, unquote(
          'thead.hide-for-#{$comparison_breakpoint}, thead.hide-for-#{$comparison_breakpoint}-only'
        ), comma);
        $table_row_group_list: append($table_row_group_list, unquote(
          'tbody.hide-for-#{$comparison_breakpoint}, tbody.hide-for-#{$comparison_breakpoint}-only'
        ), comma);
        $table_row_list: append($table_row_list, unquote(
          'tr.hide-for-#{$comparison_breakpoint}, tr.hide-for-#{$comparison_breakpoint}-only'
        ), comma);
        $table_cell_list: append($table_cell_list, unquote(
          'th.hide-for-#{$comparison_breakpoint}, th.hide-for-#{$comparison_breakpoint}-only, td.hide-for-#{$comparison_breakpoint}, td.hide-for-#{$comparison_breakpoint}-only'
        ), comma);
        
        // exclude #{$comparison_breakpoint}-down classes for first breakpoint
        @if index($breakpoint_sizes, $comparison_breakpoint) != 1 {
          $inherit_list: append($inherit_list, unquote(
            '.show-for-#{$comparison_breakpoint}-down'
          ), comma);
          $none_list: append($none_list, unquote(
            '.hide-for-#{$comparison_breakpoint}-down'
          ), comma);
          $table_list: append($table_list, unquote(
            'table.show-for-#{$comparison_breakpoint}-down'
          ), comma);
          $table_header_group_list: append($table_header_group_list, unquote(
            'thead.show-for-#{$comparison_breakpoint}-down'
          ), comma);
          $table_row_group_list: append($table_row_group_list, unquote(
            'tbody.show-for-#{$comparison_breakpoint}-down'
          ), comma);
          $table_row_list: append($table_row_list, unquote(
            'tr.show-for-#{$comparison_breakpoint}-down'
          ), comma);
          $table_cell_list: append($table_cell_list, unquote(
            'th.show-for-#{$comparison_breakpoint}-down, td.show-for-#{$comparison_breakpoint}-down'
          ), comma);
        }
        
        // exclude #{$comparison_breakpoint}-up classes for last breakpoint
        @if index($breakpoint_sizes, $comparison_breakpoint) != length($breakpoint_sizes) {
          $inherit_list: append($inherit_list, unquote(
            '.hide-for-#{$comparison_breakpoint}-up'
          ), comma);
          $none_list: append($none_list, unquote(
            '.show-for-#{$comparison_breakpoint}-up'
          ), comma);
          $table_list: append($table_list, unquote(
            'table.hide-for-#{$comparison_breakpoint}-up'
          ), comma);
          $table_header_group_list: append($table_header_group_list, unquote(
            'thead.hide-for-#{$comparison_breakpoint}-up'
          ), comma);
          $table_row_group_list: append($table_row_group_list, unquote(
            'tbody.hide-for-#{$comparison_breakpoint}-up'
          ), comma);
          $table_row_list: append($table_row_list, unquote(
            'tr.hide-for-#{$comparison_breakpoint}-up'
          ), comma);
          $table_cell_list: append($table_cell_list, unquote(
            'th.hide-for-#{$comparison_breakpoint}-up, td.hide-for-#{$comparison_breakpoint}-up'
          ), comma);
        }
      } @else {
        // current breakpoint
        
        $inherit_list: append($inherit_list, unquote(
          '.show-for-#{$comparison_breakpoint}, .show-for-#{$comparison_breakpoint}-only'
        ), comma);
        $none_list: append($none_list, unquote(
          '.hide-for-#{$comparison_breakpoint}, .hide-for-#{$comparison_breakpoint}-only'
        ), comma);
        $table_list: append($table_list, unquote(
          'table.show-for-#{$comparison_breakpoint}, table.show-for-#{$comparison_breakpoint}-only'
        ), comma);
        $table_header_group_list: append($table_header_group_list, unquote(
          'thead.show-for-#{$comparison_breakpoint}, thead.show-for-#{$comparison_breakpoint}-only'
        ), comma);
        $table_row_group_list: append($table_row_group_list, unquote(
          'tbody.show-for-#{$comparison_breakpoint}, tbody.show-for-#{$comparison_breakpoint}-only'
        ), comma);
        $table_row_list: append($table_row_list, unquote(
          'tr.show-for-#{$comparison_breakpoint}, tr.show-for-#{$comparison_breakpoint}-only'
        ), comma);
        $table_cell_list: append($table_cell_list, unquote(
          'th.show-for-#{$comparison_breakpoint}, th.show-for-#{$comparison_breakpoint}-only, td.show-for-#{$comparison_breakpoint}, td.show-for-#{$comparison_breakpoint}-only'
        ), comma);
        
        // exclude #{$comparison_breakpoint}-down classes for first breakpoint
        @if index($breakpoint_sizes, $comparison_breakpoint) != 1 {
          $inherit_list: append($inherit_list, unquote(
            '.show-for-#{$comparison_breakpoint}-down'
          ), comma);
          $none_list: append($none_list, unquote(
            '.hide-for-#{$comparison_breakpoint}-down'
          ), comma);
          $table_list: append($table_list, unquote(
            'table.show-for-#{$comparison_breakpoint}-down'
          ), comma);
          $table_header_group_list: append($table_header_group_list, unquote(
            'thead.show-for-#{$comparison_breakpoint}-down'
          ), comma);
          $table_row_group_list: append($table_row_group_list, unquote(
            'tbody.show-for-#{$comparison_breakpoint}-down'
          ), comma);
          $table_row_list: append($table_row_list, unquote(
            'tr.show-for-#{$comparison_breakpoint}-down'
          ), comma);
          $table_cell_list: append($table_cell_list, unquote(
            'th.show-for-#{$comparison_breakpoint}-down, td.show-for-#{$comparison_breakpoint}-down'
          ), comma);
        }
        
        // exclude #{$comparison_breakpoint}-up classes for last breakpoint
        @if index($breakpoint_sizes, $comparison_breakpoint) != length($breakpoint_sizes) {
          $inherit_list: append($inherit_list, unquote(
            '.show-for-#{$comparison_breakpoint}-up'
          ), comma);
          $none_list: append($none_list, unquote(
            '.hide-for-#{$comparison_breakpoint}-up'
          ), comma);
          $table_list: append($table_list, unquote(
            'table.show-for-#{$comparison_breakpoint}-up'
          ), comma);
          $table_header_group_list: append($table_header_group_list, unquote(
            'thead.show-for-#{$comparison_breakpoint}-up'
          ), comma);
          $table_row_group_list: append($table_row_group_list, unquote(
            'tbody.show-for-#{$comparison_breakpoint}-up'
          ), comma);
          $table_row_list: append($table_row_list, unquote(
            'tr.show-for-#{$comparison_breakpoint}-up'
          ), comma);
          $table_cell_list: append($table_cell_list, unquote(
            'th.show-for-#{$comparison_breakpoint}-up, td.show-for-#{$comparison_breakpoint}-up'
          ), comma);
        }
      }
    }
    
    /* #{$current_breakpoint} displays */
    @media #{nth($breakpoint_queries, index($breakpoint_sizes, $current_breakpoint))} {
      #{$inherit_list} {
        display: inherit !important;
      }
      #{$none_list} {
        display: none !important;
      }
      @if $include-table-visibility-classes != false {
        #{$table_list} {
          display: table;
        }
        #{$table_header_group_list} {
          display: table-header-group !important;
        }
        #{$table_row_group_list} {
          display: table-row-group !important;
        }
        #{$table_row_list} {
          display: table-row !important;
        }
        #{$table_cell_list} {
          display: table-cell !important;
        }
      }
    }
  }
}


@if $include-html-visibility-classes != false {

  @include visible_loop;

  /* Orientation targeting */
  .show-for-landscape,
  .hide-for-portrait { display: inherit !important; }
  .hide-for-landscape,
  .show-for-portrait { display: none !important; }

  /* Specific visibility for tables */
  table {
    &.hide-for-landscape,
    &.show-for-portrait { display: table; }
  }
  thead {
    &.hide-for-landscape,
    &.show-for-portrait { display: table-header-group !important; }
  }
  tbody {
    &.hide-for-landscape,
    &.show-for-portrait { display: table-row-group !important; }
  }
  tr {
    &.hide-for-landscape,
    &.show-for-portrait { display: table-row !important; }
  }
  td,
  th {
    &.hide-for-landscape,
    &.show-for-portrait { display: table-cell !important; }
  }

  @media #{$landscape} {
    .show-for-landscape,
    .hide-for-portrait { display: inherit !important; }
    .hide-for-landscape,
    .show-for-portrait { display: none !important; }

    /* Specific visibility for tables */
    table {
      &.show-for-landscape,
      &.hide-for-portrait { display: table; }
    }
    thead {
      &.show-for-landscape,
      &.hide-for-portrait { display: table-header-group !important; }
    }
    tbody {
      &.show-for-landscape,
      &.hide-for-portrait { display: table-row-group !important; }
    }
    tr {
      &.show-for-landscape,
      &.hide-for-portrait { display: table-row !important; }
    }
    td,
    th {
      &.show-for-landscape,
      &.hide-for-portrait { display: table-cell !important; }
    }
  }

  @media #{$portrait} {
    .show-for-portrait,
    .hide-for-landscape { display: inherit !important; }
    .hide-for-portrait,
    .show-for-landscape { display: none !important; }

    /* Specific visibility for tables */
    table {
      &.show-for-portrait,
      &.hide-for-landscape { display: table; }
    }
    thead {
      &.show-for-portrait,
      &.hide-for-landscape { display: table-header-group !important; }
    }
    tbody {
      &.show-for-portrait,
      &.hide-for-landscape { display: table-row-group !important; }
    }
    tr {
      &.show-for-portrait,
      &.hide-for-landscape { display: table-row !important; }
    }
    td,
    th {
      &.show-for-portrait,
      &.hide-for-landscape { display: table-cell !important; }
    }
  }

  /* Touch-enabled device targeting */
  .show-for-touch { display: none !important; }
  .hide-for-touch { display: inherit !important; }
  .touch .show-for-touch { display: inherit !important; }
  .touch .hide-for-touch { display: none !important; }

  /* Specific visibility for tables */
  table.hide-for-touch { display: table; }
  .touch table.show-for-touch { display: table; }
  thead.hide-for-touch { display: table-header-group !important; }
  .touch thead.show-for-touch { display: table-header-group !important; }
  tbody.hide-for-touch { display: table-row-group !important; }
  .touch tbody.show-for-touch { display: table-row-group !important; }
  tr.hide-for-touch { display: table-row !important; }
  .touch tr.show-for-touch { display: table-row !important; }
  td.hide-for-touch { display: table-cell !important; }
  .touch td.show-for-touch { display: table-cell !important; }
  th.hide-for-touch { display: table-cell !important; }
  .touch th.show-for-touch { display: table-cell !important; }

}<|MERGE_RESOLUTION|>--- conflicted
+++ resolved
@@ -6,655 +6,283 @@
 $include-html-visibility-classes: $include-html-classes !default;
 $include-table-visibility-classes: true;
 
-<<<<<<< HEAD
-@if $include-html-visibility-classes != false {
-
 //
 // Media Class Names
 //
-
-  /* Foundation Visibility HTML Classes */
-  .show-for-small,
-  .show-for-small-only,
-  .show-for-medium-down,
-  .show-for-large-down,
-  .hide-for-medium,
-  .hide-for-medium-up,
-  .hide-for-medium-only,
-  .hide-for-large,
-  .hide-for-large-up,
-  .hide-for-large-only,
-  .hide-for-xlarge,
-  .hide-for-xlarge-up,
-  .hide-for-xlarge-only,
-  .hide-for-xxlarge-up,
-  .hide-for-xxlarge-only { display: inherit !important; }
-
-  .hide-for-small,
-  .hide-for-small-only,
-  .hide-for-medium-down,
-  .show-for-medium,
-  .show-for-medium-up,
-  .show-for-medium-only,
-  .hide-for-large-down,
-  .show-for-large,
-  .show-for-large-up,
-  .show-for-large-only,
-  .show-for-xlarge,
-  .show-for-xlarge-up,
-  .show-for-xlarge-only,
-  .show-for-xxlarge-up,
-  .show-for-xxlarge-only { display: none !important; }
-
-  /* Specific visibility for tables */
-  table {
-    &.show-for-small,
-    &.show-for-small-only,
-    &.show-for-medium-down,
-    &.show-for-large-down,
-    &.hide-for-medium,
-    &.hide-for-medium-up,
-    &.hide-for-medium-only,
-    &.hide-for-large,
-    &.hide-for-large-up,
-    &.hide-for-large-only,
-    &.hide-for-xlarge,
-    &.hide-for-xlarge-up,
-    &.hide-for-xlarge-only,
-    &.hide-for-xxlarge-up,
-    &.hide-for-xxlarge-only { display: table; }
-  }
-  thead {
-    &.show-for-small,
-    &.show-for-small-only,
-    &.show-for-medium-down,
-    &.show-for-large-down,
-    &.hide-for-medium,
-    &.hide-for-medium-up,
-    &.hide-for-medium-only,
-    &.hide-for-large,
-    &.hide-for-large-up,
-    &.hide-for-large-only,
-    &.hide-for-xlarge,
-    &.hide-for-xlarge-up,
-    &.hide-for-xlarge-only,
-    &.hide-for-xxlarge-up,
-    &.hide-for-xxlarge-only { display: table-header-group !important; }
-  }
-  tbody {
-    &.show-for-small,
-    &.show-for-small-only,
-    &.show-for-medium-down,
-    &.show-for-large-down,
-    &.hide-for-medium,
-    &.hide-for-medium-up,
-    &.hide-for-medium-only,
-    &.hide-for-large,
-    &.hide-for-large-up,
-    &.hide-for-large-only,
-    &.hide-for-xlarge,
-    &.hide-for-xlarge-up,
-    &.hide-for-xlarge-only,
-    &.hide-for-xxlarge-up,
-    &.hide-for-xxlarge-only { display: table-row-group !important; }
-  }
-  tr {
-    &.show-for-small,
-    &.show-for-small-only,
-    &.show-for-medium-down,
-    &.show-for-large-down,
-    &.hide-for-medium,
-    &.hide-for-medium-up,
-    &.hide-for-medium-only,
-    &.hide-for-large,
-    &.hide-for-large-up,
-    &.hide-for-large-only,
-    &.hide-for-xlarge,
-    &.hide-for-xlarge-up,
-    &.hide-for-xlarge-only,
-    &.hide-for-xxlarge-up,
-    &.hide-for-xxlarge-only { display: table-row !important; }
-  }
-  td,
-  th {
-    &.show-for-small,
-    &.show-for-small-only,
-    &.show-for-medium-down,
-    &.show-for-large-down,
-    &.hide-for-medium,
-    &.hide-for-medium-up,
-    &.hide-for-large,
-    &.hide-for-large-up,
-    &.hide-for-xlarge,
-    &.hide-for-xlarge-up,
-    &.hide-for-xxlarge-up { display: table-cell !important; }
-  }
-
-  /* Medium Displays: 641px and up */
-  @media #{$medium-up} {
-    .hide-for-small,
-    .hide-for-small-only,
-    .show-for-medium,
-    .show-for-medium-down,
-    .show-for-medium-up,
-    .show-for-medium-only,
-    .hide-for-large,
-    .hide-for-large-up,
-    .hide-for-large-only,
-    .hide-for-xlarge,
-    .hide-for-xlarge-up,
-    .hide-for-xlarge-only,
-    .hide-for-xxlarge-up,
-    .hide-for-xxlarge-only { display: inherit !important; }
-
-    .show-for-small,
-    .show-for-small-only,
-    .hide-for-medium,
-    .hide-for-medium-down,
-    .hide-for-medium-up,
-    .hide-for-medium-only,
-    .hide-for-large-down,
-    .show-for-large,
-    .show-for-large-up,
-    .show-for-large-only,
-    .show-for-xlarge,
-    .show-for-xlarge-up,
-    .show-for-xlarge-only,
-    .show-for-xxlarge-up,
-    .show-for-xxlarge-only { display: none !important; }
-
-    /* Specific visibility for tables */
-    table {
-      &.hide-for-small,
-      &.hide-for-small-only,
-      &.show-for-medium,
-      &.show-for-medium-down,
-      &.show-for-medium-up,
-      &.show-for-medium-only,
-      &.hide-for-large,
-      &.hide-for-large-up,
-      &.hide-for-large-only,
-      &.hide-for-xlarge,
-      &.hide-for-xlarge-up,
-      &.hide-for-xlarge-only,
-      &.hide-for-xxlarge-up,
-      &.hide-for-xxlarge-only { display: table; }
-    }
-    thead {
-      &.hide-for-small,
-      &.hide-for-small-only,
-      &.show-for-medium,
-      &.show-for-medium-down,
-      &.show-for-medium-up,
-      &.show-for-medium-only,
-      &.hide-for-large,
-      &.hide-for-large-up,
-      &.hide-for-large-only,
-      &.hide-for-xlarge,
-      &.hide-for-xlarge-up,
-      &.hide-for-xlarge-only,
-      &.hide-for-xxlarge-up,
-      &.hide-for-xxlarge-only { display: table-header-group !important; }
-    }
-    tbody {
-      &.hide-for-small,
-      &.hide-for-small-only,
-      &.show-for-medium,
-      &.show-for-medium-down,
-      &.show-for-medium-up,
-      &.show-for-medium-only,
-      &.hide-for-large,
-      &.hide-for-large-up,
-      &.hide-for-large-only,
-      &.hide-for-xlarge,
-      &.hide-for-xlarge-up,
-      &.hide-for-xlarge-only,
-      &.hide-for-xxlarge-up,
-      &.hide-for-xxlarge-only { display: table-row-group !important; }
-    }
-    tr {
-      &.hide-for-small,
-      &.hide-for-small-only,
-      &.show-for-medium,
-      &.show-for-medium-down,
-      &.show-for-medium-up,
-      &.show-for-medium-only,
-      &.hide-for-large,
-      &.hide-for-large-up,
-      &.hide-for-large-only,
-      &.hide-for-xlarge,
-      &.hide-for-xlarge-up,
-      &.hide-for-xlarge-only,
-      &.hide-for-xxlarge-up,
-      &.hide-for-xxlarge-only { display: table-row !important; }
-    }
-    td,
-    th {
-      &.hide-for-small,
-      &.hide-for-small-only,
-      &.show-for-medium,
-      &.show-for-medium-down,
-      &.show-for-medium-up,
-      &.show-for-medium-only,
-      &.hide-for-large,
-      &.hide-for-large-up,
-      &.hide-for-large-only,
-      &.hide-for-xlarge,
-      &.hide-for-xlarge-up,
-      &.hide-for-xlarge-only,
-      &.hide-for-xxlarge-up,
-      &.hide-for-xxlarge-only { display: table-cell !important; }
-    }
-  }
-
-  /* Large Displays: 1024px and up */
-  @media #{$large-up} {
-    .hide-for-small,
-    .hide-for-small-only,
-    .hide-for-medium,
-    .hide-for-medium-down,
-    .hide-for-medium-only,
-    .show-for-medium-up,
-    .show-for-large,
-    .show-for-large-up,
-    .show-for-large-only,
-    .hide-for-xlarge,
-    .hide-for-xlarge-up,
-    .hide-for-xlarge-only,
-    .hide-for-xxlarge-up,
-    .hide-for-xxlarge-only { display: inherit !important; }
-
-    .show-for-small-only,
-    .show-for-medium,
-    .show-for-medium-down,
-    .show-for-medium-only,
-    .hide-for-large,
-    .hide-for-large-up,
-    .hide-for-large-only,
-    .show-for-xlarge,
-    .show-for-xlarge-up,
-    .show-for-xlarge-only,
-    .show-for-xxlarge-up,
-    .show-for-xxlarge-only { display: none !important; }
-
-    /* Specific visibility for tables */
-    table {
-      &.hide-for-small,
-      &.hide-for-small-only,
-      &.hide-for-medium,
-      &.hide-for-medium-down,
-      &.hide-for-medium-only,
-      &.show-for-medium-up,
-      &.show-for-large,
-      &.show-for-large-up,
-      &.show-for-large-only,
-      &.hide-for-xlarge,
-      &.hide-for-xlarge-up,
-      &.hide-for-xlarge-only,
-      &.hide-for-xxlarge-up,
-      &.hide-for-xxlarge-only { display: table; }
-    }
-    thead {
-      &.hide-for-small,
-      &.hide-for-small-only,
-      &.hide-for-medium,
-      &.hide-for-medium-down,
-      &.hide-for-medium-only,
-      &.show-for-medium-up,
-      &.show-for-large,
-      &.show-for-large-up,
-      &.show-for-large-only,
-      &.hide-for-xlarge,
-      &.hide-for-xlarge-up,
-      &.hide-for-xlarge-only,
-      &.hide-for-xxlarge-up,
-      &.hide-for-xxlarge-only { display: table-header-group !important; }
-    }
-    tbody {
-      &.hide-for-small,
-      &.hide-for-small-only,
-      &.hide-for-medium,
-      &.hide-for-medium-down,
-      &.hide-for-medium-only,
-      &.show-for-medium-up,
-      &.show-for-large,
-      &.show-for-large-up,
-      &.show-for-large-only,
-      &.hide-for-xlarge,
-      &.hide-for-xlarge-up,
-      &.hide-for-xlarge-only,
-      &.hide-for-xxlarge-up,
-      &.hide-for-xxlarge-only { display: table-row-group !important; }
-    }
-    tr {
-      &.hide-for-small,
-      &.hide-for-small-only,
-      &.hide-for-medium,
-      &.hide-for-medium-down,
-      &.hide-for-medium-only,
-      &.show-for-medium-up,
-      &.show-for-large,
-      &.show-for-large-up,
-      &.show-for-large-only,
-      &.hide-for-xlarge,
-      &.hide-for-xlarge-up,
-      &.hide-for-xlarge-only,
-      &.hide-for-xxlarge-up,
-      &.hide-for-xxlarge-only { display: table-row !important; }
-    }
-    td,
-    th {
-      &.hide-for-small,
-      &.hide-for-small-only,
-      &.hide-for-medium,
-      &.hide-for-medium-down,
-      &.hide-for-medium-only,
-      &.show-for-medium-up,
-      &.show-for-large,
-      &.show-for-large-up,
-      &.show-for-large-only,
-      &.hide-for-xlarge,
-      &.hide-for-xlarge-up,
-      &.hide-for-xlarge-only,
-      &.hide-for-xxlarge-up,
-      &.hide-for-xxlarge-only { display: table-cell !important; }
-    }
-  }
-
-  /* X-Large Displays: 1441 and up */
-  @media #{$xlarge-up} {
-    .hide-for-small,
-    .hide-for-small-only,
-    .hide-for-medium,
-    .hide-for-medium-down,
-    .hide-for-medium-only,
-    .show-for-medium-up,
-    .show-for-large-up,
-    .hide-for-large-only,
-    .show-for-xlarge,
-    .show-for-xlarge-up,
-    .show-for-xlarge-only,
-    .hide-for-xxlarge-up,
-    .hide-for-xxlarge-only { display: inherit !important; }
-=======
-// breakpoints
-$breakpoint_sizes:
+// Visibility Breakpoints
+$visibility-breakpoint-sizes:
   small,
   medium,
   large,
   xlarge,
   xxlarge
 ;
-$breakpoint_queries:
+$visibility-breakpoint-queries:
   unquote($small-up),
   unquote($medium-up),
   unquote($large-up),
   unquote($xlarge-up),
-  unquote($xxlarge-up)
-;
->>>>>>> c52f5636
-
-@mixin visible_loop {
-  
-  @each $current_breakpoint in $breakpoint_sizes {
-    
-    $inherit_list: ();
-    $none_list: ();
-    
-    $table_list: ();
-    $table_header_group_list: ();
-    $table_row_group_list: ();
-    $table_row_list: ();
-    $table_cell_list: ();
-    
-    @each $comparison_breakpoint in $breakpoint_sizes {
-      @if index($breakpoint_sizes, $comparison_breakpoint) < index($breakpoint_sizes, $current_breakpoint) {
+  unquote($xxlarge-up);
+
+@mixin visibility-loop {
+  @each $current-visibility-breakpoint in $visibility-breakpoint-sizes {
+    $visibility-inherit-list: ();
+    $visibility-none-list: ();
+
+    $visibility-table-list: ();
+    $visibility-table-header-group-list: ();
+    $visibility-table-row-group-list: ();
+    $visibility-table-row-list: ();
+    $visibility-table-cell-list: ();
+
+    @each $visibility-comparison-breakpoint in $visibility-breakpoint-sizes {
+      @if index($visibility-breakpoint-sizes, $visibility-comparison-breakpoint) < index($visibility-breakpoint-sizes, $current-visibility-breakpoint) {
         // smaller than current breakpoint
-        
-        $inherit_list: append($inherit_list, unquote(
-          '.hide-for-#{$comparison_breakpoint}, .hide-for-#{$comparison_breakpoint}-only'
-        ), comma);
-        $none_list: append($none_list, unquote(
-          '.show-for-#{$comparison_breakpoint}, .show-for-#{$comparison_breakpoint}-only'
-        ), comma);
-        $table_list: append($table_list, unquote(
-          'table.hide-for-#{$comparison_breakpoint}, table.hide-for-#{$comparison_breakpoint}-only'
-        ), comma);
-        $table_header_group_list: append($table_header_group_list, unquote(
-          'thead.hide-for-#{$comparison_breakpoint}, thead.hide-for-#{$comparison_breakpoint}-only'
-        ), comma);
-        $table_row_group_list: append($table_row_group_list, unquote(
-          'tbody.hide-for-#{$comparison_breakpoint}, tbody.hide-for-#{$comparison_breakpoint}-only'
-        ), comma);
-        $table_row_list: append($table_row_list, unquote(
-          'tr.hide-for-#{$comparison_breakpoint}, tr.hide-for-#{$comparison_breakpoint}-only'
-        ), comma);
-        $table_cell_list: append($table_cell_list, unquote(
-          'th.hide-for-#{$comparison_breakpoint}, th.hide-for-#{$comparison_breakpoint}-only, td.hide-for-#{$comparison_breakpoint}, td.hide-for-#{$comparison_breakpoint}-only'
-        ), comma);
-        
-        // exclude #{$comparison_breakpoint}-down classes for first breakpoint
-        @if index($breakpoint_sizes, $comparison_breakpoint) != 1 {
-          $inherit_list: append($inherit_list, unquote(
-            '.hide-for-#{$comparison_breakpoint}-down'
-          ), comma);
-          $none_list: append($none_list, unquote(
-            '.show-for-#{$comparison_breakpoint}-down'
-          ), comma);
-          $table_list: append($table_list, unquote(
-            'table.hide-for-#{$comparison_breakpoint}-down'
-          ), comma);
-          $table_header_group_list: append($table_header_group_list, unquote(
-            'thead.hide-for-#{$comparison_breakpoint}-down'
-          ), comma);
-          $table_row_group_list: append($table_row_group_list, unquote(
-            'tbody.hide-for-#{$comparison_breakpoint}-down'
-          ), comma);
-          $table_row_list: append($table_row_list, unquote(
-            'tr.hide-for-#{$comparison_breakpoint}-down'
-          ), comma);
-          $table_cell_list: append($table_cell_list, unquote(
-            'th.hide-for-#{$comparison_breakpoint}-down, td.hide-for-#{$comparison_breakpoint}-down'
-          ), comma);
-        }
-        
-        // exclude #{$comparison_breakpoint}-up classes for last breakpoint
-        @if index($breakpoint_sizes, $comparison_breakpoint) != length($breakpoint_sizes) {
-          $inherit_list: append($inherit_list, unquote(
-            '.show-for-#{$comparison_breakpoint}-up'
-          ), comma);
-          $none_list: append($none_list, unquote(
-            '.hide-for-#{$comparison_breakpoint}-up'
-          ), comma);
-          $table_list: append($table_list, unquote(
-            'table.show-for-#{$comparison_breakpoint}-up'
-          ), comma);
-          $table_header_group_list: append($table_header_group_list, unquote(
-            'thead.show-for-#{$comparison_breakpoint}-up'
-          ), comma);
-          $table_row_group_list: append($table_row_group_list, unquote(
-            'tbody.show-for-#{$comparison_breakpoint}-up'
-          ), comma);
-          $table_row_list: append($table_row_list, unquote(
-            'tr.show-for-#{$comparison_breakpoint}-up'
-          ), comma);
-          $table_cell_list: append($table_cell_list, unquote(
-            'th.show-for-#{$comparison_breakpoint}-up, td.show-for-#{$comparison_breakpoint}-up'
-          ), comma);
-        }
-      } @else if index($breakpoint_sizes, $comparison_breakpoint) > index($breakpoint_sizes, $current_breakpoint) {
+
+        $visibility-inherit-list: append($visibility-inherit-list, unquote(
+          '.hide-for-#{$visibility-comparison-breakpoint}, .hide-for-#{$visibility-comparison-breakpoint}-only'
+        ), comma);
+        $visibility-none-list: append($visibility-none-list, unquote(
+          '.show-for-#{$visibility-comparison-breakpoint}, .show-for-#{$visibility-comparison-breakpoint}-only'
+        ), comma);
+        $visibility-table-list: append($visibility-table-list, unquote(
+          'table.hide-for-#{$visibility-comparison-breakpoint}, table.hide-for-#{$visibility-comparison-breakpoint}-only'
+        ), comma);
+        $visibility-table-header-group-list: append($visibility-table-header-group-list, unquote(
+          'thead.hide-for-#{$visibility-comparison-breakpoint}, thead.hide-for-#{$visibility-comparison-breakpoint}-only'
+        ), comma);
+        $visibility-table-row-group-list: append($visibility-table-row-group-list, unquote(
+          'tbody.hide-for-#{$visibility-comparison-breakpoint}, tbody.hide-for-#{$visibility-comparison-breakpoint}-only'
+        ), comma);
+        $visibility-table-row-list: append($visibility-table-row-list, unquote(
+          'tr.hide-for-#{$visibility-comparison-breakpoint}, tr.hide-for-#{$visibility-comparison-breakpoint}-only'
+        ), comma);
+        $visibility-table-cell-list: append($visibility-table-cell-list, unquote(
+          'th.hide-for-#{$visibility-comparison-breakpoint}, th.hide-for-#{$visibility-comparison-breakpoint}-only, td.hide-for-#{$visibility-comparison-breakpoint}, td.hide-for-#{$visibility-comparison-breakpoint}-only'
+        ), comma);
+
+        // exclude #{$visibility-comparison-breakpoint}-down classes for first breakpoint
+        @if index($visibility-breakpoint-sizes, $visibility-comparison-breakpoint) != 1 {
+          $visibility-inherit-list: append($visibility-inherit-list, unquote(
+            '.hide-for-#{$visibility-comparison-breakpoint}-down'
+          ), comma);
+          $visibility-none-list: append($visibility-none-list, unquote(
+            '.show-for-#{$visibility-comparison-breakpoint}-down'
+          ), comma);
+          $visibility-table-list: append($visibility-table-list, unquote(
+            'table.hide-for-#{$visibility-comparison-breakpoint}-down'
+          ), comma);
+          $visibility-table-header-group-list: append($visibility-table-header-group-list, unquote(
+            'thead.hide-for-#{$visibility-comparison-breakpoint}-down'
+          ), comma);
+          $visibility-table-row-group-list: append($visibility-table-row-group-list, unquote(
+            'tbody.hide-for-#{$visibility-comparison-breakpoint}-down'
+          ), comma);
+          $visibility-table-row-list: append($visibility-table-row-list, unquote(
+            'tr.hide-for-#{$visibility-comparison-breakpoint}-down'
+          ), comma);
+          $visibility-table-cell-list: append($visibility-table-cell-list, unquote(
+            'th.hide-for-#{$visibility-comparison-breakpoint}-down, td.hide-for-#{$visibility-comparison-breakpoint}-down'
+          ), comma);
+        }
+
+        // exclude #{$visibility-comparison-breakpoint}-up classes for last breakpoint
+        @if index($visibility-breakpoint-sizes, $visibility-comparison-breakpoint) != length($visibility-breakpoint-sizes) {
+          $visibility-inherit-list: append($visibility-inherit-list, unquote(
+            '.show-for-#{$visibility-comparison-breakpoint}-up'
+          ), comma);
+          $visibility-none-list: append($visibility-none-list, unquote(
+            '.hide-for-#{$visibility-comparison-breakpoint}-up'
+          ), comma);
+          $visibility-table-list: append($visibility-table-list, unquote(
+            'table.show-for-#{$visibility-comparison-breakpoint}-up'
+          ), comma);
+          $visibility-table-header-group-list: append($visibility-table-header-group-list, unquote(
+            'thead.show-for-#{$visibility-comparison-breakpoint}-up'
+          ), comma);
+          $visibility-table-row-group-list: append($visibility-table-row-group-list, unquote(
+            'tbody.show-for-#{$visibility-comparison-breakpoint}-up'
+          ), comma);
+          $visibility-table-row-list: append($visibility-table-row-list, unquote(
+            'tr.show-for-#{$visibility-comparison-breakpoint}-up'
+          ), comma);
+          $visibility-table-cell-list: append($visibility-table-cell-list, unquote(
+            'th.show-for-#{$visibility-comparison-breakpoint}-up, td.show-for-#{$visibility-comparison-breakpoint}-up'
+          ), comma);
+        }
+      } @else if index($visibility-breakpoint-sizes, $visibility-comparison-breakpoint) > index($visibility-breakpoint-sizes, $current-visibility-breakpoint) {
         // larger than current breakpoint
-        
-        $inherit_list: append($inherit_list, unquote(
-          '.hide-for-#{$comparison_breakpoint}, .hide-for-#{$comparison_breakpoint}-only'
-        ), comma);
-        $none_list: append($none_list, unquote(
-          '.show-for-#{$comparison_breakpoint}, .show-for-#{$comparison_breakpoint}-only'
-        ), comma);
-        $table_list: append($table_list, unquote(
-          'table.hide-for-#{$comparison_breakpoint}, table.hide-for-#{$comparison_breakpoint}-only'
-        ), comma);
-        $table_header_group_list: append($table_header_group_list, unquote(
-          'thead.hide-for-#{$comparison_breakpoint}, thead.hide-for-#{$comparison_breakpoint}-only'
-        ), comma);
-        $table_row_group_list: append($table_row_group_list, unquote(
-          'tbody.hide-for-#{$comparison_breakpoint}, tbody.hide-for-#{$comparison_breakpoint}-only'
-        ), comma);
-        $table_row_list: append($table_row_list, unquote(
-          'tr.hide-for-#{$comparison_breakpoint}, tr.hide-for-#{$comparison_breakpoint}-only'
-        ), comma);
-        $table_cell_list: append($table_cell_list, unquote(
-          'th.hide-for-#{$comparison_breakpoint}, th.hide-for-#{$comparison_breakpoint}-only, td.hide-for-#{$comparison_breakpoint}, td.hide-for-#{$comparison_breakpoint}-only'
-        ), comma);
-        
-        // exclude #{$comparison_breakpoint}-down classes for first breakpoint
-        @if index($breakpoint_sizes, $comparison_breakpoint) != 1 {
-          $inherit_list: append($inherit_list, unquote(
-            '.show-for-#{$comparison_breakpoint}-down'
-          ), comma);
-          $none_list: append($none_list, unquote(
-            '.hide-for-#{$comparison_breakpoint}-down'
-          ), comma);
-          $table_list: append($table_list, unquote(
-            'table.show-for-#{$comparison_breakpoint}-down'
-          ), comma);
-          $table_header_group_list: append($table_header_group_list, unquote(
-            'thead.show-for-#{$comparison_breakpoint}-down'
-          ), comma);
-          $table_row_group_list: append($table_row_group_list, unquote(
-            'tbody.show-for-#{$comparison_breakpoint}-down'
-          ), comma);
-          $table_row_list: append($table_row_list, unquote(
-            'tr.show-for-#{$comparison_breakpoint}-down'
-          ), comma);
-          $table_cell_list: append($table_cell_list, unquote(
-            'th.show-for-#{$comparison_breakpoint}-down, td.show-for-#{$comparison_breakpoint}-down'
-          ), comma);
-        }
-        
-        // exclude #{$comparison_breakpoint}-up classes for last breakpoint
-        @if index($breakpoint_sizes, $comparison_breakpoint) != length($breakpoint_sizes) {
-          $inherit_list: append($inherit_list, unquote(
-            '.hide-for-#{$comparison_breakpoint}-up'
-          ), comma);
-          $none_list: append($none_list, unquote(
-            '.show-for-#{$comparison_breakpoint}-up'
-          ), comma);
-          $table_list: append($table_list, unquote(
-            'table.hide-for-#{$comparison_breakpoint}-up'
-          ), comma);
-          $table_header_group_list: append($table_header_group_list, unquote(
-            'thead.hide-for-#{$comparison_breakpoint}-up'
-          ), comma);
-          $table_row_group_list: append($table_row_group_list, unquote(
-            'tbody.hide-for-#{$comparison_breakpoint}-up'
-          ), comma);
-          $table_row_list: append($table_row_list, unquote(
-            'tr.hide-for-#{$comparison_breakpoint}-up'
-          ), comma);
-          $table_cell_list: append($table_cell_list, unquote(
-            'th.hide-for-#{$comparison_breakpoint}-up, td.hide-for-#{$comparison_breakpoint}-up'
+
+        $visibility-inherit-list: append($visibility-inherit-list, unquote(
+          '.hide-for-#{$visibility-comparison-breakpoint}, .hide-for-#{$visibility-comparison-breakpoint}-only'
+        ), comma);
+        $visibility-none-list: append($visibility-none-list, unquote(
+          '.show-for-#{$visibility-comparison-breakpoint}, .show-for-#{$visibility-comparison-breakpoint}-only'
+        ), comma);
+        $visibility-table-list: append($visibility-table-list, unquote(
+          'table.hide-for-#{$visibility-comparison-breakpoint}, table.hide-for-#{$visibility-comparison-breakpoint}-only'
+        ), comma);
+        $visibility-table-header-group-list: append($visibility-table-header-group-list, unquote(
+          'thead.hide-for-#{$visibility-comparison-breakpoint}, thead.hide-for-#{$visibility-comparison-breakpoint}-only'
+        ), comma);
+        $visibility-table-row-group-list: append($visibility-table-row-group-list, unquote(
+          'tbody.hide-for-#{$visibility-comparison-breakpoint}, tbody.hide-for-#{$visibility-comparison-breakpoint}-only'
+        ), comma);
+        $visibility-table-row-list: append($visibility-table-row-list, unquote(
+          'tr.hide-for-#{$visibility-comparison-breakpoint}, tr.hide-for-#{$visibility-comparison-breakpoint}-only'
+        ), comma);
+        $visibility-table-cell-list: append($visibility-table-cell-list, unquote(
+          'th.hide-for-#{$visibility-comparison-breakpoint}, th.hide-for-#{$visibility-comparison-breakpoint}-only, td.hide-for-#{$visibility-comparison-breakpoint}, td.hide-for-#{$visibility-comparison-breakpoint}-only'
+        ), comma);
+
+        // exclude #{$visibility-comparison-breakpoint}-down classes for first breakpoint
+        @if index($visibility-breakpoint-sizes, $visibility-comparison-breakpoint) != 1 {
+          $visibility-inherit-list: append($visibility-inherit-list, unquote(
+            '.show-for-#{$visibility-comparison-breakpoint}-down'
+          ), comma);
+          $visibility-none-list: append($visibility-none-list, unquote(
+            '.hide-for-#{$visibility-comparison-breakpoint}-down'
+          ), comma);
+          $visibility-table-list: append($visibility-table-list, unquote(
+            'table.show-for-#{$visibility-comparison-breakpoint}-down'
+          ), comma);
+          $visibility-table-header-group-list: append($visibility-table-header-group-list, unquote(
+            'thead.show-for-#{$visibility-comparison-breakpoint}-down'
+          ), comma);
+          $visibility-table-row-group-list: append($visibility-table-row-group-list, unquote(
+            'tbody.show-for-#{$visibility-comparison-breakpoint}-down'
+          ), comma);
+          $visibility-table-row-list: append($visibility-table-row-list, unquote(
+            'tr.show-for-#{$visibility-comparison-breakpoint}-down'
+          ), comma);
+          $visibility-table-cell-list: append($visibility-table-cell-list, unquote(
+            'th.show-for-#{$visibility-comparison-breakpoint}-down, td.show-for-#{$visibility-comparison-breakpoint}-down'
+          ), comma);
+        }
+
+        // exclude #{$visibility-comparison-breakpoint}-up classes for last breakpoint
+        @if index($visibility-breakpoint-sizes, $visibility-comparison-breakpoint) != length($visibility-breakpoint-sizes) {
+          $visibility-inherit-list: append($visibility-inherit-list, unquote(
+            '.hide-for-#{$visibility-comparison-breakpoint}-up'
+          ), comma);
+          $visibility-none-list: append($visibility-none-list, unquote(
+            '.show-for-#{$visibility-comparison-breakpoint}-up'
+          ), comma);
+          $visibility-table-list: append($visibility-table-list, unquote(
+            'table.hide-for-#{$visibility-comparison-breakpoint}-up'
+          ), comma);
+          $visibility-table-header-group-list: append($visibility-table-header-group-list, unquote(
+            'thead.hide-for-#{$visibility-comparison-breakpoint}-up'
+          ), comma);
+          $visibility-table-row-group-list: append($visibility-table-row-group-list, unquote(
+            'tbody.hide-for-#{$visibility-comparison-breakpoint}-up'
+          ), comma);
+          $visibility-table-row-list: append($visibility-table-row-list, unquote(
+            'tr.hide-for-#{$visibility-comparison-breakpoint}-up'
+          ), comma);
+          $visibility-table-cell-list: append($visibility-table-cell-list, unquote(
+            'th.hide-for-#{$visibility-comparison-breakpoint}-up, td.hide-for-#{$visibility-comparison-breakpoint}-up'
           ), comma);
         }
       } @else {
         // current breakpoint
-        
-        $inherit_list: append($inherit_list, unquote(
-          '.show-for-#{$comparison_breakpoint}, .show-for-#{$comparison_breakpoint}-only'
-        ), comma);
-        $none_list: append($none_list, unquote(
-          '.hide-for-#{$comparison_breakpoint}, .hide-for-#{$comparison_breakpoint}-only'
-        ), comma);
-        $table_list: append($table_list, unquote(
-          'table.show-for-#{$comparison_breakpoint}, table.show-for-#{$comparison_breakpoint}-only'
-        ), comma);
-        $table_header_group_list: append($table_header_group_list, unquote(
-          'thead.show-for-#{$comparison_breakpoint}, thead.show-for-#{$comparison_breakpoint}-only'
-        ), comma);
-        $table_row_group_list: append($table_row_group_list, unquote(
-          'tbody.show-for-#{$comparison_breakpoint}, tbody.show-for-#{$comparison_breakpoint}-only'
-        ), comma);
-        $table_row_list: append($table_row_list, unquote(
-          'tr.show-for-#{$comparison_breakpoint}, tr.show-for-#{$comparison_breakpoint}-only'
-        ), comma);
-        $table_cell_list: append($table_cell_list, unquote(
-          'th.show-for-#{$comparison_breakpoint}, th.show-for-#{$comparison_breakpoint}-only, td.show-for-#{$comparison_breakpoint}, td.show-for-#{$comparison_breakpoint}-only'
-        ), comma);
-        
-        // exclude #{$comparison_breakpoint}-down classes for first breakpoint
-        @if index($breakpoint_sizes, $comparison_breakpoint) != 1 {
-          $inherit_list: append($inherit_list, unquote(
-            '.show-for-#{$comparison_breakpoint}-down'
-          ), comma);
-          $none_list: append($none_list, unquote(
-            '.hide-for-#{$comparison_breakpoint}-down'
-          ), comma);
-          $table_list: append($table_list, unquote(
-            'table.show-for-#{$comparison_breakpoint}-down'
-          ), comma);
-          $table_header_group_list: append($table_header_group_list, unquote(
-            'thead.show-for-#{$comparison_breakpoint}-down'
-          ), comma);
-          $table_row_group_list: append($table_row_group_list, unquote(
-            'tbody.show-for-#{$comparison_breakpoint}-down'
-          ), comma);
-          $table_row_list: append($table_row_list, unquote(
-            'tr.show-for-#{$comparison_breakpoint}-down'
-          ), comma);
-          $table_cell_list: append($table_cell_list, unquote(
-            'th.show-for-#{$comparison_breakpoint}-down, td.show-for-#{$comparison_breakpoint}-down'
-          ), comma);
-        }
-        
-        // exclude #{$comparison_breakpoint}-up classes for last breakpoint
-        @if index($breakpoint_sizes, $comparison_breakpoint) != length($breakpoint_sizes) {
-          $inherit_list: append($inherit_list, unquote(
-            '.show-for-#{$comparison_breakpoint}-up'
-          ), comma);
-          $none_list: append($none_list, unquote(
-            '.hide-for-#{$comparison_breakpoint}-up'
-          ), comma);
-          $table_list: append($table_list, unquote(
-            'table.show-for-#{$comparison_breakpoint}-up'
-          ), comma);
-          $table_header_group_list: append($table_header_group_list, unquote(
-            'thead.show-for-#{$comparison_breakpoint}-up'
-          ), comma);
-          $table_row_group_list: append($table_row_group_list, unquote(
-            'tbody.show-for-#{$comparison_breakpoint}-up'
-          ), comma);
-          $table_row_list: append($table_row_list, unquote(
-            'tr.show-for-#{$comparison_breakpoint}-up'
-          ), comma);
-          $table_cell_list: append($table_cell_list, unquote(
-            'th.show-for-#{$comparison_breakpoint}-up, td.show-for-#{$comparison_breakpoint}-up'
+
+        $visibility-inherit-list: append($visibility-inherit-list, unquote(
+          '.show-for-#{$visibility-comparison-breakpoint}, .show-for-#{$visibility-comparison-breakpoint}-only'
+        ), comma);
+        $visibility-none-list: append($visibility-none-list, unquote(
+          '.hide-for-#{$visibility-comparison-breakpoint}, .hide-for-#{$visibility-comparison-breakpoint}-only'
+        ), comma);
+        $visibility-table-list: append($visibility-table-list, unquote(
+          'table.show-for-#{$visibility-comparison-breakpoint}, table.show-for-#{$visibility-comparison-breakpoint}-only'
+        ), comma);
+        $visibility-table-header-group-list: append($visibility-table-header-group-list, unquote(
+          'thead.show-for-#{$visibility-comparison-breakpoint}, thead.show-for-#{$visibility-comparison-breakpoint}-only'
+        ), comma);
+        $visibility-table-row-group-list: append($visibility-table-row-group-list, unquote(
+          'tbody.show-for-#{$visibility-comparison-breakpoint}, tbody.show-for-#{$visibility-comparison-breakpoint}-only'
+        ), comma);
+        $visibility-table-row-list: append($visibility-table-row-list, unquote(
+          'tr.show-for-#{$visibility-comparison-breakpoint}, tr.show-for-#{$visibility-comparison-breakpoint}-only'
+        ), comma);
+        $visibility-table-cell-list: append($visibility-table-cell-list, unquote(
+          'th.show-for-#{$visibility-comparison-breakpoint}, th.show-for-#{$visibility-comparison-breakpoint}-only, td.show-for-#{$visibility-comparison-breakpoint}, td.show-for-#{$visibility-comparison-breakpoint}-only'
+        ), comma);
+
+        // exclude #{$visibility-comparison-breakpoint}-down classes for first breakpoint
+        @if index($visibility-breakpoint-sizes, $visibility-comparison-breakpoint) != 1 {
+          $visibility-inherit-list: append($visibility-inherit-list, unquote(
+            '.show-for-#{$visibility-comparison-breakpoint}-down'
+          ), comma);
+          $visibility-none-list: append($visibility-none-list, unquote(
+            '.hide-for-#{$visibility-comparison-breakpoint}-down'
+          ), comma);
+          $visibility-table-list: append($visibility-table-list, unquote(
+            'table.show-for-#{$visibility-comparison-breakpoint}-down'
+          ), comma);
+          $visibility-table-header-group-list: append($visibility-table-header-group-list, unquote(
+            'thead.show-for-#{$visibility-comparison-breakpoint}-down'
+          ), comma);
+          $visibility-table-row-group-list: append($visibility-table-row-group-list, unquote(
+            'tbody.show-for-#{$visibility-comparison-breakpoint}-down'
+          ), comma);
+          $visibility-table-row-list: append($visibility-table-row-list, unquote(
+            'tr.show-for-#{$visibility-comparison-breakpoint}-down'
+          ), comma);
+          $visibility-table-cell-list: append($visibility-table-cell-list, unquote(
+            'th.show-for-#{$visibility-comparison-breakpoint}-down, td.show-for-#{$visibility-comparison-breakpoint}-down'
+          ), comma);
+        }
+
+        // exclude #{$visibility-comparison-breakpoint}-up classes for last breakpoint
+        @if index($visibility-breakpoint-sizes, $visibility-comparison-breakpoint) != length($visibility-breakpoint-sizes) {
+          $visibility-inherit-list: append($visibility-inherit-list, unquote(
+            '.show-for-#{$visibility-comparison-breakpoint}-up'
+          ), comma);
+          $visibility-none-list: append($visibility-none-list, unquote(
+            '.hide-for-#{$visibility-comparison-breakpoint}-up'
+          ), comma);
+          $visibility-table-list: append($visibility-table-list, unquote(
+            'table.show-for-#{$visibility-comparison-breakpoint}-up'
+          ), comma);
+          $visibility-table-header-group-list: append($visibility-table-header-group-list, unquote(
+            'thead.show-for-#{$visibility-comparison-breakpoint}-up'
+          ), comma);
+          $visibility-table-row-group-list: append($visibility-table-row-group-list, unquote(
+            'tbody.show-for-#{$visibility-comparison-breakpoint}-up'
+          ), comma);
+          $visibility-table-row-list: append($visibility-table-row-list, unquote(
+            'tr.show-for-#{$visibility-comparison-breakpoint}-up'
+          ), comma);
+          $visibility-table-cell-list: append($visibility-table-cell-list, unquote(
+            'th.show-for-#{$visibility-comparison-breakpoint}-up, td.show-for-#{$visibility-comparison-breakpoint}-up'
           ), comma);
         }
       }
     }
-    
-    /* #{$current_breakpoint} displays */
-    @media #{nth($breakpoint_queries, index($breakpoint_sizes, $current_breakpoint))} {
-      #{$inherit_list} {
+
+    /* #{$current-visibility-breakpoint} displays */
+    @media #{nth($visibility-breakpoint-queries, index($visibility-breakpoint-sizes, $current-visibility-breakpoint))} {
+      #{$visibility-inherit-list} {
         display: inherit !important;
       }
-      #{$none_list} {
+      #{$visibility-none-list} {
         display: none !important;
       }
       @if $include-table-visibility-classes != false {
-        #{$table_list} {
+        #{$visibility-table-list} {
           display: table;
         }
-        #{$table_header_group_list} {
+        #{$visibility-table-header-group-list} {
           display: table-header-group !important;
         }
-        #{$table_row_group_list} {
+        #{$visibility-table-row-group-list} {
           display: table-row-group !important;
         }
-        #{$table_row_list} {
+        #{$visibility-table-row-list} {
           display: table-row !important;
         }
-        #{$table_cell_list} {
+        #{$visibility-table-cell-list} {
           display: table-cell !important;
         }
       }
@@ -665,7 +293,7 @@
 
 @if $include-html-visibility-classes != false {
 
-  @include visible_loop;
+  @include visibility-loop;
 
   /* Orientation targeting */
   .show-for-landscape,
