//
// Clearing Variables
//
$include-html-clearing-classes: $include-html-classes !default;

// We use these to set the background colors for parts of Clearing.
$clearing-bg:                           #111 !default;
$clearing-caption-bg:                   $clearing-bg !default;
$clearing-carousel-bg:                  #111 !default;
$clearing-img-bg:                       $clearing-bg !default;

// We use these to style the close button
$clearing-close-color:                  #fff !default;
$clearing-close-size:                   40px !default;

// We use these to style the arrows
$clearing-arrow-size:                   16px !default;
$clearing-arrow-color:                  $clearing-close-color !default;

// We use these to style captions
$clearing-caption-font-color:           #fff !default;
$clearing-caption-padding:              10px 30px !default;

// We use these to make the image and carousel height and style
$clearing-active-img-height:            75% !default;
$clearing-carousel-height:              150px !default;
$clearing-carousel-thumb-width:         175px !default;
$clearing-carousel-thumb-active-border: 4px solid rgb(255,255,255) !default;

@if $include-html-clearing-classes {
  // We decided to not create a mixin for Clearing because it relies
  // on predefined classes and structure to work properly.
  // The variables above should give enough control.

  /* Clearing Styles */
  [data-clearing] {
    @include clearfix;
    margin-bottom: 0;
    list-style: none;

    li {
      float: $default-float;
      margin-#{$opposite-direction}: 10px;
    }
  }

  .clearing-blackout {
    background: $clearing-bg;
    position: fixed;
    width: 100%;
    height: 100%;
    top: 0;
    #{$default-float}: 0;
    z-index: 998;

    .clearing-close { display: block; }
  }

  .clearing-container {
    position: relative;
    z-index: 998;
    height: 100%;
    overflow: hidden;
    margin: 0;
  }

  .visible-img {
    height: 95%;
    position: relative;

    img {
      position: absolute;
      #{$default-float}: 50%;
      top: 50%;
      margin-#{$default-float}: -50%;
      max-height: 100%;
      max-width: 100%;
    }
  }

  .clearing-caption {
    color: $clearing-caption-font-color;
    line-height: 1.3;
    margin-bottom: 0;
    text-align: center;
    bottom: 0;
    background: $clearing-caption-bg;
    width: 100%;
    padding: $clearing-caption-padding;
    position: absolute;
    #{$default-float}: 0;
  }

  .clearing-close {
    z-index: 999;
    padding-#{$default-float}: 20px;
    padding-top: 10px;
    font-size: $clearing-close-size;
    line-height: 1;
    color: $clearing-close-color;
    display: none;

    &:hover,
    &:focus { color: #ccc; }
  }

  .clearing-assembled .clearing-container { height: 100%;
    .carousel > ul { display: none; }
  }

  // If you want to show a lightbox, but only have a single image come through as the thumbnail
  .clearing-feature li { 
    display: none;
    &.clearing-featured-img {
      display: block;
    } 
  }

  // Large screen overrides
  @media #{$small} {
    .clearing-main-prev,
    .clearing-main-next {
      position: absolute;
      height: 100%;
      width: 40px;
      top: 0;
      & > span {
        position: absolute;
        top: 50%;
        display: block;
        width: 0;
        height: 0;
        border: solid $clearing-arrow-size;
      }
    }
    .clearing-main-prev {
      #{$default-float}: 0;
      & > span {
        #{$default-float}: 5px;
        border-color: transparent;
        border-#{$opposite-direction}-color: $clearing-arrow-color;
      }
    }
    .clearing-main-next {
      #{$opposite-direction}: 0;
      & > span {
        border-color: transparent;
        border-#{$default-float}-color: $clearing-arrow-color;
      }
    }

    .clearing-main-prev.disabled,
    .clearing-main-next.disabled { opacity: 0.5; }

    .clearing-assembled .clearing-container {

      .carousel {
        background: $clearing-carousel-bg;
        height: $clearing-carousel-height;
        margin-top: 5px;

        & > ul {
          display: block;
          z-index: 999;
          width: 200%;
          height: 100%;
          margin-#{$default-float}: 0;
          position: relative;
          cursor: $cursor-pointer-value;
          opacity: 0.4;

          li {
            display: block;
            width: $clearing-carousel-thumb-width;
            height: inherit;
            padding: 0;
            float: $default-float;
            overflow: hidden;
            margin-#{$opposite-direction}: 1px;
            position: relative;
          cursor: $cursor-pointer-value;
            opacity: 0.4;

            &.fix-height {
              img {
                min-height: 100%;
                height: 100%;
                max-width: none;
              }
            }

            a.th {
              border: none;
              -webkit-box-shadow: none;
                      box-shadow: none;
              display: block;
            }

<<<<<<< HEAD
            img {
            cursor: $cursor-pointer-value !important;
              min-width: 100% !important;
            }
=======
          img {
            cursor: $cursor-pointer-value !important;
            min-width: 100% !important;
          }
>>>>>>> 73a5dfb8

            &.visible { opacity: 1; }
          }
        }
      }

      .visible-img {
        background: $clearing-img-bg;
        overflow: hidden;
        height: $clearing-active-img-height;
      }
    }

    .clearing-close {
      position: absolute;
      top: 10px;
      #{$opposite-direction}: 20px;
      padding-#{$default-float}: 0;
      padding-top: 0;
    }
  }

}<|MERGE_RESOLUTION|>--- conflicted
+++ resolved
@@ -166,8 +166,6 @@
           height: 100%;
           margin-#{$default-float}: 0;
           position: relative;
-          cursor: $cursor-pointer-value;
-          opacity: 0.4;
 
           li {
             display: block;
@@ -196,17 +194,10 @@
               display: block;
             }
 
-<<<<<<< HEAD
             img {
             cursor: $cursor-pointer-value !important;
               min-width: 100% !important;
             }
-=======
-          img {
-            cursor: $cursor-pointer-value !important;
-            min-width: 100% !important;
-          }
->>>>>>> 73a5dfb8
 
             &.visible { opacity: 1; }
           }
