--- conflicted
+++ resolved
@@ -27,126 +27,35 @@
 $clearing-carousel-thumb-width:         175px !default;
 $clearing-carousel-thumb-active-border: 4px solid rgb(255,255,255) !default;
 
-<<<<<<< HEAD
 @if $include-html-clearing-classes {
   // We decided to not create a mixin for Clearing because it relies
   // on predefined classes and structure to work properly.
   // The variables above should give enough control.
-  
+
   /* Clearing Styles */
   [data-clearing] {
     @include clearfix;
     margin-bottom: 0;
     list-style: none;
-  
+
     li {
       float: $default-float;
       margin-#{$opposite-direction}: 10px;
     }
   }
-  
+
   .clearing-blackout {
     background: $clearing-bg;
     position: fixed;
     width: 100%;
-=======
-
-// We decided to not create a mixin for Clearing because it relies
-// on predefined classes and structure to work properly.
-// The variables above should give enough control.
-
-/* Clearing Styles */
-[data-clearing] {
-  @include clearfix;
-  margin-bottom: 0;
-  list-style: none;
-
-  li {
-    float: $default-float;
-    //margin-#{$opposite-direction}: 10px; If you create the gallery using block-grid, this causes a mess
-  }
-}
-
-.clearing-blackout {
-  background: $clearing-bg;
-  position: fixed;
-  width: 100%;
-  height: 100%;
-  top: 0;
-  #{$default-float}: 0;
-  z-index: 998;
-
-  .clearing-close { display: block; }
-}
-
-.clearing-container {
-  position: relative;
-  z-index: 998;
-  height: 100%;
-  overflow: hidden;
-  margin: 0;
-}
-
-.visible-img {
-  height: 95%;
-  position: relative;
-
-  img {
-    position: absolute;
-    #{$default-float}: 50%;
-    top: 50%;
-    margin-#{$default-float}: -50%;
-    max-height: 100%;
-    max-width: 100%;
-  }
-}
-
-.clearing-caption {
-  color: $clearing-caption-font-color;
-  line-height: 1.3;
-  margin-bottom: 0;
-  text-align: center;
-  bottom: 0;
-  background: $clearing-caption-bg;
-  width: 100%;
-  padding: $clearing-caption-padding;
-  position: absolute;
-  #{$default-float}: 0;
-}
-
-.clearing-close {
-  z-index: 999;
-  padding-#{$default-float}: 20px;
-  padding-top: 10px;
-  font-size: $clearing-close-size;
-  line-height: 1;
-  color: $clearing-close-color;
-  display: none;
-
-  &:hover,
-  &:focus { color: #ccc; }
-}
-
-.clearing-assembled .clearing-container { height: 100%;
-  .carousel > ul { display: none; }
-  .carousel > ul li { clear: none; } // Needed to prevent block-grid nth-of-type selector to clear the 5 element
-}
-
-
-// Large screen overrides
-@media #{$small} {
-  .clearing-main-prev,
-  .clearing-main-next {
-    position: absolute;
->>>>>>> 2eac26f6
     height: 100%;
     top: 0;
     #{$default-float}: 0;
     z-index: 998;
-  
+
     .clearing-close { display: block; }
   }
-  
+
   .clearing-container {
     position: relative;
     z-index: 998;
@@ -154,11 +63,11 @@
     overflow: hidden;
     margin: 0;
   }
-  
+
   .visible-img {
     height: 95%;
     position: relative;
-  
+
     img {
       position: absolute;
       #{$default-float}: 50%;
@@ -168,7 +77,7 @@
       max-width: 100%;
     }
   }
-  
+
   .clearing-caption {
     color: $clearing-caption-font-color;
     line-height: 1.3;
@@ -181,7 +90,7 @@
     position: absolute;
     #{$default-float}: 0;
   }
-  
+
   .clearing-close {
     z-index: 999;
     padding-#{$default-float}: 20px;
@@ -190,16 +99,16 @@
     line-height: 1;
     color: $clearing-close-color;
     display: none;
-  
+
     &:hover,
     &:focus { color: #ccc; }
   }
-  
+
   .clearing-assembled .clearing-container { height: 100%;
     .carousel > ul { display: none; }
   }
-  
-  
+
+
   // Large screen overrides
   @media #{$small} {
     .clearing-main-prev,
@@ -232,20 +141,20 @@
         border-#{$default-float}-color: $clearing-arrow-color;
       }
     }
-  
+
     .clearing-main-prev.disabled,
     .clearing-main-next.disabled { opacity: 0.5; }
-  
+
     // If you want to show a lightbox, but only have a single image come through as the thumbnail
     .clearing-feature ~ li { display: none; }
-  
+
     .clearing-assembled .clearing-container {
-  
+
       .carousel {
         background: $clearing-carousel-bg;
         height: $clearing-carousel-height;
         margin-top: 5px;
-  
+
         & > ul {
           display: block;
           z-index: 999;
@@ -254,7 +163,7 @@
           margin-#{$default-float}: 0;
           position: relative;
           #{$default-float}: 0;
-  
+
           li {
             display: block;
             width: $clearing-carousel-thumb-width;
@@ -266,7 +175,7 @@
             position: relative;
             cursor: pointer;
             opacity: 0.4;
-  
+
             &.fix-height {
               img {
                 min-height: 100%;
@@ -274,31 +183,31 @@
                 max-width: none;
               }
             }
-  
+
             a.th {
               border: none;
               -webkit-box-shadow: none;
                       box-shadow: none;
               display: block;
             }
-  
+
             img {
               cursor: pointer !important;
               min-width: 100% !important;
             }
-  
+
             &.visible { opacity: 1; }
           }
         }
       }
-  
+
       .visible-img {
         background: $clearing-img-bg;
         overflow: hidden;
         height: $clearing-active-img-height;
       }
     }
-  
+
     .clearing-close {
       position: absolute;
       top: 10px;
