/// Creates a CSS triangle, which can be used for dropdown arrows, popup tails, and more. Use this mixin inside a `&::before` or `&::after` selector, to attach the triangle to an existing element.
///
/// @param {number} $triangle-size - Width of the triangle.
/// @param {color} $triangle-color - Color of the triangle.
/// @param {keyword} $triangle-direction - Direction the triangle points. Can be `top`, `right`, `bottom`, or `left`.
@mixin css-triangle($triangle-size, $triangle-color, $triangle-direction) {
  content: '';
  display: block;
  width: 0;
  height: 0;
  border: inset $triangle-size;
  @if ($triangle-direction == top) {
    border-color: $triangle-color transparent transparent;
    border-top-style: solid;
  }
  @if ($triangle-direction == bottom) {
    border-color: transparent transparent $triangle-color;
    border-bottom-style: solid;
  }
  @if ($triangle-direction == left) {
    border-color: transparent transparent transparent $triangle-color;
    border-left-style: solid;
  }
  @if ($triangle-direction == right) {
    border-color: transparent $triangle-color transparent transparent;
    border-right-style: solid;
  }
}

/// Creates a three-line menu icon, affectionately referred to as the "hamburger icon".
///
/// @param {number} $width - Width of the icon, in rem units.
/// @param {number|boolean} $left - Left offset of the icon. Set to `false` to center the icon horizontally.
/// @param {number|boolean} $top - Top offset of the icon. Set to `false` to center the icon vertically.
/// @param {number} $thickness - Height of each line in the icon.
/// @param {number} $gap - Amount of space between each line.
/// @param {color} $color - Color of the lines.
/// @param {color} $hover-color - Color of the lines on hover.
@mixin hamburger($width, $left, $top, $thickness, $gap, $color, $hover-color, $offcanvas) {
  span::after {
    content: '';
    position: absolute;
    display: block;
    height: 0;

    @if $offcanvas {
      @if $top {
        top: $top;
      }
      @else {
        top: 50%;
        margin-top: -$width/2;
      }
      @if $left {
        left: $left;
      }
      @else {
        left: ($tabbar-menu-icon-width - $width)/2;
      }
    }
    @else {
      top: 50%;
      margin-top: -$width/2;
      #{$opposite-direction}: $topbar-link-padding;
    }

    box-shadow: 
      0 0 0 $thickness $color,
      0 $gap + $thickness 0 $thickness $color,
      0 (2 * $gap + 2 * $thickness) 0 $thickness $color;
    width: $width;
  }

  span:hover:after {
    box-shadow: 
      0 0 0 $thickness $hover-color,
      0 $gap + $thickness 0 $thickness $hover-color,
      0 (2 * $gap + 2 * $thickness) 0 $thickness $hover-color;
  }
}

/// Uses the micro clearfix hack popularized by Nicolas Gallagher. Include this mixin on a container if its children are all floated, to give the container a proper height.
/// @link http://nicolasgallagher.com/micro-clearfix-hack/
@mixin clearfix {
  &:before, &:after {
    content: ' ';
    display: table;
  }
  
  &:after {
    clear: both;
  }
}

/// Makes an element visually hidden, but still accessible to keyboards and assistive devices.
/// @link http://snook.ca/archives/html_and_css/hiding-content-for-accessibility
@mixin element-invisible {
  position: absolute !important;
  width: 1px;
  height: 1px;
  overflow: hidden;
  clip: rect(0, 0, 0, 0);
}

/// Reverses the CSS output created by the `element-invisible()` mixin.
@mixin element-invisible-off {
  position: static !important;
  height: auto;
  width: auto;
  overflow: visible;
  clip: auto;
}

<<<<<<< HEAD
//Vertically centers using the transform property.
@mixin vertical-center {
  position: absolute;
  top: 50%;
  left: 50%;
  transform: translate(-50%, -50%);
=======
// Vertical centering mixin
@mixin v-align-middle {
  position: absolute;
  top: 50%;
  transform: translate(-50%);
>>>>>>> 5493c368
}<|MERGE_RESOLUTION|>--- conflicted
+++ resolved
@@ -111,18 +111,16 @@
   clip: auto;
 }
 
-<<<<<<< HEAD
 //Vertically centers using the transform property.
 @mixin vertical-center {
   position: absolute;
   top: 50%;
   left: 50%;
   transform: translate(-50%, -50%);
-=======
+
 // Vertical centering mixin
 @mixin v-align-middle {
   position: absolute;
   top: 50%;
   transform: translate(-50%);
->>>>>>> 5493c368
 }