--- conflicted
+++ resolved
@@ -120,12 +120,8 @@
 ///  - If an em value is passed, the value will be used as-is.
 ///
 /// @param {Keyword|Number} $value - Breakpoint name, or px, rem, or em value to process.
-<<<<<<< HEAD
 ///
 /// @output If the breakpoint is "0px and larger", outputs the content as-is. Otherwise, outputs the content wrapped in a media query.
-=======
-/// @output If the breakpoint is “0px and larger”, outputs the content as-is. Otherwise, outputs the content wrapped in a media query.
->>>>>>> d15ac9b0
 @mixin breakpoint($value) {
   $str: breakpoint($value);
 
@@ -193,5 +189,5 @@
 
 // These styles are applied to <meta> tags, which are read by the Foundation JavaScript
 .foundation-mq {
-  font-family: "#{-zf-bp-serialize($breakpoints)}";
+  font-family: '#{-zf-bp-serialize($breakpoints)}';
 }