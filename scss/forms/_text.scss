// Foundation for Sites by ZURB
// foundation.zurb.com
// Licensed under MIT Open Source

////
/// @group forms
////

/// Font color of text inputs.
/// @type Color
$input-color: $black !default;

/// Font color of placeholder text within text inputs.
/// @type Color
$input-placeholder-color: $medium-gray !default;

/// Font family of text inputs.
/// @type Font
$input-font-family: inherit !default;

/// Font size of text inputs.
/// @type Number
$input-font-size: rem-calc(16) !default;

/// Font weight of text inputs.
/// @type Keyword
$input-font-weight: $global-weight-normal !default;

/// Background color of text inputs.
/// @type Color
$input-background: $white !default;

/// Background color of focused of text inputs.
/// @type Color
$input-background-focus: $white !default;

/// Background color of disabled text inputs.
/// @type Color
$input-background-disabled: $light-gray !default;

/// Border around text inputs.
/// @type Border
$input-border: 1px solid $medium-gray !default;

/// Border around focused text inputs.
/// @type Color
$input-border-focus: 1px solid $dark-gray !default;

/// Box shadow inside text inputs when not focused.
/// @type Shadow
$input-shadow: inset 0 1px 2px rgba($black, 0.1) !default;

/// Box shadow outside text inputs when focused.
/// @type Shadow
$input-shadow-focus: 0 0 5px $medium-gray !default;

/// Cursor to use when hovering over a disabled text input.
/// @type Cursor
$input-cursor-disabled: not-allowed !default;

/// Properties to transition on text inputs.
/// @type Transition
$input-transition: box-shadow 0.5s, border-color 0.25s ease-in-out !default;

/// Enables the up/down buttons that Chrome and Firefox add to `<input type='number'>` elements.
/// @type Boolean
$input-number-spinners: true !default;

/// Radius for text inputs.
/// @type Border
$input-radius: $global-radius !default;

/// Border radius for form buttons, defaulted to global-radius.
/// @type Number
$form-button-radius: $global-radius !default;

@mixin form-element {
  $height: ($input-font-size + ($form-spacing * 1.5) - rem-calc(1));

  display: block;
  box-sizing: border-box;
  width: 100%;
  height: $height;
  margin: 0 0 $form-spacing;
  padding: $form-spacing / 2;

  border: $input-border;
  border-radius: $input-radius;
  background-color: $input-background;
  box-shadow: $input-shadow;

  font-family: $input-font-family;
  font-size: $input-font-size;
  font-weight: $input-font-weight;
  color: $input-color;

  @if has-value($input-transition) {
    transition: $input-transition;
  }

  // Focus state
  &:focus {
    outline: none;
    border: $input-border-focus;
    background-color: $input-background-focus;
    box-shadow: $input-shadow-focus;

    @if has-value($input-transition) {
      transition: $input-transition;
    }
  }
}

@mixin foundation-form-text {
  // Text inputs
  #{text-inputs()},
  textarea {
    @include form-element;
    appearance: none;
  }

  // Text areas
  textarea {
    max-width: 100%;

    &[rows] {
      height: auto;
    }
  }

  input,
  textarea {
    // Placeholder text
    &::placeholder {
      color: $input-placeholder-color;
    }

    // Disabled/readonly state
    &:disabled,
    &[readonly] {
      background-color: $input-background-disabled;
      cursor: $input-cursor-disabled;
    }
  }

  // Reset styles on button-like inputs
  [type='submit'],
  [type='button'] {
    appearance: none;
    border-radius: $form-button-radius;
  }

  // Reset Normalize setting content-box to search elements
  input[type='search'] { // sass-lint:disable-line no-qualifying-elements
    box-sizing: border-box;
  }

  // Number input styles
  [type='number'] {
    @if not $input-number-spinners {
      -moz-appearance: textfield; // sass-lint:disable-line no-vendor-prefix

      &::-webkit-inner-spin-button,
      &::-webkit-outer-spin-button {
<<<<<<< HEAD
        -webkit-appearance: none;
=======
        -webkit-appearance: none; // sass-lint:disable-line no-vendor-prefix
>>>>>>> bca7ae0f
        margin: 0;
      }
    }
  }
}<|MERGE_RESOLUTION|>--- conflicted
+++ resolved
@@ -162,11 +162,7 @@
 
       &::-webkit-inner-spin-button,
       &::-webkit-outer-spin-button {
-<<<<<<< HEAD
-        -webkit-appearance: none;
-=======
         -webkit-appearance: none; // sass-lint:disable-line no-vendor-prefix
->>>>>>> bca7ae0f
         margin: 0;
       }
     }
