--- conflicted
+++ resolved
@@ -37,15 +37,6 @@
     background-position: $global-right ($form-spacing / 2) center;
     background-repeat: no-repeat;
   }
-
-<<<<<<< HEAD
-<<<<<<< HEAD
-  border-radius: $global-radius;
-
-=======
->>>>>>> origin/develop
-=======
->>>>>>> 382fc350
   // Disabled state
   &:disabled {
     background-color: $input-background-disabled;
