// Foundation for Sites by ZURB
// foundation.zurb.com
// Licensed under MIT Open Source

////
/// @group progress-bar
////

/// Height of a progress bar.
/// @type Number
$progress-height: 1rem !default;

/// Background color of a progress bar.
/// @type Color
$progress-background: $medium-gray !default;

/// Bottom margin of a progress bar.
/// @type Number
$progress-margin-bottom: $global-margin !default;

/// Default color of a progress bar's meter.
/// @type Color
$progress-meter-background: $primary-color !default;

/// Default radius of a progress bar.
/// @type Number
$progress-radius: $global-radius !default;

@mixin foundation-progress-element {
  progress {
    display: block;
    width: 100%;
    height: $progress-height;
    margin-bottom: $progress-margin-bottom;

    appearance: none;

    @if hasvalue($progress-radius) {
      border-radius: $progress-radius;
    }

    // For Firefox
    border: 0;
    background: $progress-background;

    &::-webkit-progress-bar {
      background: $progress-background;

      @if hasvalue($progress-radius) {
        border-radius: $progress-radius;
      }
    }

    &::-webkit-progress-value {
      background: $progress-meter-background;

      @if hasvalue($progress-radius) {
        border-radius: $progress-radius;
      }
    }

    &::-moz-progress-bar {
      background: $progress-meter-background;

      @if hasvalue($progress-radius) {
        border-radius: $progress-radius;
      }
    }

    @each $name, $color in $foundation-palette {
      &.#{$name} {
        // Internet Explorer sets the fill with color
        color: $color;

        &::-webkit-progress-value {
          background: $color;
        }

        &::-moz-progress-bar {
          background: $color;
        }
      }
    }
<<<<<<< HEAD
    
    // For IE and Edge  
    &::-ms-fill{
      @if hasvalue($progress-radius) {
        border-radius: $progress-radius;  
      }

      border: 0;     
    } 
=======

    // For IE and Edge
    &::-ms-fill {
      @if hasvalue($progress-radius) {
        border-radius: $progress-radius;
      }

      border: 0;
    }
>>>>>>> bca7ae0f
  }
}<|MERGE_RESOLUTION|>--- conflicted
+++ resolved
@@ -81,17 +81,6 @@
         }
       }
     }
-<<<<<<< HEAD
-    
-    // For IE and Edge  
-    &::-ms-fill{
-      @if hasvalue($progress-radius) {
-        border-radius: $progress-radius;  
-      }
-
-      border: 0;     
-    } 
-=======
 
     // For IE and Edge
     &::-ms-fill {
@@ -101,6 +90,5 @@
 
       border: 0;
     }
->>>>>>> bca7ae0f
   }
 }