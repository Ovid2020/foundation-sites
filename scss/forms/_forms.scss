--- conflicted
+++ resolved
@@ -10,20 +10,6 @@
 /// @type Number
 $form-spacing: rem-calc(16) !default;
 
-<<<<<<< HEAD
-@import
-  'text',
-  'checkbox',
-  'label',
-  'help-text',
-  'input-group',
-  'fieldset',
-  'select',
-  'range',
-  'progress',
-  'meter',
-  'error';
-=======
 @import 'text';
 @import 'checkbox';
 @import 'label';
@@ -31,8 +17,10 @@
 @import 'input-group';
 @import 'fieldset';
 @import 'select';
+@import 'range';
+@import 'progress';
+@import 'meter';
 @import 'error';
->>>>>>> 6a4c593a
 
 @mixin foundation-forms {
   @include foundation-form-text;
