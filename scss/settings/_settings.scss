--- conflicted
+++ resolved
@@ -250,12 +250,9 @@
   large: 1.25rem,
 );
 $button-opacity-disabled: 0.25;
-<<<<<<< HEAD
 $button-background-hover-lightness: -20%;
 $button-hollow-hover-lightness: -50%;
-=======
 $button-transition: background-color 0.25s ease-out, color 0.25s ease-out;
->>>>>>> 46d177b4
 
 // 12. Button Group
 // ----------------
