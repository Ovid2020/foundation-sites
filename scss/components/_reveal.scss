--- conflicted
+++ resolved
@@ -41,21 +41,14 @@
 /// Adds styles for a modal overlay.
 /// @param {Color} $background [$reveal-overlay-background] - Background color of the overlay.
 @mixin reveal-overlay($background: $reveal-overlay-background) {
-<<<<<<< HEAD
-  display: none;
-=======
->>>>>>> bca7ae0f
   position: fixed;
   top: 0;
   right: 0;
   bottom: 0;
   left: 0;
   z-index: $reveal-zindex;
-<<<<<<< HEAD
-=======
 
   display: none;
->>>>>>> bca7ae0f
   background-color: $background;
   overflow-y: scroll;
 }
