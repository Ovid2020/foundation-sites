<<<<<<< HEAD
//// Default margin of the tab bar.
//// @type {Number|List}
=======
/// Default margin of the tab bar.
/// @type Number|List
>>>>>>> b509aa6c
$tab-margin: 0 !default;

/// Default background color of a tab bar.
/// @type Color
$tab-background: #eee;

/// Default border color of tab content.
/// @type Color
$tab-border: #eee !default;

/// Default text color for items in a menu bar.
/// @type Color
$tab-item-color: foreground($tab-background, $primary-color);

/// Default background color on hover for items in a menu bar.
$tab-item-background-hover: #fff !default;

/// Default padding for items in a menu bar.
<<<<<<< HEAD
/// @type {Number|List}
=======
/// @type Number|List
>>>>>>> b509aa6c
$tab-item-padding: 1.25rem 1rem !default;

/// Maximum number of `expand-n` classes to include in the CSS.
/// @type Number
$tab-expand-max: 6 !default;

/// Default background color of tab content.
/// @type Color
$tab-content-background: #fff !default;

/// Default border color of tab content.
/// @type Color
$tab-content-border: #eee !default;

<<<<<<< HEAD
/// Default text color for items in a menu bar.
/// @type Color
$tab-content-color: foreground($tab-background, $primary-color);

/// Default padding for items in a menu bar.
/// @type {Number|List}
=======
/// Default text color of tab content.
/// @type Color
$tab-content-color: foreground($tab-background, $primary-color);

/// Default padding for tab content.
/// @type Number|List
>>>>>>> b509aa6c
$tab-content-padding: 1rem !default;

.tabs {
  margin: $tab-margin;
  list-style-type: none;
  overflow-x: scroll;
  -webkit-overflow-scrolling: touch;
  white-space: nowrap;
  position: relative;
  background: $tab-background;
  border: 1px solid $tab-content-border;
  border-bottom: none;
  
  &:after {
    content:'';
    position: absolute;
    right: 0;
    top:0;
    height: 56px;
    width:1.25rem;
    background: linear-gradient(to right, rgba(#eee ,0) 0%, rgba(#eee,1) 100%);
  }
  /// Default
  > li {
    display: inline-block;
    font-size: 0;

    > a {
      display: block;
      padding: $tab-item-padding;
      line-height: 1;
      font-size: 12px;
      color: $tab-item-color;

      &:hover,
      &:focus {
        background: $tab-item-background-hover;
      }
    }
  }

  /// Hover/active state
  > .is-active > a {
    background: $tab-item-background-hover;
  }

  /// Simple
  &.simple {
    > li > a {
      padding: 0;

      &:hover {
        background: transparent;
      }
    }
  }

  /// Vertical
  &.vertical {
    float: left;
    width: 25%;
    margin-right: 1rem;

    > li {
      width: 100%;
      float: none;
      display: block;
      white-space: normal;
      overflow-x: auto;
    }
  }

  /// Primary color
  &.primary {
    background: $primary-color;

    > li > a {
      color: foreground($primary-color);

      &:hover,
      &:focus {
        background: smart-scale($primary-color);
      }
    }
  }
}

.tabs-content {
  background: $tab-content-background;
  transition: all 0.5s ease;
  border: 1px solid $tab-content-border;
  border-top: none;

  .content {
    height: 0;
    opacity: 0;
    transition: all 0.5s ease;

    &.is-active {
      padding: $tab-content-padding;
      height: auto;
      opacity: 1;
    }
  }
}

.vertical + .tabs-content {
  border: 0;

  .content.is-active {
    padding-top: 0;
  }
}<|MERGE_RESOLUTION|>--- conflicted
+++ resolved
@@ -1,10 +1,6 @@
-<<<<<<< HEAD
-//// Default margin of the tab bar.
-//// @type {Number|List}
-=======
+
 /// Default margin of the tab bar.
 /// @type Number|List
->>>>>>> b509aa6c
 $tab-margin: 0 !default;
 
 /// Default background color of a tab bar.
@@ -23,11 +19,8 @@
 $tab-item-background-hover: #fff !default;
 
 /// Default padding for items in a menu bar.
-<<<<<<< HEAD
-/// @type {Number|List}
-=======
+
 /// @type Number|List
->>>>>>> b509aa6c
 $tab-item-padding: 1.25rem 1rem !default;
 
 /// Maximum number of `expand-n` classes to include in the CSS.
@@ -42,21 +35,12 @@
 /// @type Color
 $tab-content-border: #eee !default;
 
-<<<<<<< HEAD
-/// Default text color for items in a menu bar.
-/// @type Color
-$tab-content-color: foreground($tab-background, $primary-color);
-
-/// Default padding for items in a menu bar.
-/// @type {Number|List}
-=======
 /// Default text color of tab content.
 /// @type Color
 $tab-content-color: foreground($tab-background, $primary-color);
 
 /// Default padding for tab content.
 /// @type Number|List
->>>>>>> b509aa6c
 $tab-content-padding: 1rem !default;
 
 .tabs {
