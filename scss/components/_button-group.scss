// Foundation for Sites by ZURB
// foundation.zurb.com
// Licensed under MIT Open Source

////
/// @group button-group
////

/// Margin for button groups.
/// @type Number
$buttongroup-margin: 1rem !default;

/// Margin between buttons in a button group.
/// @type Border
$buttongroup-spacing: 1px !default;

/// Selector for the buttons inside a button group.
/// @type String
$buttongroup-child-selector: '.button' !default;

/// Maximum number of buttons that can be in an even-width button group.
/// @type Number
$buttongroup-expand-max: 6 !default;

/// Add styles for a button group container.
/// @param {String} $child-selector [$buttongroup-child-selector] - Selector for the buttons inside a button group.
@mixin button-group(
  $child-selector: $buttongroup-child-selector
) {
  @include clearfix;
  margin-bottom: $buttongroup-margin;
  font-size: map-get($button-sizes, default);

  @if $global-flexbox {
    display: flex;
    flex-wrap: nowrap;
    align-items: stretch;
  }

  #{$child-selector} {
    margin: 0;
    font-size: inherit;

    @if $global-flexbox {
      flex: 0 0 auto;
    }
    @else {
      float: #{$global-left};
    }

    &:not(:last-child) {
      @if $global-flexbox {
        margin-right: $buttongroup-spacing;
      }
      @else {
        border-#{$global-right}: $buttongroup-spacing solid $body-background;
      }
    }
  }
}

/// Creates a full-width button group, making each button equal width.
/// @param {String} $selector [$buttongroup-child-selector] - Selector for the buttons inside a button group.
@mixin button-group-expand(
  $selector: $buttongroup-child-selector,
  $count: null
) {
<<<<<<< HEAD
=======
  @if $count != null {
    @warn 'button-group-expand(): the $count property is no longer needed. This parameter will be removed in Foundation 6.2.';
  }

  display: table;
  table-layout: fixed;
>>>>>>> 6a4c593a
  width: 100%;

  @if not $global-flexbox {
    display: table;
    table-layout: fixed;

    &::before,
    &::after {
      display: none;
    }
  }

  #{$selector} {
    @if $global-flexbox {
      flex: 1 1 0px;
    }
    @else {
      display: table-cell;
      float: none;
    }
  }
}

/// Stacks the buttons in a button group.
/// @param {String} $selector [$buttongroup-child-selector] - Selector for the buttons inside the button group.
@mixin button-group-stack(
  $selector: $buttongroup-child-selector
) {
  @if $global-flexbox {
    flex-wrap: wrap;
  }

  #{$selector} {
    @if $global-flexbox {
      flex: 0 0 100%;
    }
    @else {
      width: 100%;
    }

    &:not(:last-child) {
      @if $global-flexbox {
        margin-#{$global-right}: 0;
      }
      @else {
        border-#{$global-right}: $buttongroup-spacing solid;
      }
    }
  }
}

/// Un-stacks the buttons in a button group.
/// @param {String} $selector [$buttongroup-child-selector] - Selector for the buttons inside the button group.
@mixin button-group-unstack(
  $selector: $buttongroup-child-selector
) {
  #{$selector} {
    @if $global-flexbox {
      flex: 1 1 0px;
    }
    @else {
      width: auto;
    }

    &:not(:last-child) {
      @if $global-flexbox {
        margin-right: $buttongroup-spacing;
      }
      @else {
        border-#{$global-right}: $buttongroup-spacing solid $body-background;
      }
    }
  }
}

@mixin foundation-button-group {
  .button-group {
    @include button-group;

    // Sizes
    &.tiny     { font-size: map-get($button-sizes, tiny); }
    &.small    { font-size: map-get($button-sizes, small); }
    &.large    { font-size: map-get($button-sizes, large); }
    &.expanded { @include button-group-expand; }

    // Colors
    @each $name, $color in $foundation-palette {
      @if $button-fill != hollow {
        &.#{$name} #{$buttongroup-child-selector} {
          @include button-style($color, auto, auto);
        }
      }
      @else {
        &.#{$name} #{$buttongroup-child-selector} {
          @include button-hollow;
          @include button-hollow-style($color);
        }
      }
    }

    &.stacked,
    &.stacked-for-small,
    &.stacked-for-medium {
      @include button-group-stack;
    }

    &.stacked-for-small {
      @include breakpoint(medium) {
        @include button-group-unstack;
      }
    }

<<<<<<< HEAD
    &.stacked-for-medium {
      @include breakpoint(large) {
        @include button-group-unstack;
=======
    &.stacked-for-small.expanded {
      @include breakpoint(small only) {
        display: block;

        #{$buttongroup-child-selector} {
          display: block;
          border-right: 0;
        }
>>>>>>> 6a4c593a
      }
    }
  }
}<|MERGE_RESOLUTION|>--- conflicted
+++ resolved
@@ -65,15 +65,12 @@
   $selector: $buttongroup-child-selector,
   $count: null
 ) {
-<<<<<<< HEAD
-=======
   @if $count != null {
     @warn 'button-group-expand(): the $count property is no longer needed. This parameter will be removed in Foundation 6.2.';
   }
 
   display: table;
   table-layout: fixed;
->>>>>>> 6a4c593a
   width: 100%;
 
   @if not $global-flexbox {
@@ -186,11 +183,12 @@
       }
     }
 
-<<<<<<< HEAD
     &.stacked-for-medium {
       @include breakpoint(large) {
         @include button-group-unstack;
-=======
+      }
+    }
+
     &.stacked-for-small.expanded {
       @include breakpoint(small only) {
         display: block;
@@ -199,7 +197,6 @@
           display: block;
           border-right: 0;
         }
->>>>>>> 6a4c593a
       }
     }
   }
