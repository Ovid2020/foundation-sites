--- conflicted
+++ resolved
@@ -66,11 +66,7 @@
     // Progress bar meter
     .progress-meter {
       @include progress-meter;
-<<<<<<< HEAD
-      
-=======
-    }
->>>>>>> a377cc3b
+
       // Progress bar meter text
       .progress-meter-text {
         @include progress-meter-text;
