// Foundation for Sites by ZURB
// foundation.zurb.com
// Licensed under MIT Open Source

////
/// @group button
////

/// Padding inside buttons.
/// @type List
$button-padding: 0.85em 1em !default;

/// Margin around buttons.
/// @type List
$button-margin: 0 0 $global-margin 0 !default;

/// Default fill for buttons. Can either be `solid` or `hollow`.
/// @type Keyword
$button-fill: solid !default;

/// Default background color for buttons.
/// @type Color
$button-background: $primary-color !default;

/// Background color on hover for buttons.
/// @type Color
$button-background-hover: scale-color($button-background, $lightness: -15%) !default;

/// Font color for buttons.
/// @type List
$button-color: $white !default;

/// Alternative font color for buttons.
/// @type List
$button-color-alt: $black !default;

/// Border radius for buttons, defaulted to global-radius.
/// @type Number
$button-radius: $global-radius !default;

/// Border width for hollow outline buttons
/// @type Number
$button-hollow-border-width: 1px !default;

/// Border width for hollow outline buttons
/// @type Number
$button-clear-border-width: 1px !default;

/// Sizes for buttons.
/// @type Map
$button-sizes: (
  tiny: 0.6rem,
  small: 0.75rem,
  default: 0.9rem,
  large: 1.25rem,
) !default;

/// Coloring classes. A map of classes to output in your CSS, like `.secondary`, `.success`, and so on.
/// @type Map
$button-palette: $foundation-palette !default;

/// opacity for a disabled button.
/// @type List
$button-opacity-disabled: 0.25 !default;

/// Background color lightness on hover for buttons.
/// @type Number
$button-background-hover-lightness: -20% !default;

/// Color lightness on hover for hollow buttons.
/// @type Number
$button-hollow-hover-lightness: -50% !default;

/// Color lightness on hover for clear buttons.
/// @type Number
$button-clear-hover-lightness: -50% !default;

// Internal: flip from margin-right to margin-left for defaults
@if $global-text-direction == 'rtl' {
  $button-margin: 0 0 $global-margin $global-margin !default;
}

/// transitions for buttons.
/// @type List
$button-transition: background-color 0.25s ease-out, color 0.25s ease-out !default;

// TODO: Document button-base() mixin
@mixin button-base {
  @include disable-mouse-outline;
  display: inline-block;
  vertical-align: middle;
  margin: $button-margin;

  @if (type-of($button-padding) == 'map') {
    @each $size, $padding in $button-padding {
      @include breakpoint($size) {
        padding: $padding;
      }
    }
  }
  @else {
    padding: $button-padding;
  }

  -webkit-appearance: none;
  border: 1px solid transparent;
  border-radius: $button-radius;
  transition: $button-transition;

  font-size: map-get($button-sizes, default);
  line-height: 1;
  text-align: center;
  cursor: pointer;
}

/// Expands a button to make it full-width.
/// @param {Boolean} $expand [true] - Set to `true` to enable the expand behavior. Set to `false` to reverse this behavior.
@mixin button-expand($expand: true) {
  @if $expand {
    display: block;
    width: 100%;
    margin-right: 0;
    margin-left: 0;
  }
  @else {
    display: inline-block;
    width: auto;
    margin: $button-margin;
  }
}

/// Sets the visual style of a button.
/// @param {Color} $background [$button-background] - Background color of the button.
/// @param {Color} $background-hover [$button-background-hover] - Background color of the button on hover. Set to `auto` to have the mixin automatically generate a hover color.
/// @param {Color} $color [$button-color] - Text color of the button. Set to `auto` to automatically generate a color based on the background color.
@mixin button-style(
  $background: $button-background,
  $background-hover: $button-background-hover,
  $color: $button-color,
  $background-hover-lightness: $button-background-hover-lightness
) {
  @if $color == auto {
    $color: color-pick-contrast($background, ($button-color, $button-color-alt));
  }

  @if $background-hover == auto {
    $background-hover: scale-color($background, $lightness: $background-hover-lightness);
  }

  background-color: $background;
  color: $color;

  &:hover, &:focus {
    background-color: $background-hover;
    color: $color;
  }
}

/// Removes background fill on hover and focus for hollow buttons.
@mixin button-hollow {
  &,
  &:hover, &:focus {
    background-color: transparent;
  }
}

@mixin button-hollow-style(
<<<<<<< HEAD
  $color: $primary-color,
  $hover-lightness: $button-hollow-hover-lightness,
=======
  $color: $button-background,
  $hover-lightness: $button-hollow-hover-lightness, 
>>>>>>> 99ce5cad
  $border-width: $button-hollow-border-width
) {
  $color-hover: scale-color($color, $lightness: $hover-lightness);

  border: $border-width solid $color;
  color: $color;

  &:hover, &:focus {
    border-color: $color-hover;
    color: $color-hover;
  }
}

/// Removes background fill on hover and focus for hollow buttons.
@mixin button-clear {
  &,
  &:hover, &:focus {
    background-color: transparent;
  }
}

@mixin button-clear-style(
  $color: $primary-color,
  $hover-lightness: $button-clear-hover-lightness,
  $border-width: $button-clear-border-width
) {
  $color-hover: scale-color($color, $lightness: $hover-lightness);

  border: $border-width solid transparent;
  color: $color;

  &:hover, &:focus {
    border-color: transparent;
    color: $color-hover;
  }
}

/// Adds disabled styles to a button by fading the element, reseting the cursor, and disabling pointer events.
/// @param [Color] $background [$button-background] - Background color of the disabled button.
/// @param [Color] $color [$button-color] - Text color of the disabled button. Set to `auto` to have the mixin automatically generate a color based on the background color.
@mixin button-disabled(
  $background: $button-background,
  $color: $button-color
) {
  @if $color == auto {
    $color: color-pick-contrast($background, ($button-color, $button-color-alt));
  }

  opacity: $button-opacity-disabled;
  cursor: not-allowed;

  &, &:hover, &:focus {
    background-color: $background;
    color: $color;
  }
}

/// Adds a dropdown arrow to a button.
/// @param {Number} $size [0.4em] - Size of the arrow. We recommend using an `em` value so the triangle scales when used inside different sizes of buttons.
/// @param {Color} $color [white] - Color of the arrow.
/// @param {Number} $offset [$button-padding] - Distance between the arrow and the text of the button. Defaults to whatever the right padding of a button is.
@mixin button-dropdown(
  $size: 0.4em,
  $color: $white,
  $offset: get-side($button-padding, right)
) {
  &::after {
    @include css-triangle($size, $color, down);
    position: relative;
    top: 0.4em; // Aligns the arrow with the text of the button

    display: inline-block;
    float: #{$global-right};
    margin-#{$global-left}: get-side($button-padding, right);
  }
}

/// Adds all styles for a button. For more granular control over styles, use the individual button mixins.
/// @param {Boolean} $expand [false] - Set to `true` to make the button full-width.
/// @param {Color} $background [$button-background] - Background color of the button.
/// @param {Color} $background-hover [$button-background-hover] - Background color of the button on hover. Set to `auto` to have the mixin automatically generate a hover color.
/// @param {Color} $color [$button-color] - Text color of the button. Set to `auto` to automatically generate a color based on the background color.
/// @param {Keyword} $style [solid] - Set to `hollow` to create a hollow button. The color defined in `$background` will be used as the primary color of the button.
@mixin button(
  $expand: false,
  $background: $button-background,
  $background-hover: $button-background-hover,
  $color: $button-color,
  $style: $button-fill
) {
  @include button-base;

  @if $style == solid {
    @include button-style($background, $background-hover, $color);
  }
  @else if $style == hollow {
    @include button-hollow;
    @include button-hollow-style($background);
  }

  @if $expand {
    @include button-expand;
  }
}

@mixin foundation-button {
  .button {
    @include button;

    // Sizes
    @each $size, $value in map-remove($button-sizes, default) {
      &.#{$size} {
        font-size: $value;
      }
    }

    &.expanded { @include button-expand; }

    // Colors
    @each $name, $color in $button-palette {
      @if $button-fill != hollow {
        &.#{$name} {
          @include button-style($color, auto, auto);
        }
      }
      @else {
        &.#{$name} {
          @include button-hollow-style($color);
        }

        &.#{$name}.dropdown::after {
          border-top-color: $color;
        }
      }
    }

    // Hollow style
    @if $button-fill != hollow {
      &.hollow {
        @include button-hollow;
        @include button-hollow-style;

        @each $name, $color in $button-palette {
          &.#{$name} {
            @include button-hollow-style($color);
          }
        }
      }
    }

    // Clear style
    @if $button-fill != clear {
      &.clear {
        @include button-clear;
        @include button-clear-style;

        @each $name, $color in $button-palette {
          &.#{$name} {
            @include button-clear-style($color);
          }
        }
      }
    }

    // Disabled style
    &.disabled,
    &[disabled] {
      @include button-disabled;

      @each $name, $color in $button-palette {
        &.#{$name} {
          @include button-disabled($color, auto);
        }
      }
    }

    // Dropdown arrow
    &.dropdown {
      @include button-dropdown;

      @if $button-fill == hollow {
        &::after {
          border-top-color: $button-background;
        }
      }

      &.hollow {
        &::after {
          border-top-color: $button-background;
        }

        @each $name, $color in $button-palette {
          &.#{$name} {
            &::after {
              border-top-color: $color;
            }
          }
        }
      }
    }

    // Button with dropdown arrow only
    &.arrow-only::after {
      top: -0.1em;
      float: none;
      margin-#{$global-left}: 0;
    }
  }
}<|MERGE_RESOLUTION|>--- conflicted
+++ resolved
@@ -165,13 +165,8 @@
 }
 
 @mixin button-hollow-style(
-<<<<<<< HEAD
-  $color: $primary-color,
+  $color: $button-background,
   $hover-lightness: $button-hollow-hover-lightness,
-=======
-  $color: $button-background,
-  $hover-lightness: $button-hollow-hover-lightness, 
->>>>>>> 99ce5cad
   $border-width: $button-hollow-border-width
 ) {
   $color-hover: scale-color($color, $lightness: $hover-lightness);
