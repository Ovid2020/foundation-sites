////
/// @group accordion-menu
////

/// Sets accordion menu padding.
/// @type Number
$accordionmenu-padding: $global-menu-padding !default;

/// Sets accordion menu nested margin
/// @type Number
$accordionmenu-nested-margin: $global-menu-nested-margin !default; 

/// Sets accordion menu submenu padding.
/// @type Number
$accordionmenu-submenu-padding: $accordionmenu-padding !default;

/// Sets if accordion menus have the default arrow styles.
/// @type Boolean
$accordionmenu-arrows: true !default;

/// Sets accordion menu arrow color if arrow is used.
/// @type Color
$accordionmenu-arrow-color: $primary-color !default;

/// Sets accordion menu item padding.
/// @type Color
$accordionmenu-item-background: null !default;

/// Sets accordion menu item border.
/// @type Color
$accordionmenu-border: 1px solid $light-gray !default;

/// Sets accordion menu item padding.
/// @type Color
$accordionmenu-submenu-toggle-background: null !default;

/// Sets accordion menu item padding.
/// @type List
$accordion-submenu-toggle-border: $accordionmenu-border !default;

/// Sets accordion menu submenu toggle background width.
/// @type Number
$accordionmenu-submenu-toggle-width: 40px !default;

/// Sets accordion menu submenu toggle background height.
/// @type Number
$accordionmenu-submenu-toggle-height: $accordionmenu-submenu-toggle-width !default;

/// Sets accordion menu arrow size if arrow is used.
/// @type Length
$accordionmenu-arrow-size: 6px !default;

@mixin zf-accordion-menu-left-right-arrows {
  .is-accordion-submenu-parent > a {
    position: relative;

    &::after {
      @include css-triangle($accordionmenu-arrow-size, $accordionmenu-arrow-color, down);
      position: absolute;
      top: 50%;
      margin-top: -1 * ($accordionmenu-arrow-size / 2);
      #{$global-right}: 1rem;
    }
  }
  &.align-left .is-accordion-submenu-parent > a::after {
    left: auto;
    right: 1rem;
  }
  &.align-right .is-accordion-submenu-parent > a::after {
    right: auto;
    left: 1rem;
  }
}
@mixin foundation-accordion-menu {
<<<<<<< HEAD

  .accordion-menu {
    li {
      width: 100%;
    }

    a {
      padding: $accordionmenu-padding;
    }

    .nested.is-accordion-submenu {
      @include menu-nested($accordionmenu-nested-margin);
    }

    &.align-#{$global-right} {
      .nested.is-accordion-submenu {
        @include menu-nested($accordionmenu-nested-margin, right);
=======
  .accordion-menu {
    @if $accordionmenu-border {
      border-bottom: $accordionmenu-border;
    }

    li {
      @if $accordionmenu-border {
        border-top: $accordionmenu-border;
        border-right: $accordionmenu-border;
        border-left: $accordionmenu-border;
      }
    }

    .is-accordion-submenu li {
      @if $accordionmenu-border {
        border-right: 0;
        border-left: 0;
      }
    }

    a {
      @if $accordionmenu-item-background {
        background: $accordionmenu-item-background;
      }
    }

    // Submenu li styling
    .is-accordion-submenu-parent {
      position: relative;

      & > a {
        margin-#{$global-right}: $accordionmenu-submenu-toggle-width;
      }
    }

    // Submenu toggle
    .submenu-toggle {
      position: absolute;
      top: 0;
      #{$global-right}: 0;

      width: $accordionmenu-submenu-toggle-width;
      height: $accordionmenu-submenu-toggle-height;

      border-#{$global-left}: $accordion-submenu-toggle-border;

      @if $accordionmenu-submenu-toggle-background {
        background: $accordionmenu-submenu-toggle-background;
      }

      // Add the arrow to the toggle
      &::after {
        @include css-triangle(6px, $accordionmenu-arrow-color, down);

        top: 0;
        bottom: 0;
        margin: auto;
      }
    }

    // Rotate the arrow when menu is open
    .submenu-toggle[aria-expanded='true']::after {
      transform: scaleY(-1);
      transform-origin: 50% 50%;
    }

    .submenu-toggle-text {
      @include element-invisible;
    }
  }

  // If arrows are enabled, display them
  @if $accordionmenu-arrows {
    .is-accordion-submenu-parent:not(.has-submenu-toggle) > a {
      position: relative;

      &::after {
        @include css-triangle($accordionmenu-arrow-size, $accordionmenu-arrow-color, down);

        position: absolute;
        top: 50%;
        margin-top: -1 * ($accordionmenu-arrow-size / 2);
        #{$global-right}: 1rem;
>>>>>>> b557c932
      }
    }
  }

  .is-accordion-submenu-parent > a {
    padding: $accordionmenu-submenu-padding;
  }

  @if $accordionmenu-arrows {
    @include zf-accordion-menu-left-right-arrows;

    .is-accordion-submenu-parent[aria-expanded='true'] > a::after {
      transform: rotate(180deg);
      transform-origin: 50% 50%;
    }
  }
}<|MERGE_RESOLUTION|>--- conflicted
+++ resolved
@@ -8,7 +8,7 @@
 
 /// Sets accordion menu nested margin
 /// @type Number
-$accordionmenu-nested-margin: $global-menu-nested-margin !default; 
+$accordionmenu-nested-margin: $global-menu-nested-margin !default;
 
 /// Sets accordion menu submenu padding.
 /// @type Number
@@ -51,7 +51,7 @@
 $accordionmenu-arrow-size: 6px !default;
 
 @mixin zf-accordion-menu-left-right-arrows {
-  .is-accordion-submenu-parent > a {
+  .is-accordion-submenu-parent:not(.has-submenu-toggle) > a {
     position: relative;
 
     &::after {
@@ -72,25 +72,7 @@
   }
 }
 @mixin foundation-accordion-menu {
-<<<<<<< HEAD
 
-  .accordion-menu {
-    li {
-      width: 100%;
-    }
-
-    a {
-      padding: $accordionmenu-padding;
-    }
-
-    .nested.is-accordion-submenu {
-      @include menu-nested($accordionmenu-nested-margin);
-    }
-
-    &.align-#{$global-right} {
-      .nested.is-accordion-submenu {
-        @include menu-nested($accordionmenu-nested-margin, right);
-=======
   .accordion-menu {
     @if $accordionmenu-border {
       border-bottom: $accordionmenu-border;
@@ -102,85 +84,79 @@
         border-right: $accordionmenu-border;
         border-left: $accordionmenu-border;
       }
-    }
-
-    .is-accordion-submenu li {
-      @if $accordionmenu-border {
-        border-right: 0;
-        border-left: 0;
-      }
+      width: 100%;
     }
 
     a {
       @if $accordionmenu-item-background {
         background: $accordionmenu-item-background;
       }
+      padding: $accordionmenu-padding;
     }
 
-    // Submenu li styling
-    .is-accordion-submenu-parent {
-      position: relative;
-
-      & > a {
-        margin-#{$global-right}: $accordionmenu-submenu-toggle-width;
-      }
+    .nested.is-accordion-submenu {
+      @include menu-nested($accordionmenu-nested-margin);
     }
 
-    // Submenu toggle
-    .submenu-toggle {
-      position: absolute;
-      top: 0;
-      #{$global-right}: 0;
-
-      width: $accordionmenu-submenu-toggle-width;
-      height: $accordionmenu-submenu-toggle-height;
-
-      border-#{$global-left}: $accordion-submenu-toggle-border;
-
-      @if $accordionmenu-submenu-toggle-background {
-        background: $accordionmenu-submenu-toggle-background;
-      }
-
-      // Add the arrow to the toggle
-      &::after {
-        @include css-triangle(6px, $accordionmenu-arrow-color, down);
-
-        top: 0;
-        bottom: 0;
-        margin: auto;
-      }
-    }
-
-    // Rotate the arrow when menu is open
-    .submenu-toggle[aria-expanded='true']::after {
-      transform: scaleY(-1);
-      transform-origin: 50% 50%;
-    }
-
-    .submenu-toggle-text {
-      @include element-invisible;
-    }
-  }
-
-  // If arrows are enabled, display them
-  @if $accordionmenu-arrows {
-    .is-accordion-submenu-parent:not(.has-submenu-toggle) > a {
-      position: relative;
-
-      &::after {
-        @include css-triangle($accordionmenu-arrow-size, $accordionmenu-arrow-color, down);
-
-        position: absolute;
-        top: 50%;
-        margin-top: -1 * ($accordionmenu-arrow-size / 2);
-        #{$global-right}: 1rem;
->>>>>>> b557c932
+    &.align-#{$global-right} {
+      .nested.is-accordion-submenu {
+        @include menu-nested($accordionmenu-nested-margin, right);
       }
     }
   }
 
+  .is-accordion-submenu li {
+    @if $accordionmenu-border {
+      border-right: 0;
+      border-left: 0;
+    }
+  }
+
+  .is-accordion-submenu-parent {
+    position: relative;
+  }
+
   .is-accordion-submenu-parent > a {
     padding: $accordionmenu-submenu-padding;
+  }
+
+  .has-submenu-toggle > a {
+    margin-#{$global-right}: $accordionmenu-submenu-toggle-width;
+  }
+
+  // Submenu toggle
+  .submenu-toggle {
+    position: absolute;
+    top: 0;
+    #{$global-right}: 0;
+
+    width: $accordionmenu-submenu-toggle-width;
+    height: $accordionmenu-submenu-toggle-height;
+
+    border-#{$global-left}: $accordion-submenu-toggle-border;
+
+    @if $accordionmenu-submenu-toggle-background {
+      background: $accordionmenu-submenu-toggle-background;
+    }
+
+    // Add the arrow to the toggle
+    &::after {
+      @include css-triangle(6px, $accordionmenu-arrow-color, down);
+
+      top: 0;
+      bottom: 0;
+      margin: auto;
+    }
+  }
+
+  // Rotate the arrow when menu is open
+  .submenu-toggle[aria-expanded='true']::after {
+    transform: scaleY(-1);
+    transform-origin: 50% 50%;
+  }
+
+  .submenu-toggle-text {
+    @include element-invisible;
   }
 
   @if $accordionmenu-arrows {
