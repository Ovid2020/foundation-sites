--- conflicted
+++ resolved
@@ -72,23 +72,8 @@
     uglify: {
       dist: {
         files: {
-<<<<<<< HEAD
-          'dist/assets/js/foundation.min.js': ['<%= foundation.js %>'],
-          'dist/docs/assets/js/modernizr.js': ['bower_components/modernizr/modernizr.js'],
-          'dist/docs/assets/js/all.js': ['bower_components/fastclick/lib/fastclick.js', 'bower_components/jquery.autocomplete/dist/jquery.autocomplete.js', '<%= foundation.js %>', 'doc/assets/js/docs.js']
-        }
-      },
-      vendor: {
-        files: {
-          'dist/assets/js/vendor/placeholder.js': 'bower_components/jquery-placeholder/jquery.placeholder.js',
-          'dist/assets/js/vendor/fastclick.js': 'bower_components/fastclick/lib/fastclick.js',
-          'dist/assets/js/vendor/jquery.cookie.js': 'bower_components/jquery.cookie/jquery.cookie.js',
-          'dist/assets/js/vendor/jquery.js': 'bower_components/jquery/jquery.js',
-          'dist/assets/js/vendor/modernizr.js': 'bower_components/modernizr/modernizr.js'
-=======
           'dist/assets/js/foundation.min.js': ['js/vendor/fastclick.js', '<%= foundation.js %>'],
           'dist/docs/assets/js/all.js': ['js/vendor/fastclick.js', 'js/vendor/jquery.autocomplete.js', '<%= foundation.js %>', 'doc/assets/js/docs.js']
->>>>>>> 4978e476
         }
       }
     },
