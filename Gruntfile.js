module.exports = function(grunt) {
  var hljs = require('highlight.js');
  hljs.LANGUAGES['scss'] = require('./lib/scss.js')(hljs);

  grunt.initConfig({
    pkg: grunt.file.readJSON('package.json'),
    vendor: grunt.file.readJSON('.bowerrc').directory,

    foundation: {
      js: ['js/foundation/foundation.js', 'js/foundation/foundation.*.js'],
      scss: ['scss/foundation.scss']
    },

    jst: {
      compile: {
        files: {
          'dist/docs/assets/js/templates.js': ['doc/templates/*.html']
        }
      }
    },

    assemble: {
      options: {
        marked: {
          highlight: function(code, lang) {
            if (lang === undefined) lang = 'bash';
            if (lang === 'html') lang = 'xml';
            if (lang === 'js') lang = 'javascript';
            return '<div class="code-container">' + hljs.highlight(lang, code).value + '</div>';
          }
        }
      },
      dist: {
        options: {
          flatten: false,
          assets: 'dist/docs/assets',
          data: ['doc/data/*.json'],
          helpers: ['doc/helpers/*.js'],
          partials: ['doc/includes/**/*.{html,scss}'],
          layoutdir: 'doc/layouts',
          layout: 'default.html'
        },
        expand: true,
        cwd: 'doc/pages',
        src: '**/*.{html,md}',
        dest: 'dist/docs/'
      }
    },

    sass: {
      dist: {
        options: {
          includePaths: ['scss']
        },
        files: {
          'dist/assets/css/foundation.css': '<%= foundation.scss %>',
          'dist/assets/css/normalize.css': 'scss/normalize.scss',
          'dist/docs/assets/css/docs.css': 'doc/assets/scss/docs.scss'
        }
      },
      dist_compressed: {
        options: {
          outputStyle:'compressed',
          includePaths: ['scss']
        },
        files: {
          'dist/assets/css/foundation.min.css': '<%= foundation.scss %>'
        }
      }
    },

    concat: {
      dist: {
        files: {
          'dist/assets/js/foundation.js': '<%= foundation.js %>',
          'dist/docs/assets/js/all.js': ['bower_components/lodash/dist/lodash.min.js', 'bower_components/fastclick/lib/fastclick.js', 'bower_components/jquery.autocomplete/dist/jquery.autocomplete.js', 'bower_components/jquery-placeholder/jquery.placeholder.js', '<%= foundation.js %>', 'doc/assets/js/docs.js']
        }
      }
    },

    uglify: {
      options: {
        preserveComments: 'some'
      },
      dist: {
        files: {
          'dist/assets/js/foundation.min.js': ['<%= foundation.js %>'],
<<<<<<< HEAD
          'dist/docs/assets/js/modernizr.js': ['bower_components/modernizr/modernizr.js']
=======
          'dist/docs/assets/js/modernizr.js': ['<%= vendor %>/modernizr/modernizr.js'],
          'dist/docs/assets/js/all.js': ['<%= vendor %>/fastclick/lib/fastclick.js', '<%= vendor %>/jquery.autocomplete/dist/jquery.autocomplete.js', '<%= foundation.js %>', 'doc/assets/js/docs.js']
>>>>>>> 33a852f2
        }
      },
      vendor: {
        files: {
<<<<<<< HEAD
          'dist/assets/js/vendor/placeholder.js': 'bower_components/jquery-placeholder/jquery.placeholder.js',
          'dist/assets/js/vendor/fastclick.js': 'bower_components/fastclick/lib/fastclick.js',
          'dist/assets/js/vendor/jquery.cookie.js': 'bower_components/jquery.cookie/jquery.cookie.js',
          'dist/assets/js/vendor/jquery.js': 'bower_components/jquery/dist/jquery.js',
          'dist/assets/js/vendor/modernizr.js': 'bower_components/modernizr/modernizr.js'
=======
          'dist/assets/js/vendor/placeholder.js': '<%= vendor %>/jquery-placeholder/jquery.placeholder.js',
          'dist/assets/js/vendor/fastclick.js': '<%= vendor %>/fastclick/lib/fastclick.js',
          'dist/assets/js/vendor/jquery.cookie.js': '<%= vendor %>/jquery.cookie/jquery.cookie.js',
          'dist/assets/js/vendor/jquery.js': '<%= vendor %>/jquery/jquery.js',
          'dist/assets/js/vendor/modernizr.js': '<%= vendor %>/modernizr/modernizr.js'
>>>>>>> 33a852f2
        }
      }
    },

    copy: {
      dist: {
        files: [
<<<<<<< HEAD
          {expand: true, cwd: 'doc/assets/', src: ['**/*','!{scss,js}/**/*'], dest: 'dist/docs/assets/', filter:'isFile'},
          {expand: true, cwd: 'js/', src: ['foundation/*.js'], dest: 'dist/assets/js', filter: 'isFile'},
          {src: 'bower_components/jquery/dist/jquery.min.js', dest: 'dist/docs/assets/js/jquery.js'},
          {expand: true, cwd: 'scss/', src: '**/*.scss', dest: 'dist/assets/scss/', filter: 'isFile'},
          {src: ['bower.json','sache.json','humans.txt','robots.txt'], dest: 'dist/assets/'}
=======
          {expand:true, cwd: 'doc/assets/', src: ['**/*','!{scss,js}/**/*'], dest: 'dist/docs/assets/', filter:'isFile'},
          {expand:true, cwd: 'js/', src: ['foundation/*.js'], dest: 'dist/assets/js', filter: 'isFile'},
          {src: '<%= vendor %>/jquery/jquery.min.js', dest: 'dist/docs/assets/js/jquery.js'},
          {expand:true, cwd: 'scss/', src: '**/*.scss', dest: 'dist/assets/scss/', filter: 'isFile'},
          {src: 'bower.json', dest: 'dist/assets/'}
>>>>>>> 33a852f2
        ]
      }
    },

    clean: ['dist/'],

    karma: {
      options: {
        configFile: 'karma.conf.js',
        runnerPort: 9999,
      },
      continuous: {
        singleRun: true,
        browsers: ['SmallPhantomJS', 'LargePhantomJS']
      },
      dev: {
        singleRun: true,
        browsers: ['SmallPhantomJS', 'LargePhantomJS', 'SmallChrome', 'Firefox'],
        reporters: 'dots'
      },
      dev_watch: {
        background: true,
        browsers: ['SmallPhantomJS', 'LargePhantomJS', 'SmallChrome', 'Firefox'],
      },
      mac: {
        singleRun: true,
        browsers: ['SmallPhantomJS', 'LargePhantomJS', 'SmallChrome', 'Firefox', 'Safari'],
        reporters: 'dots'
      },
      win: {
        singleRun: true,
        browsers: ['SmallPhantomJS', 'LargePhantomJS', 'SmallChrome', 'Firefox', 'IE'],
        reporters: 'dots'
      }
    },

    watch: {
      grunt: { files: ['Gruntfile.js'] },
      karma: {
        files: [
          'dist/assets/js/*.js',
          'spec/**/*.js',
          'dist/assets/css/*.css'
        ],
        tasks: ['karma:dev_watch:run']
      },
      sass: {
        files: ['scss/**/*.scss', 'doc/assets/**/*.scss'],
        tasks: ['sass'],
        options: {
          livereload: false
        }
      },
      js: {
        files: ['js/**/*.js', 'doc/assets/js/**/*.js'],
        tasks: ['copy', 'concat', 'uglify'],
        options: {
          livereload: false
        }
      },
      jst: {
        files: ['doc/templates/*.html'],
        tasks: ['jst'],
        options: {
          livereload: false
        }
      },
      assemble_all: {
        files: ['doc/{includes,layouts}/**/*.html'],
        tasks: ['assemble'],
        options: {
          livereload: false
        }
      },
      assemble_pages: {
        files: ['doc/pages/**/*.html'],
        tasks: ['newer:assemble'],
        options: {
          livereload: false
        }
      },
      assets: {
        options: {
          cwd: 'doc/assets/', 
          livereload: false
        },
        files: ['**/*','!{scss,js}/**/*'],
        tasks: ['copy']
      }
    },

    rsync: {
      dist: {
        options: {
          args: ["--verbose"],
          src: "./dist/docs/",
          recursive: true,
          dest: "/home/deployer/sites/foundation-docs/current",
          host: "deployer@foundation5.zurb.com"
        }
      }
    }
  });

<<<<<<< HEAD
  grunt.loadNpmTasks('grunt-sass');
  grunt.loadNpmTasks('grunt-contrib-uglify');
  grunt.loadNpmTasks('grunt-contrib-jst');
  grunt.loadNpmTasks('grunt-contrib-watch');
=======
  grunt.loadNpmTasks('assemble');
  grunt.loadNpmTasks('grunt-contrib-clean');
>>>>>>> 33a852f2
  grunt.loadNpmTasks('grunt-contrib-concat');
  grunt.loadNpmTasks('grunt-contrib-copy');
  grunt.loadNpmTasks('grunt-contrib-uglify');
  grunt.loadNpmTasks('grunt-contrib-watch');
  grunt.loadNpmTasks('grunt-karma');
  grunt.loadNpmTasks('grunt-newer');
  grunt.loadNpmTasks('grunt-rsync');
  grunt.loadNpmTasks('grunt-sass');

  grunt.task.registerTask('watch_start', ['karma:dev_watch:start', 'watch']);
  grunt.registerTask('build:assets', ['clean', 'sass', 'concat', 'uglify', 'copy', 'jst']);
  grunt.registerTask('build', ['build:assets', 'assemble']);
  grunt.registerTask('travis', ['build', 'karma:continuous']);
  grunt.registerTask('develop', ['travis', 'watch_start']);
  grunt.registerTask('deploy', ['build', 'rsync:dist']);
  grunt.registerTask('default', ['build', 'watch']);
};<|MERGE_RESOLUTION|>--- conflicted
+++ resolved
@@ -85,29 +85,17 @@
       dist: {
         files: {
           'dist/assets/js/foundation.min.js': ['<%= foundation.js %>'],
-<<<<<<< HEAD
-          'dist/docs/assets/js/modernizr.js': ['bower_components/modernizr/modernizr.js']
-=======
           'dist/docs/assets/js/modernizr.js': ['<%= vendor %>/modernizr/modernizr.js'],
           'dist/docs/assets/js/all.js': ['<%= vendor %>/fastclick/lib/fastclick.js', '<%= vendor %>/jquery.autocomplete/dist/jquery.autocomplete.js', '<%= foundation.js %>', 'doc/assets/js/docs.js']
->>>>>>> 33a852f2
         }
       },
       vendor: {
         files: {
-<<<<<<< HEAD
-          'dist/assets/js/vendor/placeholder.js': 'bower_components/jquery-placeholder/jquery.placeholder.js',
-          'dist/assets/js/vendor/fastclick.js': 'bower_components/fastclick/lib/fastclick.js',
-          'dist/assets/js/vendor/jquery.cookie.js': 'bower_components/jquery.cookie/jquery.cookie.js',
-          'dist/assets/js/vendor/jquery.js': 'bower_components/jquery/dist/jquery.js',
-          'dist/assets/js/vendor/modernizr.js': 'bower_components/modernizr/modernizr.js'
-=======
           'dist/assets/js/vendor/placeholder.js': '<%= vendor %>/jquery-placeholder/jquery.placeholder.js',
           'dist/assets/js/vendor/fastclick.js': '<%= vendor %>/fastclick/lib/fastclick.js',
           'dist/assets/js/vendor/jquery.cookie.js': '<%= vendor %>/jquery.cookie/jquery.cookie.js',
           'dist/assets/js/vendor/jquery.js': '<%= vendor %>/jquery/jquery.js',
           'dist/assets/js/vendor/modernizr.js': '<%= vendor %>/modernizr/modernizr.js'
->>>>>>> 33a852f2
         }
       }
     },
@@ -115,19 +103,11 @@
     copy: {
       dist: {
         files: [
-<<<<<<< HEAD
-          {expand: true, cwd: 'doc/assets/', src: ['**/*','!{scss,js}/**/*'], dest: 'dist/docs/assets/', filter:'isFile'},
+          {expand: true, cwd: 'doc/assets/', src: ['**/*','!{scss,js}/**/*'], dest: 'dist/docs/assets/', filter: 'isFile'},
           {expand: true, cwd: 'js/', src: ['foundation/*.js'], dest: 'dist/assets/js', filter: 'isFile'},
-          {src: 'bower_components/jquery/dist/jquery.min.js', dest: 'dist/docs/assets/js/jquery.js'},
+          {src: '<%= vendor %>/jquery/jquery.min.js', dest: 'dist/docs/assets/js/jquery.js'},
           {expand: true, cwd: 'scss/', src: '**/*.scss', dest: 'dist/assets/scss/', filter: 'isFile'},
-          {src: ['bower.json','sache.json','humans.txt','robots.txt'], dest: 'dist/assets/'}
-=======
-          {expand:true, cwd: 'doc/assets/', src: ['**/*','!{scss,js}/**/*'], dest: 'dist/docs/assets/', filter:'isFile'},
-          {expand:true, cwd: 'js/', src: ['foundation/*.js'], dest: 'dist/assets/js', filter: 'isFile'},
-          {src: '<%= vendor %>/jquery/jquery.min.js', dest: 'dist/docs/assets/js/jquery.js'},
-          {expand:true, cwd: 'scss/', src: '**/*.scss', dest: 'dist/assets/scss/', filter: 'isFile'},
           {src: 'bower.json', dest: 'dist/assets/'}
->>>>>>> 33a852f2
         ]
       }
     },
@@ -232,15 +212,8 @@
     }
   });
 
-<<<<<<< HEAD
-  grunt.loadNpmTasks('grunt-sass');
-  grunt.loadNpmTasks('grunt-contrib-uglify');
-  grunt.loadNpmTasks('grunt-contrib-jst');
-  grunt.loadNpmTasks('grunt-contrib-watch');
-=======
   grunt.loadNpmTasks('assemble');
   grunt.loadNpmTasks('grunt-contrib-clean');
->>>>>>> 33a852f2
   grunt.loadNpmTasks('grunt-contrib-concat');
   grunt.loadNpmTasks('grunt-contrib-copy');
   grunt.loadNpmTasks('grunt-contrib-uglify');
