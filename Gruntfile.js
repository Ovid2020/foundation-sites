--- conflicted
+++ resolved
@@ -99,7 +99,6 @@
 
     clean: ['dist/'],
 
-<<<<<<< HEAD
     karma: {
       options: {
         configFile: 'karma.conf.js',
@@ -131,6 +130,7 @@
     },
 
     watch_start: {
+      grunt: { files: ['Gruntfile.js'] },
       karma: {
         files: [
           'dist/assets/js/*.js',
@@ -140,10 +140,6 @@
         tasks: ['karma:dev_watch:run']
       },
 
-=======
-    watch: {
-      grunt: { files: ['Gruntfile.js'] },
->>>>>>> 9c9ab1c9
       styles: {
         files: ['scss/**/*.scss', 'doc/assets/**/*.scss'],
         tasks: ['sass'],
@@ -202,11 +198,8 @@
   grunt.loadNpmTasks('grunt-contrib-copy');
   grunt.loadNpmTasks('grunt-contrib-clean');
   grunt.loadNpmTasks('grunt-contrib-compress');
-<<<<<<< HEAD
   grunt.loadNpmTasks('grunt-karma');
-=======
   grunt.loadNpmTasks('grunt-rsync');
->>>>>>> 9c9ab1c9
   grunt.loadNpmTasks('assemble');
 
   grunt.task.renameTask('watch', 'watch_start');
@@ -216,9 +209,6 @@
   grunt.registerTask('compile', ['compile:assets', 'assemble']);
   grunt.registerTask('build', ['compile', 'compress']);
   grunt.registerTask('default', ['compile', 'watch']);
-<<<<<<< HEAD
   grunt.registerTask('travis', ['compile', 'karma:continuous']);
-=======
   grunt.registerTask('deploy', ['compile', 'rsync:dist']);
->>>>>>> 9c9ab1c9
 };