---
title: Accordion
---

<h3 class="subheader">Accordions are elements used to expand and collapse content that is broken into logical sections, much like tabs.</h3>

***

{{> examples_accordion_intro}}

***

<h3>Basic</h3>

You can create an accordion using minimal markup like so:

<div class="row">
  <div class="large-6 columns">
    <h4>HTML</h4>
{{#markdown}}
```html
{{> examples_accordion_basic}}
```
{{/markdown}}
  </div>
  <div class="large-6 columns">
    <h4>Rendered HTML</h4>
    {{> examples_accordion_basic}}
  </div>
</div>

***

<h3>Embedded Block Grid</h3>

You can embed a block grid into the accordion for responsive columns:

<div class="row">
  <div class="large-6 columns">
    <h4>HTML</h4>
{{#markdown}}
```html
{{> examples_accordion_grid}}
```
{{/markdown}}
  </div>
  <div class="large-6 columns">
    <h4>Rendered HTML</h4>
    {{> examples_accordion_grid}}
  </div>
</div>

***

## Customize With Sass

Accordions can be easily customized with the Sass variables provided in the `_settings.scss` file.

<h4>SCSS</h4>

{{> examples_accordion_variables}}

***

## Configure With Javascript

<<<<<<< HEAD
It's easy to configure dropdowns using our provided Javascript. You can use data-attributes or plain old Javascript. Make sure `jquery.js` `foundation.js` and `foundation.accordion.js` have been included on your page before continuing. For example, add the following before the closing `<body>` tag:
=======
It's easy to configure dropdowns using our provided Javascript. You can use data-attributes or plain old Javascript. Make sure `jquery.js`, `foundation.js` and `foundation.accordion.js` have been included on your page before continuing. For example, add the following before the closing `<body>` tag:
>>>>>>> 6c8a3f0c

{{#markdown}}
  ```html
<script src="js/jquery.js"></script>
<script src="js/foundation.js"></script>
<script src="js/foundation.accordion.js"></script>
  ```
{{/markdown}}

### Optional Javascript Configuration

<<<<<<< HEAD
{{> examples_accordion_javascript_options}}
=======
#### JS

{{#markdown}}
```js
$(document).foundation({
  accordion: {
    // specify the class used for active (or open) accordion panels
    active_class: 'active',
    // allow multiple accordion panels to be active at the same time
    multi_expand: false,
    // allow accordion panels to be closed by clicking on their headers
    // setting to false only closes accordion panels when another is opened
    toggleable: true
  }
});
```
{{/markdown}}
>>>>>>> 6c8a3f0c

***

##### Sass Errors?

If the default "foundation" import was commented out, then make sure you import this file:

<h4>SCSS</h4>

```scss
@import "foundation/components/accordion";
```<|MERGE_RESOLUTION|>--- conflicted
+++ resolved
@@ -64,11 +64,7 @@
 
 ## Configure With Javascript
 
-<<<<<<< HEAD
-It's easy to configure dropdowns using our provided Javascript. You can use data-attributes or plain old Javascript. Make sure `jquery.js` `foundation.js` and `foundation.accordion.js` have been included on your page before continuing. For example, add the following before the closing `<body>` tag:
-=======
 It's easy to configure dropdowns using our provided Javascript. You can use data-attributes or plain old Javascript. Make sure `jquery.js`, `foundation.js` and `foundation.accordion.js` have been included on your page before continuing. For example, add the following before the closing `<body>` tag:
->>>>>>> 6c8a3f0c
 
 {{#markdown}}
   ```html
@@ -80,9 +76,6 @@
 
 ### Optional Javascript Configuration
 
-<<<<<<< HEAD
-{{> examples_accordion_javascript_options}}
-=======
 #### JS
 
 {{#markdown}}
@@ -100,7 +93,6 @@
 });
 ```
 {{/markdown}}
->>>>>>> 6c8a3f0c
 
 ***
 
