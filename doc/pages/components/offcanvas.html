---
title: Off-canvas navigation
layout: doc/layouts/default.html
---

# Off Canvas

<h3 class="subheader">Off-canvas menus are positioned outside of the viewport and slide in when activated. Setting up an off canvas layout in Foundation is super easy.</h3>

{{> examples_offcanvas_basic}}

***

## Basic

You can create a basic, unstyled off-canvas menu with just a little bit of markup. Here's how:

<div class="row">
  <div class="large-6 columns">
  <h4>HTML</h4>
  {{> examples_offcanvas_minimal_markup}}
  </div>
  <div class="large-6 columns">
  <h4>Rendered HTML</h4>
  {{> examples_offcanvas_minimal_rendered}}
  </div>
</div>

### What You Need
The basics of Off Canvas are pretty simple. The off canvas layout is wrapped in `.off-canvas-wrap`. Next comes `.inner-wrap`. You also need to include the menu itself, which is `.left-off-canvas-menu` or `.right-off-canvas-menu`. You need a corresponding target for your off canvas menu, either `.left-off-canvas-toggle` or `.right-off-canvas-toggle`. Finally, be sure to include `.exit-off-canvas` so your users can get back to the main page!

##### Off Canvas Wrap
This is the outer-most element. It contains the entire off canvas layout and hides overflows.

```html
<div class="off-canvas-wrap"><!-- page layout goes here --></div>
```

###### Inner Wrap
This is the element that is animated. All of your page content needs to be inside here.
```html
<div class="off-canvas-wrap">
  <div class="inner-wrap"><!-- all content goes here --></div>
</div>
```

<<<<<<< HEAD
###### Off Canvas Menu 
This is the panel that slides in and out when activated. You can place it on either the left or the right side. You can even create menus on both sides!
=======
###### Off Canvas Menu
This is the panel that slides in and out when activated. You can place it on either the left or the right side. You can even have one menu on either side!
>>>>>>> 26d52669
```html
<aside class="left-off-canvas-menu"><!-- put your links in here --></aside>
<aside class="right-off-canvas-menu"><!-- put your links in here --></aside>
```

###### Targeting Off Canvas Menus
To target an off canvas menu, add `.left-off-canvas-toggle` or `.right-off-canvas-toggle` to your layout. Clicking on these will activate their corresponding menu.
```html
<!-- target the leftside menu -->
<a class="left-off-canvas-toggle">Left Menu</a>
<!-- target the rightside menu -->
<a class="right-off-canvas-toggle">Right Menu</a>

<aside class="left-off-canvas-menu"></aside>
<aside class="right-off-canvas-menu"></aside>
```

###### Exit Off Canvas Menus

Include `.exit-off-canvas` to provide a way back to the main page. This is an overlay that covers the `.inner-wrap` when an off canvas menu is active. Clicking on it will deactivate the off canvas menu.
```html
<a class="exit-off-canvas"></a>
```

***

## Advanced

Using our pre-built components, you can create an awesome off-canvas menu right out of the box.

<div class="row">
  <div class="large-6 columns">
  <h4>HTML</h4>
  {{> examples_offcanvas_multiple_markup}}
  </div>
  <div class="large-6 columns">
  <h4>Rendered HTML</h4>
  {{> examples_offcanvas_multiple_rendered}}
  </div>
</div>

### Tab Bar
We've provided a simple navigation pattern called `.tab-bar`. It's a very plain component, designed to be easily customizable.

##### Tab Bar Container
First, we need to add the tab bar container: `nav.tab-bar`.
```html
<nav class="tab-bar"></nav>
```

##### Button Containers
The button containers, `section.left-small` and `section.right-small`, contain the toggle buttons.
```html
<nav class="tab-bar">
  <section class="left-small"></section>
  <section class="right-small"></section>
</nav>
```

##### Menu Icon
To add the nice hamburger icon that everyone knows and loves, add a class of `.menu-icon` to your menu target, and nest a `span` inside of it.
```html
<a class="right-off-canvas-toggle menu-icon" ><span></span></a>
```

Now put it all together...
```html
<nav class="tab-bar">
  <section class="left-small">
    <a class="left-off-canvas-toggle menu-icon" ><span></span></a>
  </section>
  <section class="right-small">
    <a class="right-off-canvas-toggle menu-icon" ><span></span></a>
  </section>
</nav>
```
...and here's what you'll get:
<nav class="tab-bar">
  <section class="left-small">
    <a class=" menu-icon" ><span></span></a>
  </section>
  <section class="right-small">
    <a class=" menu-icon" ><span></span></a>
  </section>
</nav>

&nbsp;
##### Tab Bar Section
The last thing we need is a section for the tab bar content. Add `section.tab-bar-section` inside `nav.tab-bar`.
```html
<nav class="tab-bar">
  <section class="left-small">
    <a class="left-off-canvas-toggle menu-icon" ><span></span></a>
  </section>
  <section class="middle tab-bar-section">
    <h1 class="title">Foundation</h1>
  </section>
  <section class="right-small">
    <a class="right-off-canvas-toggle menu-icon" ><span></span></a>
  </section>
</nav>
```

Add a class of `.left`, `.right`, or `.middle` depending on which space you want the section to occupy. For example, if you have a Button Container on the left, add the class `.right`.
```html
<nav class="tab-bar">
  <section class="left-small"></section>
  <section class="right tab-bar-section"><!-- I stretch all the way to the right --></section>
</nav>

<nav class="tab-bar">
  <section class="left-small"></section>
  <section class="middle tab-bar-section"><!-- I'm in the middle --></section>
  <section class="right-small"></section>
</nav>

<nav class="tab-bar">
  <section class="left tab-bar-section"><!-- I stretch all the way to the left --></section>
  <section class="right-small"></section>
</nav>

```
<!-- that's what she said, lol -->

<nav class="tab-bar">
  <section class="left-small"><a class=" menu-icon" ><span></span></a></section>
  <section class="right tab-bar-section"><h1>Left Section</h1></section>
</nav>
&nbsp;
<nav class="tab-bar">
  <section class="left-small"><a class=" menu-icon" ><span></span></a></section>
  <section class="middle tab-bar-section"><h1>Middle Section</h1></section>
  <section class="right-small"><a class=" menu-icon" ><span></span></a></section>
</nav>
&nbsp;
<nav class="tab-bar">
  <section class="left tab-bar-section"><h1>Right Section</h1></section>
  <section class="right-small"><a class=" menu-icon" ><span></span></a></section>
</nav>

&nbsp;
##### Off Canvas List
We've included a nice list pattern for list in the off-canvas menu. Include `ul.off-canvas-list` inside your off canvas menu. For section titles, wrap the `li` contents in a `label`.
 </aside>
<div class="row">
  <div class="large-6 columns">
  <h4>HTML</h4>
  {{#markdown}}
```html
<aside class="left-off-canvas-menu">
  <ul class="off-canvas-list">
    <li><label>Foundation</label></li>
    <li><a href="#">The Psychohistorians</a></li>
    <li><a href="#">The Encyclopedists</a></li>
    <li><a href="#">The Mayors</a></li>
    <li><a href="#">The Traders</a></li>
    <li><a href="#">The Merchant Princes</a></li>
  </ul>
</aside>
```
  {{/markdown}}
  </div>
  <div class="large-6 columns">
  <h4>Rendered HTML</h4>
      <ul class="off-canvas-list doc-oc-list">
        <li><label>Foundation</label></li>
        <li><a href="#">The Psychohistorians</a></li>
        <li><a href="#">The Encyclopedists</a></li>
        <li><a href="#">The Mayors</a></li>
        <li><a href="#">The Traders</a></li>
        <li><a href="#">The Merchant Princes</a></li>
      </ul>
  </div>
</div>

***

## Customize with Sass

Off canvas layouts can be easily customized using our provided Sass variables.

<h4>SCSS</h4>
{{> examples_offcanvas_variables}}

***

##### Sass Errors?

If the default "foundation" import was commented out, then make sure you import this file:

<h4>SCSS</h4>

{{#markdown}}
```scss
@import "foundation/components/offcanvas";
```
{{/markdown}}<|MERGE_RESOLUTION|>--- conflicted
+++ resolved
@@ -44,13 +44,9 @@
 </div>
 ```
 
-<<<<<<< HEAD
 ###### Off Canvas Menu 
 This is the panel that slides in and out when activated. You can place it on either the left or the right side. You can even create menus on both sides!
-=======
-###### Off Canvas Menu
-This is the panel that slides in and out when activated. You can place it on either the left or the right side. You can even have one menu on either side!
->>>>>>> 26d52669
+
 ```html
 <aside class="left-off-canvas-menu"><!-- put your links in here --></aside>
 <aside class="right-off-canvas-menu"><!-- put your links in here --></aside>
