---
title: Kitchen sink
<<<<<<< HEAD
layout: doc/layouts/kitchen.html
---

# Kitchen Sink

=======
---

>>>>>>> 33a852f2
<h3 class="subheader">This page includes every single Foundation element so that we can make sure things work together smoothly.</h3>

#### Alert Boxes

{{> examples_kitchen_alert}}

***

#### Block Grid

{{> examples_kitchen_block_grid}}

***

#### Breadcrumbs

{{> examples_kitchen_breadcrumbs}}

***

#### Buttons

{{> examples_kitchen_buttons}}

***

#### Button Groups

{{> examples_kitchen_button_groups}}

***

#### Dropdown Buttons

{{> examples_kitchen_dropdown_buttons}}

***

#### Split Buttons

{{> examples_kitchen_split_buttons}}

***

#### Clearing

{{> examples_kitchen_clearing}}

***

#### Forms

{{> examples_kitchen_forms}}

***

#### Dropdowns

{{> examples_kitchen_dropdowns}}

***

#### Flex Video

{{> examples_kitchen_flex_video}}

***

#### Inline Lists

{{> examples_kitchen_inline_lists}}

***

#### Joyride

{{> examples_kitchen_joyride}}

***

#### Keystroke

To make something pretty, press and hold <kbd>cmd + alt + shift + w + a + !</kbd>

***

#### Labels

{{> examples_kitchen_labels}}

***

#### Magellan

{{> examples_kitchen_magellan}}

***

#### Orbit

{{> examples_kitchen_orbit}}

***

#### Pagination

{{> examples_kitchen_pagination}}

***

#### Panels

{{> examples_kitchen_panels}}

#### Pricing Tables

{{> examples_kitchen_pricing}}

***

#### Progress Bars

{{> examples_kitchen_progress}}

***

#### Reveal

{{> examples_kitchen_reveal}}

***

#### Accordion

{{> examples_kitchen_accordion}}

***

#### Tabs

{{> examples_kitchen_tabs}}

***

#### Side Nav

{{> examples_kitchen_side_nav}}

***

#### Sub Nav

{{> examples_kitchen_sub_nav}}

***

#### Tables

{{> examples_kitchen_tables}}

***

#### Thumbnails

{{> examples_kitchen_thumbnails}}

***

#### Tooltips

{{> examples_kitchen_tooltips}}

***

#### Top Bar

{{> examples_kitchen_topbar}}

***

#### Type

{{> examples_kitchen_type}}

***

#### Visibility Classes

{{> examples_kitchen_visibility}}<|MERGE_RESOLUTION|>--- conflicted
+++ resolved
@@ -1,15 +1,7 @@
 ---
 title: Kitchen sink
-<<<<<<< HEAD
-layout: doc/layouts/kitchen.html
 ---
 
-# Kitchen Sink
-
-=======
----
-
->>>>>>> 33a852f2
 <h3 class="subheader">This page includes every single Foundation element so that we can make sure things work together smoothly.</h3>
 
 #### Alert Boxes
