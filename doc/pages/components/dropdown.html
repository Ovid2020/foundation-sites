---
title: Dropdowns
---

<h3 class="subheader">We removed the various dropdowns within different UI elements for Foundation 5. Instead, we created a universal dropdown plugin that will attach dropdowns or popovers to whatever element you need.</h3>

***

{{> examples_dropdown_basic}}

<hr>

<h2>Basic</h2>

You can create a dropdown using minimal markup. <strong>On a small device, the tooltips are full-width and bottom aligned.</strong>

<div class="row">
  <div class="large-6 columns">
    <h4>HTML</h4>
{{> examples_dropdown_basic_rendered}}
  </div>
  <div class="large-6 columns">
    <h4>HTML Rendered</h4>
{{> examples_dropdown_basic_nostyle}}
  </div>
</div>

<hr>

<h2>Advanced</h2>

<h3>Dropdown Classes</h3>

Additional classes can be added to your dropdown to change its appearance.


*  `tiny`: Make the dropdown have a max-width of 200px
*  `small`: Make the dropdown have a max-width of 300px
*  `medium`: Make the dropdown have a max-width of 500px
*  `large`: Make the dropdown have a max-width of 800px
*  `mega`: Make the dropdown go full 100% width
*  `content`: Add padding inside the dropdown for better-looking content


<div class="row">
  <div class="large-6 columns">
    <h4>HTML</h4>
{{#markdown}}
```html
<a href="#" class="button" data-dropdown="drop">Link Dropdown &raquo;</a>
<ul id="drop" class="[tiny small medium large content]f-dropdown" data-dropdown-content>
  <li><a href="#">This is a link</a></li>
  <li><a href="#">This is another</a></li>
  <li><a href="#">Yet another</a></li>
</ul>
```
{{/markdown}}
  </div>
  <div class="large-6 columns">
    <h4>Rendered HTML</h4>
    <a href="#" class="button" data-dropdown="tinyDrop2">Link Dropdown &raquo;</a>
    <ul id="tinyDrop2" class="medium f-dropdown" data-dropdown-content>
      <li><a href="#">This is a link</a></li>
      <li><a href="#">This is another</a></li>
      <li><a href="#">Yet another</a></li>
    </ul>
  </div>
</div>

<<<<<<< HEAD

***


=======
>>>>>>> 55ff92ad
<h3>Directions</h3>

You can now position dropdowns on the top, bottom, left, or right of the target element. The default position is *bottom* and you do not need to change anything to get your tooltip positioned *bottom*.

To set other alignments, just specify the <code>align</code> property in <code>data-options</code> on the target element.
<div class="row">
  <div class="large-6 columns">
{{#markdown}}
```html
<a href="#" data-options="align:left" data-dropdown="drop" class="button">Link Dropdown &raquo;</a>
<ul id="drop" class="[tiny small medium large content]f-dropdown" data-dropdown-content>
  <li><a href="#">This is a link</a></li>
  <li><a href="#">This is another</a></li>
  <li><a href="#">Yet another</a></li>
</ul>
```
{{/markdown}}
  </div>
  <div class="large-6 columns">
    {{> examples_dropdown_directions}}
  </div>
</div>

<<<<<<< HEAD
***

<!-- hide until 5.5.2
<h3>Pip Alignment</h3>

By default, the pip connecting the dropdown to the button is positioned at the left edge of the dropdown for top and bottom aligned dropdowns on the left half of the screen, at the right edge of the dropdown for top and bottom aligned dropdowns on the right half of the screen, and at the top edge of the dropdown for left and right aligned dropdowns.

Adding `pip: center` to the `data-options` attribute will override this behavior and align the pip to the center of the button for all dropdown alignments.

<div class="row">
  <div class="large-6 columns">
{{#markdown}}
```html
<a href="#" data-options="align:right; pip: center" data-dropdown="drop" class="button">Link Dropdown &raquo;</a>
<ul id="drop" class="f-dropdown" data-dropdown-content>
  <li><a href="#">This is a link</a></li>
  <li><a href="#">This is another</a></li>
  <li><a href="#">Yet another</a></li>
</ul>
```
{{/markdown}}
  </div>
  <div class="large-6 columns">
    {{> examples_dropdown_pip_directions}}
  </div>
</div>

For buttons wider than the dropdown, the entire dropdown is centered.

<div class="row">
  <div class="large-6 columns">
{{#markdown}}
```html
<a href="#" class="button expand" data-options="pip: center" data-dropdown="drop" class="button">Expanded Dropdown</a>
<ul id="drop" class="f-dropdown" data-dropdown-content>
  <li><a href="#">This is a link</a></li>
  <li><a href="#">This is another</a></li>
  <li><a href="#">Yet another</a></li>
</ul>
```
{{/markdown}}
  </div>
  <div class="large-6 columns">
    {{> examples_dropdown_pip_expand}}
  </div>
</div>


*** -->

=======
>>>>>>> 55ff92ad
<h3>Autoclose</h3>

There is an autoclose option that you can include in the mark up. This is an option that enables the dropdown to close automatically when a link is clicked within the dropdown. 

This option is enabled by default, but to disable (keep dropdowns persisting), set the attribute `aria-autoclose` to `false`.
<div class="row">
  <div class="large-6 columns">
{{#markdown}}
```html
  <a class="button" data-dropdown="autoCloseExample" aria-controls="autoCloseExample" aria-expanded="false">Link Dropdown &raquo;</a>
  <ul id="autoCloseExample" class="f-dropdown" data-dropdown-content tabindex="-1" aria-hidden="true" aria-autoclose="false" tabindex="-1">
    <li><a href="#">This is a link</a></li>
    <li><a href="#">This is another</a></li>
    <li><a href="#">Yet another</a></li>
  </ul>
```
{{/markdown}}
  </div>
  <div class="large-6 columns">
    {{> examples_dropdown_autoclose}}
  </div>
</div>

***

<h3>Hoverable Dropdown</h3>

If you'd rather have your dropdown be accessible by hover, you can add a data-option to the target element. There is also an optional setting `hover_timeout` that you can set to a time (in milliseconds) that will set your own custom delay to the element. The default setting for `hover_timeout` is 150ms.

<div class="row">
  <div class="large-6 columns">
    <h4>HTML</h4>
{{> examples_dropdown_hoverable_rendered}}
  </div>
  <div class="large-6 columns">
    <h4>Rendered HTML</h4>
{{> examples_dropdown_hoverable}}
  </div>
</div>

***

<h2>Accessibility</h2>

<p class="panel">This component is not yet accessible. Stay tuned for updates in future releases.</p>

***

<h2>Customize with Sass</h2>


Dropdowns can be easily customized using our Sass variables.

<h4>SCSS</h4>

{{> examples_dropdown_variables}}

***

<h2>Semantic Markup With Sass</h2>

You can create your own dropdowns using our Sass mixins.

<h3>Basic</h3>

You can use the `dropdown-container()` and `dropdown-style()` mixins to create your own dropdowns, like so:

<h5>The Container Mixin</h5>

<h4>SCSS</h4>

{{#markdown}}
```scss
.custom-dropdown-container-class {
  @include dropdown-container();
}
```
{{/markdown}}

<h5>The List Style Mixin</h5>

<h4>SCSS</h4>

{{#markdown}}
```scss
.custom-dropdown-container-class {
  @include dropdown-container();

  li { @include dropdown-style; }
}
```
{{/markdown}}

<h4>Advanced</h4>

You can further customize your dropdowns with the options in the `dropdown-container()` mixin:

<h4>SCSS</h4>

{{#markdown}}
```scss
.custom-dropdown-container-class {
  @include dropdown-container(
    // Sets list-style. Default: list. Options: [list, content]
    $content:list,
    // Sets if dropdown has triangle. Default:true.
    $triangle:true,
    // Sets max-width. Default: $f-dropdown-max-width
    $max-width
  );

  li { @include dropdown-style; }
}
```
{{/markdown}}

***

<h2>Configure With Javascript</h2>

It's easy to configure dropdowns using our provided Javascript. You can use data-attributes or plain old Javascript. Make sure `jquery.js`, `foundation.js` and `foundation.dropdown.js` have been included on your page before continuing. For example, add the following before the closing `<body>` tag:

{{#markdown}}
  ```html
<script src="js/vendor/jquery.js"></script>
<script src="js/foundation/foundation.js"></script>
<script src="js/foundation/foundation.dropdown.js"></script>
  ```
{{/markdown}}

<h3>Optional Javascript Configuration</h3>

<h4>JS</h4>

{{#markdown}}
```js
$(document).foundation({
  dropdown: {
    // specify the class used for active dropdowns
    active_class: 'open'
  }
});
```
{{/markdown}}

***

<h3>Adding New Dropdown Content After Page Load</h3>

If you add new content after the page has been loaded, you will need to reinitialize the Foundation JavaScript by running the following:

{{#markdown}}
```javascript
$(document).foundation(); 
```
{{/markdown}}

Reflow will make Foundation check the DOM for any elements and re-apply any listeners to them.

{{#markdown}}
```javascript
$(document).foundation('dropdown', 'reflow');
```
{{/markdown}}

***

<h3>Sass Errors?</h3>

If the default "foundation" import was commented out, then make sure you import this file:

<h4>SCSS</h4>

```scss
@import "foundation/components/dropdown";
```<|MERGE_RESOLUTION|>--- conflicted
+++ resolved
@@ -67,13 +67,8 @@
   </div>
 </div>
 
-<<<<<<< HEAD
-
-***
-
-
-=======
->>>>>>> 55ff92ad
+***
+
 <h3>Directions</h3>
 
 You can now position dropdowns on the top, bottom, left, or right of the target element. The default position is *bottom* and you do not need to change anything to get your tooltip positioned *bottom*.
@@ -97,7 +92,6 @@
   </div>
 </div>
 
-<<<<<<< HEAD
 ***
 
 <!-- hide until 5.5.2
@@ -148,8 +142,6 @@
 
 *** -->
 
-=======
->>>>>>> 55ff92ad
 <h3>Autoclose</h3>
 
 There is an autoclose option that you can include in the mark up. This is an option that enables the dropdown to close automatically when a link is clicked within the dropdown. 
