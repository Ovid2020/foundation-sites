---
layout: doc/layouts/default.html
---

# Topbar

<h3 class="subheader">The Foundation Top Bar gives you a great way to display a complex navigation bar on small, medium or large screens.</h3>

<nav class="top-bar" data-topbar>
  <ul class="title-area">
    <!-- Title Area -->
    <li class="name">

    </li>
    <!-- Remove the class "menu-icon" to get rid of menu icon. Take out "Menu" to just have icon alone -->
    <li class="toggle-topbar menu-icon"><a href=""><span>Menu</span></a></li>
  </ul>

  <section class="top-bar-section">
    <ul class="left">
      <li class="has-dropdown"><a href="<%= features_path %>">Item 1</a>

        <ul class="dropdown">
          <li><label>Level One</label></li>
          <li><a href="#">Sub-item 1</a></li>
          <li><a href="#">Sub-item 2</a></li>
          <li class="divider"></li>
          <li><a href="#">Sub-item 3</a></li>
          <li class="has-dropdown"><a href="#">Sub-item 4</a>

            <ul class="dropdown">
              <li><label>Level Two</label></li>
              <li class="has-dropdown"><a href="#">Sub-item 1</a>

                <ul class="dropdown">
                  <li><label>Level Three</label></li>
                  <li class="has-dropdown"><a href="#">Sub-item 1</a>

                    <ul class="dropdown">
                      <li><label>Level Four</label></li>
                      <li><a href="#">Sub-item 1</a></li>
                    </ul>
                  </li>
                  <li><a href="#">Sub-item 2</a></li>
                  <li><a href="#">Sub-item 3</a></li>
                  <li class="divider"></li>
                  <li><a href="#">Sub-item 4</a></li>
                </ul>
              </li>
              <li><a href="#">Sub-item 2</a></li>
              <li><a href="#">Sub-item 3</a></li>
              <li><a href="#">Sub-item 4</a>
            </ul>
          </li>
          <li><a href="#">Sub-item 5</a></li>
        </ul>
      </li>
      <li class="divider"></li>
    </ul>
    <!-- Right Nav Section -->
    <ul class="right">
      <li class="divider hide-for-small"></li>
      <li><a href="#">Item 2</a></li>
    </ul>
  </section>
</nav>

***

### Build With HTML Classes

<<<<<<< HEAD
The top bar is a pretty complex piece of magical UI goodness, which makes it really difficult to create a mixin from it. We rely on many presentational classes to accomplish the styles and there's a lot happening in the JS. The top bar is hoverable by default, but can be changed to a click event by adding a simple `data-options='{"is_hover": "false"}'` to the `<nav>` element. [See an example below](#clickable).
=======
The top bar is a pretty complex piece of magical UI goodness, which makes it really difficult to create a mixin from it. We rely on many presentational classes to accomplish the styles and there's a lot happening in the JS. The top bar is hoverable by default but can be changed to a click event by adding a simple `data-options="is_hover: false"` to the `<nav>` element. [See an example below](#clickable).
>>>>>>> 43983c3f

<div class="row">
  <div class="large-12 columns">
    <nav class="top-bar" data-topbar>
      <ul class="title-area">
        <li class="name">
          <h1><a href="#">My Site</a></h1>
        </li>
      </ul>

      <section class="top-bar-section">
        <!-- Right Nav Section -->
        <ul class="right">
          <li class="active"><a href="#">Right Nav Button Active</a></li>
          <li class="has-dropdown">
            <a href="#">Right Button with Dropdown</a>
            <ul class="dropdown">
              <li><a href="#">First link in dropdown</a></li>
            </ul>
          </li>
        </ul>

        <!-- Left Nav Section -->
        <ul class="left">
          <li><a href="#">Left Nav Button</a></li>
        </ul>
      </section>
    </nav>
  </div>
</div>
<div><br></div>

#### HTML
{{#markdown}}
```html
{{> examples_topbar_default}}
```
{{/markdown}}

***

### Positioning the Bar

The top bar is built with a single `nav` element with a class of `top-bar`. It will take on full-browser width by default. To make the top bar stay fixed as you scroll, wrap it in `div class="fixed"`. If you want your navigation to be set to your grid width, wrap it in `div class="contain-to-grid"`. You may use `fixed` and `contain-to-grid` together in the wrapping div (`div class="contain-to-grid fixed`).

<div class="row">
<div class="large-6 columns">

<h5>Fixed Navigation</h5>

{{#markdown}}
```html
<div class="fixed">
  <nav class="top-bar" data-topbar>
    ...
  </nav>
</div>
```
{{/markdown}}
</div>
<div class="large-6 columns">

<h5>Contain to Grid</h5>

{{#markdown}}
```html
<div class="contain-to-grid">
  <nav class="top-bar" data-topbar>
    ...
  </nav>
</div>
```
{{/markdown}}
</div>
</div>

##### Sticky Top Bar

You may also wrap your top bar in `div class="contain-to-grid sticky"` and put it anywhere within your markup. When the navigation hits the top of the browser, it will act like the fixed top bar and stick to the top as users continue to scroll. **Note:** If you are using Scss, you can control the default `sticky` class by adjusting the `$topbar-sticky-class` variable. **Make sure the JS variable for `sticky_class` matches whatever class you use in the variable.**

{{#markdown}}
```html
<div class="contain-to-grid sticky">
  <nav class="top-bar" data-topbar>
    ...
  </nav>
</div>
```
{{/markdown}}

***

<a name="clickable"></a>

### Clickable Topbar

You can now make the top bar clickable by adding a data-attribute to the nav element. Here's an example:

<div class="row">
  <div class="large-12 columns">
    {{> examples_topbar_clickable}}
  </div>
</div>
<div><br></div>

{{#markdown}}
```html
<nav class="top-bar" data-topbar data-options="is_hover: false">
```
{{/markdown}}

***

### Built-in Components

Several common elements have been supported by default, each one of these elements gets added to either the `ul.right` or `ul.left` unordered lists within your Top Bar navigation.

<nav class="top-bar" data-topbar>
  <!-- Title -->
  <ul class="title-area">
    <li class="name"><h1><a href="#">Sexy Top Bar</a></h1></li>

    <!-- Mobile Menu Toggle -->
    <li class="toggle-topbar menu-icon"><a href="#"><span>Menu</span></a></li>
  </ul>

  <!-- Top Bar Section -->
  <section class="top-bar-section">

    <!-- Top Bar Left Nav Elements -->
    <ul class="left">

      <!-- Search | has-form wrapper -->
      <li class="has-form">
        <div class="row collapse">
          <div class="large-8 small-9 columns">
            <input type="text" placeholder="Find Stuff">
          </div>
          <div class="large-4 small-3 columns">
            <a href="#" class="alert button expand">Search</a>
          </div>
        </div>
      </li>
    </ul>

    <!-- Top Bar Right Nav Elements -->
    <ul class="right">
      <!-- Divider -->
      <li class="divider"></li>

      <!-- Dropdown -->
      <li class="has-dropdown"><a href="http://zurb.com">Item 1</a>
        <ul class="dropdown">
          <li><label>Level One</label></li>
          <li><a href="#">Sub-item 1</a></li>
          <li><a href="#">Sub-item 2</a></li>
          <li class="divider"></li>
          <li><a href="#">Sub-item 3</a></li>
          <li class="has-dropdown"><a href="#">Sub-item 4</a>

            <!-- Nested Dropdown -->
            <ul class="dropdown">
              <li><label>Level Two</label></li>
              <li><a href="#">Sub-item 2</a></li>
              <li><a href="#">Sub-item 3</a></li>
              <li><a href="#">Sub-item 4</a></li>
            </ul>
          </li>
          <li><a href="#">Sub-item 5</a></li>
        </ul>
      </li>

      <li class="divider"></li>

      <!-- Anchor -->
      <li><a href="#">Generic Button</a></li>
      <li class="divider"></li>

      <!-- Button -->
      <li class="has-form">
        <a href="http://foundation.zurb.com/docs" class="button">Get Lucky</a>
      </li>
    </ul>
  </section>
</nav>

##### Search Bar

{{#markdown}}
```html
<li class="has-form">
  <div class="row collapse">
    <div class="large-8 small-9 columns">
      <input type="text" placeholder="Find Stuff">
    </div>
    <div class="large-4 small-3 columns">
      <a href="#" class="alert button expand">Search</a>
    </div>
  </div>
</li>
```
{{/markdown}}

##### Divider

{{#markdown}}
```html
<li class="divider"></li>
```
{{/markdown}}

##### Button

{{#markdown}}
```html
<li class="has-form">
  <a href="http://foundation.zurb.com/docs" class="button">Get Lucky</a>
</li>
```
{{/markdown}}

***

### Remove the Title

If you want a bar that doesn't include a title, just take out the content within the list item, like so:

{{#markdown}}
```html
<nav class="top-bar" data-topbar>
  <ul class="title-area">
    <li class="name"><!-- Leave this empty --></li>
    ...
  </ul>
</nav>
```
{{/markdown}}

***

### Available SCSS Variables

We do include SCSS variable to help you control some of the styles for the top bar. Overall the styles are written mobile first, so they are much easier to override than the previous iteration of the top bar.

{{> examples_topbar_variables}}

**Note:** `rem-calc();` is a function we wrote to convert `px` to `rem`. It is included in **_variables.scss**.

***

### Using the JavaScript

<div class="panel">
  Before you can use the top bar you'll want to verify that jQuery and `foundation.js` are available on your page. You can refer to the [javascript documentation](../javascript.html) on setting that up.
</div>

Just add `foundation.topbar.js` AFTER the `foundation.js` file. Your markup should look something like this:

{{#markdown}}
```html
<body>

  ...

  <script src="js/foundation/foundation.js"></script>
  <script src="js/foundation/foundation.topbar.js"></script>
  <!-- Other JS plugins can be included here -->

  <script>
    $(document).foundation();
  </script>

</body>
```
{{/markdown}}

Required Foundation Library: `foundation.topbar.js`

##### Optional JavaScript Configuration

Top bar supports `data-options` configuration.

{{#markdown}}
```js
{
  sticky_class : 'sticky',
  custom_back_text: true, // Set this to false and it will pull the top level link name as the back text
  back_text: 'Back', // Define what you want your custom back text to be if custom_back_text: true
  is_hover: true,
  mobile_show_parent_link: false, // will copy parent links into dropdowns for mobile navigation
  scrolltop : true // jump to top when sticky nav menu toggle is clicked
}
```
{{/markdown}}

***

##### Sass Errors?

If the default "foundation" import was commented out, then make sure you import this file:

<h4>SCSS</h4>

```scss
@import "foundation/components/topbar";
```<|MERGE_RESOLUTION|>--- conflicted
+++ resolved
@@ -69,11 +69,7 @@
 
 ### Build With HTML Classes
 
-<<<<<<< HEAD
-The top bar is a pretty complex piece of magical UI goodness, which makes it really difficult to create a mixin from it. We rely on many presentational classes to accomplish the styles and there's a lot happening in the JS. The top bar is hoverable by default, but can be changed to a click event by adding a simple `data-options='{"is_hover": "false"}'` to the `<nav>` element. [See an example below](#clickable).
-=======
 The top bar is a pretty complex piece of magical UI goodness, which makes it really difficult to create a mixin from it. We rely on many presentational classes to accomplish the styles and there's a lot happening in the JS. The top bar is hoverable by default but can be changed to a click event by adding a simple `data-options="is_hover: false"` to the `<nav>` element. [See an example below](#clickable).
->>>>>>> 43983c3f
 
 <div class="row">
   <div class="large-12 columns">
