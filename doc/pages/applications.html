--- conflicted
+++ resolved
@@ -25,13 +25,8 @@
 ***
 
 ## Manual Installation
-<<<<<<< HEAD
 
-### Add Foundation to your CSS
-=======
-&nbsp;
-###Add Foundation to your CSS
->>>>>>> d18bd8bd
+###&nbsp;Add Foundation to your CSS
 
 Append the following line to your `app/assets/stylesheets/application.css` file:
 
