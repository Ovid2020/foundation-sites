--- conflicted
+++ resolved
@@ -1,20 +1,12 @@
 
 // Newsletter
-<<<<<<< HEAD
 #newsletter { 
   padding: 20px 0;
   background: #085a78; padding: 10px 0 10px 0;
   h5 { font-size: 20px;font-family: "OpenSans", "Helvetica Neue", "Helvetica", Arial, Verdana, sans-serif;
   font-weight: 400; margin-bottom: 0px; margin-top: 10px; color: #fff; line-height: 24px; }
   p { clear: both; font-size: 13px; padding-top: 2px; color: #fff; }
-=======
-#newsletter {
-  background: #085a78; padding: 25px 0 25px 0; margin-top: 30px;
-  h5 { margin-bottom: 0px; margin-top: 10px; color: #fff; line-height: 24px; }
-  p { clear: both; font-size: 12px; padding-top: 2px; color: #fff; }
->>>>>>> f5247c85
   a { color: #fff; }
-
   .margintop-20px{
     margin-top:20px;
   }
@@ -45,14 +37,8 @@
         strong { font-size: 17px; margin-left: -7px; }
       }
     }
-<<<<<<< HEAD
     h3 { font-size: 1.4rem; font-weight: bold; color: white; margin-bottom: 20px; }
     h4 { font-size: 1.1rem; font-weight: 200; color: white; margin-bottom: 10px; }
-=======
-    h3 { font-size: rem-calc(24px); font-weight: bold; color: white; margin-bottom: 10px; }
-    h3 a { font-size: rem-calc(24px); }
-    h4 { font-size: rem-calc(20px); font-weight: 200; color: white; margin-bottom: 10px; }
->>>>>>> f5247c85
     p, li, a { font-size: 13px; line-height: 21px; color: white; }
     a {
       font-weight: bold; color: white; 
