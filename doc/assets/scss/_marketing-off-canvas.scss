--- conflicted
+++ resolved
@@ -43,19 +43,7 @@
   }
   
 }
-  
-
-<<<<<<< HEAD
-.left-off-canvas-menu { font-family: "OpenSans", "Helvetica Neue", "Helvetica", Arial, Verdana, sans-serif;
-  hr { border-color: #444444; margin:5px 0 10px 0 !important; }
- }
  
-ul.off-canvas-list li.gs { padding: 0 1.08rem; margin-top: 8px; }
-ul.off-canvas-list li a { border-bottom: none !important; font-size: 1.25rem; padding: 0.2rem 0.95rem !important; color: #ccc; font-family: "Open Sans", "Helvetica Neue", "Helvetica", Helvetica, Arial, sans-serif; font-weight: 500; }
-ul.off-canvas-list li label { background: none !important; border-top: none !important; padding: 0.4rem 0.95rem  0.4rem 0.95rem !important; font-size: 0.775rem !important; }
-ul.off-canvas-list li label.first { padding-top: 0.75rem !important; }
-=======
->>>>>>> cda38da7
 
 .zurb-links { padding-bottom: 25px; margin-top: -5px; }
 .zurb-links ul.top { margin-top: 15px; }
