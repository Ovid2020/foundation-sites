$panel-bg-color: #FAFAFA;

.sidebar {
  background: $panel-bg-color; padding: 32px 20px; margin-right: 16px;
}
.sidebar.fixed,
[data-magellan-expedition] {
  min-width: 270px !important;
  max-width: 270px;
  width: 270px;
  left: auto !important;

}
.side-nav .heading { text-transform: uppercase; }

.side-nav li a {
  padding: 0;
}

.side-nav .heading,
.sidebar form {
  padding: 2px 0px;
}

.side-nav li.divider { margin: 16px 0px; }

.sidebar {
<<<<<<< HEAD
  #{headings(all)} {
=======
  h1,h2,h3,h4,h5,h6 {
>>>>>>> edfde894
    padding: 4px 0px;
    font-size: em-calc(14);
  }
}
.sidebar .download.button { 
  margin: 10px 0px;
  font-size: 1em;
}

/*
.sidebar .side-nav {
  overflow-y: scroll;
  height: 600px;

}
*/
.sidebar .label {
	background: #ddd; border-radius: $global-radius; color: #777; margin-left: 5px;
}

[data-magellan-expedition] {
}
.sidebar form { margin-bottom: 0; }
.sidebar .button { font-size: em-calc(12); }
.magellan-fixed {
  &.magellan-outer-wrapper {
    overflow-y: scroll;
    width:inherit;
  }
  .magellan-inner-wrapper {
    overflow-y: scroll;
  }
}

#jobs {
/*
  h6 {
    padding:0;
    font-size: 12px;
    text-transform: uppercase;
    font-weight: 300;
    margin-bottom: 8px;
  }
*/
  ul {
  	margin-left: 0; 
    list-style: none;
    li { margin-bottom: 10px;}
  }
  .positionTitle {
	font-size: 14px;
  }
  .location {
    display: block;
    font-size: 11px;
    color: #666;
  }
  #via { 
  font-size: 12px; 
  color: #333;}
}

.fader {
  display: block;
  position: fixed;
  z-index: 400;
  bottom: 0;
  width: 220px;
  background: url(../img/fader.png) no-repeat center bottom;
}<|MERGE_RESOLUTION|>--- conflicted
+++ resolved
@@ -25,11 +25,7 @@
 .side-nav li.divider { margin: 16px 0px; }
 
 .sidebar {
-<<<<<<< HEAD
-  #{headings(all)} {
-=======
   h1,h2,h3,h4,h5,h6 {
->>>>>>> edfde894
     padding: 4px 0px;
     font-size: em-calc(14);
   }
