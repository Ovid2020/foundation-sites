<!doctype html>
<!--[if IE 9]><html class="lt-ie10" lang="en" > <![endif]-->
<html class="no-js" lang="en">
  <head>
    <meta charset="utf-8">
    <meta name="viewport" content="width=device-width, initial-scale=1.0">

    <title>{{default meta title}} | Foundation Docs</title>
    <link rel="icon" href="{{assets}}/img/icons/favicon.ico" type="image/x-icon">
    <!-- For third-generation iPad with high-resolution Retina display: -->
    <link rel="apple-touch-icon-precomposed" sizes="144x144" href="{{assets}}/img/icons/apple-touch-icon-144x144-precomposed.png">
    <!-- For iPhone with high-resolution Retina display: -->
    <link rel="apple-touch-icon-precomposed" sizes="114x114" href="{{assets}}/img/icons/apple-touch-icon-114x114-precomposed.png">
    <!-- For first- and second-generation iPad: -->
    <link rel="apple-touch-icon-precomposed" sizes="72x72" href="{{assets}}/img/icons/apple-touch-icon-72x72-precomposed.png">
    <!-- For non-Retina iPhone, iPod Touch, and Android 2.1+ devices: -->
    <link rel="apple-touch-icon-precomposed" href="{{assets}}/img/icons/apple-touch-icon-precomposed.png">
<<<<<<< HEAD
    {{#if description}}
    <meta name="description" content="{{description}}"/>
    {{else}}
    <meta name="description" content="Documentation and reference library for ZURB Foundation. Javascript, CSS, components, grid and more." />
    {{/if}}
    <meta name="author" content="ZURB, inc. ZURB network also includes zurb.com" />
    <meta name="copyright" content="ZURB, inc. Copyright (c) 2013" />
=======
    <meta name="description" content="{{default description "Documentation and reference library for ZURB Foundation. JavaScript, CSS, components, grid and more."}}">
    <meta name="author" content="ZURB, inc. ZURB network also includes zurb.com">
    <meta name="copyright" content="ZURB, inc. Copyright (c) 2013">

>>>>>>> 33a852f2
    <link href='{{assets}}/css/docs.css' rel='stylesheet' />
    <script src="{{assets}}/js/modernizr.js"></script>
  </head>
  <body class="antialiased hide-extras">
    <div class="marketing off-canvas-wrap">
      <div class="inner-wrap">

        {{> topbar}}
        {{> offcanvas-nav}}

        <section role="main" class="scroll-container">

          <div class="row">
            <div class="large-3 medium-4 columns">
              <div class="hide-for-small">
<<<<<<< HEAD
              {{> sidebar}}
=======
                {{> sidebar}}
>>>>>>> 33a852f2
              </div>
            </div>
            <div class="large-9 medium-8 columns">
              <h1 id="{{slugify title}}">{{title}}</h1>
              {{#markdown}}
                {{> body}}
              {{/markdown}}
            </div>
          </div>

          {{> footer}}
        </section>

      </div>
    </div>

    <script src="{{assets}}/js/jquery.js"></script>
    <script src="{{assets}}/js/templates.js"></script>
    <script src="{{assets}}/js/all.js"></script>
    <script>
      var _gaq = _gaq || [];
      _gaq.push(
        ['_setAccount', 'UA-2195009-2'],
        ['_trackPageview'],
        ['b._setAccount', 'UA-2195009-27'],
        ['b._trackPageview']
      );

      (function() {
        var ga = document.createElement('script'); ga.type = 'text/javascript'; ga.async = true;
        ga.src = ('https:' == document.location.protocol ? 'https://ssl' : 'http://www') + '.google-analytics.com/ga.js';
        var s = document.getElementsByTagName('script')[0]; s.parentNode.insertBefore(ga, s);
      })();
    </script>
    <script>
      $(document).foundation().foundation('joyride', 'start');
    </script>
  </body>
</html><|MERGE_RESOLUTION|>--- conflicted
+++ resolved
@@ -15,20 +15,11 @@
     <link rel="apple-touch-icon-precomposed" sizes="72x72" href="{{assets}}/img/icons/apple-touch-icon-72x72-precomposed.png">
     <!-- For non-Retina iPhone, iPod Touch, and Android 2.1+ devices: -->
     <link rel="apple-touch-icon-precomposed" href="{{assets}}/img/icons/apple-touch-icon-precomposed.png">
-<<<<<<< HEAD
-    {{#if description}}
-    <meta name="description" content="{{description}}"/>
-    {{else}}
-    <meta name="description" content="Documentation and reference library for ZURB Foundation. Javascript, CSS, components, grid and more." />
-    {{/if}}
-    <meta name="author" content="ZURB, inc. ZURB network also includes zurb.com" />
-    <meta name="copyright" content="ZURB, inc. Copyright (c) 2013" />
-=======
+
     <meta name="description" content="{{default description "Documentation and reference library for ZURB Foundation. JavaScript, CSS, components, grid and more."}}">
     <meta name="author" content="ZURB, inc. ZURB network also includes zurb.com">
-    <meta name="copyright" content="ZURB, inc. Copyright (c) 2013">
+    <meta name="copyright" content="ZURB, inc. Copyright (c) 2014">
 
->>>>>>> 33a852f2
     <link href='{{assets}}/css/docs.css' rel='stylesheet' />
     <script src="{{assets}}/js/modernizr.js"></script>
   </head>
@@ -44,11 +35,7 @@
           <div class="row">
             <div class="large-3 medium-4 columns">
               <div class="hide-for-small">
-<<<<<<< HEAD
-              {{> sidebar}}
-=======
                 {{> sidebar}}
->>>>>>> 33a852f2
               </div>
             </div>
             <div class="large-9 medium-8 columns">
