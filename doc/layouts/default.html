<!doctype html>
<html class="no-js" lang="en" >
  <head>
<<<<<<< HEAD
    <meta name="viewport" content="width=device-width, initial-scale=1.0" />

=======
    <meta name="viewport" content="initial-scale=1.0" />
>>>>>>> 8d886030
    <title>Foundation Docs</title>
    <link href='http://fonts.googleapis.com/css?family=Open+Sans:400italic,400,300,700' rel='stylesheet' type='text/css'>
    <link href='{{assets}}/css/docs.css' rel='stylesheet' />
    <script src="{{assets}}/js/custom.modernizr.js"></script>
  </head>
  <body class="antialiased off-canvas hide-extras">
    {{> topbar}}
    <section role="main">
      <header class="show-for-small">
        <a class='sidebar-button show-for-small' id="sidebarButton" href="#sidebar" ><img src="{{assets}}/img/offcanvas/menu-wht.png" alt="ZURB Menu"><h4>Foundation</h4></a>
      </header>
      <div class="row">
        <div class="large-3 show-for-medium-up columns">
          {{> sidebar}}
        </div>
        <div class="large-9 columns">
{{#markdown}}
{{> body}}
{{/markdown}}
        </div>
      </div>

      {{> footer}}
    </section>


    <script src="{{assets}}/js/jquery.js"></script>
    {{!-- Use async code to load
    <script src="{{assets}}/js/all.js"></script>
<<<<<<< HEAD
    --}}
    <script>
    $.getScript("{{assets}}/js/all.js", function(){
      $(document).foundation().foundation('joyride', 'start');
=======
    <script>
    $(document).foundation();
    $(".off-canvas-left-toggle").click(function(e){
      $("body").addClass("move-right");
    });
    $("#back").click(function(){
      $("body").removeClass("move-right");
    });
    $(".off-canvas-right-toggle").click(function(e){
      $("body").addClass("move-left");
    });
    $("#back").click(function(){
      $("body").removeClass("move-left");
>>>>>>> 8d886030
    });
    </script>
  </body>
</html><|MERGE_RESOLUTION|>--- conflicted
+++ resolved
@@ -1,18 +1,14 @@
 <!doctype html>
 <html class="no-js" lang="en" >
   <head>
-<<<<<<< HEAD
     <meta name="viewport" content="width=device-width, initial-scale=1.0" />
 
-=======
-    <meta name="viewport" content="initial-scale=1.0" />
->>>>>>> 8d886030
     <title>Foundation Docs</title>
     <link href='http://fonts.googleapis.com/css?family=Open+Sans:400italic,400,300,700' rel='stylesheet' type='text/css'>
     <link href='{{assets}}/css/docs.css' rel='stylesheet' />
     <script src="{{assets}}/js/custom.modernizr.js"></script>
   </head>
-  <body class="antialiased off-canvas hide-extras">
+  <body id="off-canvas" class="antialiased hide-extras">
     {{> topbar}}
     <section role="main">
       <header class="show-for-small">
@@ -36,12 +32,6 @@
     <script src="{{assets}}/js/jquery.js"></script>
     {{!-- Use async code to load
     <script src="{{assets}}/js/all.js"></script>
-<<<<<<< HEAD
-    --}}
-    <script>
-    $.getScript("{{assets}}/js/all.js", function(){
-      $(document).foundation().foundation('joyride', 'start');
-=======
     <script>
     $(document).foundation();
     $(".off-canvas-left-toggle").click(function(e){
@@ -55,7 +45,6 @@
     });
     $("#back").click(function(){
       $("body").removeClass("move-left");
->>>>>>> 8d886030
     });
     </script>
   </body>
