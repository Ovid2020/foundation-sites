--- conflicted
+++ resolved
@@ -14,185 +14,95 @@
   <hr>
 
   <ul class="off-canvas-list">
-    <li><label>Setup</label></li>
-<<<<<<< HEAD
+      <li><label>Setup</label></li>
 
-      <li><a href="{{relative absolute 'dist/docs/index.html'}}" data-search="">Getting Started</a></li>
-      <li><a href="{{relative absolute 'dist/docs/css.html'}}" data-search="Styles">CSS</a></li>
-      <li><a href="{{relative absolute 'dist/docs/sass.html'}}" data-search="SCSS">Sass</a></li>
-      <li><a href="{{relative absolute 'dist/docs/applications.html'}}" data-search="Rails,Gem">Applications</a></li>
-      <li><a href="{{relative absolute 'dist/docs/javascript.html'}}" data-search="">Javascript</a></li>
-      <li><a href="{{relative absolute 'dist/docs/components/global.html'}}" data-search="Global Styles,Global Mixins,Global Variables,Useful HTML Classes">Global Styles</a></li>
-      <li><a href="{{relative absolute 'dist/docs/components/kitchen_sink.html'}}" data-search="">Kitchen Sink</a></li>
-      <li><a href="{{relative absolute 'dist/docs/upgrading.html'}}" data-search="Migration">Upgrading</a></li>
+      <li><a href="{{rel 'index.html'}}" data-search="">Getting Started</a></li>
+      <li><a href="{{rel 'css.html'}}" data-search="Styles">CSS</a></li>
+      <li><a href="{{rel 'sass.html'}}" data-search="SCSS">Sass</a></li>
+      <li><a href="{{rel 'applications.html'}}" data-search="Rails,Gem">Applications</a></li>
+      <li><a href="{{rel 'javascript.html'}}" data-search="">Javascript</a></li>
+      <li><a href="{{rel 'components/global.html'}}" data-search="Global Styles,Global Mixins,Global Variables,Useful HTML Classes">Global Styles</a></li>
+      <li><a href="{{rel 'components/kitchen_sink.html'}}" data-search="">Kitchen Sink</a></li>
+      <li><a href="{{rel 'upgrading.html'}}" data-search="Migration">Upgrading</a></li>
 
       <li class="divider"></li>
       <li><label>Structure</label></li>
-      <li><a href="{{relative absolute 'dist/docs/media-queries.html'}}" data-search="Breakpoints">Media Queries</a></li>
-      <li><a href="{{relative absolute 'dist/docs/components/visibility.html'}}" data-search="">Visibility</a></li>
-      <li><a href="{{relative absolute 'dist/docs/components/grid.html'}}" data-search="">Grid</a></li>
-      <li><a href="{{relative absolute 'dist/docs/components/block_grid.html'}}" data-search="">Block Grid</a></li>
-      <li><a href="{{relative absolute 'dist/docs/components/interchange.html'}}" data-search="Responsive Images">Interchange Responsive Content <span class="label">JS</span></a></li>
-      <li><a href="{{relative absolute 'dist/docs/utility-classes.html'}}" data-search="">Utility Classes</a></li>
-      <li><a href="{{relative absolute 'dist/docs/javascript-utilities.html'}}" data-search="">Javascript Utilities</a></li>
-      <li><a href="{{relative absolute 'dist/docs/components/rtl.html'}}" data-search="RTL">Right-to-Left Support</a></li>
+      <li><a href="{{rel 'media-queries.html'}}" data-search="Breakpoints">Media Queries</a></li>
+      <li><a href="{{rel 'components/visibility.html'}}" data-search="">Visibility</a></li>
+      <li><a href="{{rel 'components/grid.html'}}" data-search="">Grid</a></li>
+      <li><a href="{{rel 'components/block_grid.html'}}" data-search="">Block Grid</a></li>
+      <li><a href="{{rel 'components/interchange.html'}}" data-search="Responsive Images">Interchange Responsive Content <span class="label">JS</span></a></li>
+      <li><a href="{{rel 'utility-classes.html'}}" data-search="">Utility Classes</a></li>
+      <li><a href="{{rel 'javascript-utilities.html'}}" data-search="">Javascript Utilities</a></li>
+      <li><a href="{{rel 'components/rtl.html'}}" data-search="RTL">Right-to-Left Support</a></li>
 
       <li class="divider"></li>
       <li><label>Navigation</label></li>
-      <li><a href="{{relative absolute 'dist/docs/components/offcanvas.html'}}" data-search="Off Canvas">Offcanvas <span class="label">JS</span></a></li>
-      <li><a href="{{relative absolute 'dist/docs/components/topbar.html'}}" data-search="Nav Bar,Navigation,Sticky">Top Bar <span class="label">JS</span></a></li>
-      <li><a href="{{relative absolute 'dist/docs/components/sidenav.html'}}" data-search="">Side Nav</a></li>
-      <li><a href="{{relative absolute 'dist/docs/components/magellan.html'}}" data-search="Scrollspy">Magellan Sticky Nav <span class="label">JS</span></a></li>
-      <li><a href="{{relative absolute 'dist/docs/components/subnav.html'}}" data-search="">Sub Nav</a></li>
-      <li><a href="{{relative absolute 'dist/docs/components/breadcrumbs.html'}}" data-search="Navigation Path,Cookie Crumb">Breadcrumbs</a></li>
-      <li><a href="{{relative absolute 'dist/docs/components/pagination.html'}}" data-search="">Pagination</a></li>
+      <li><a href="{{rel 'components/offcanvas.html'}}" data-search="Off Canvas">Offcanvas <span class="label">JS</span></a></li>
+      <li><a href="{{rel 'components/topbar.html'}}" data-search="Nav Bar,Navigation,Sticky">Top Bar <span class="label">JS</span></a></li>
+      <li><a href="{{rel 'components/sidenav.html'}}" data-search="">Side Nav</a></li>
+      <li><a href="{{rel 'components/magellan.html'}}" data-search="Scrollspy">Magellan Sticky Nav <span class="label">JS</span></a></li>
+      <li><a href="{{rel 'components/subnav.html'}}" data-search="">Sub Nav</a></li>
+      <li><a href="{{rel 'components/breadcrumbs.html'}}" data-search="Navigation Path,Cookie Crumb">Breadcrumbs</a></li>
+      <li><a href="{{rel 'components/pagination.html'}}" data-search="">Pagination</a></li>
 
       <li class="divider"></li>
       <li><label>Media</label></li>
-      <li><a href="{{relative absolute 'dist/docs/components/orbit.html'}}" data-search="Carousel,Slider,Slideshow">Orbit Slider <span class="label">JS</span></a></li>
-      <li><a href="{{relative absolute 'dist/docs/components/thumbnails.html'}}" data-search="Images">Thumbnails</a></li>
-      <li><a href="{{relative absolute 'dist/docs/components/clearing.html'}}" data-search="Responsive Lightbox,Lightbox">Clearing Lightbox <span class="label">JS</span></a></li>
-      <li><a href="{{relative absolute 'dist/docs/components/flex_video.html'}}" data-search="Responsive Video">Flex Video</a></li>
+      <li><a href="{{rel 'components/orbit.html'}}" data-search="Carousel,Slider,Slideshow">Orbit Slider <span class="label">JS</span></a></li>
+      <li><a href="{{rel 'components/thumbnails.html'}}" data-search="Images">Thumbnails</a></li>
+      <li><a href="{{rel 'components/clearing.html'}}" data-search="Responsive Lightbox,Lightbox">Clearing Lightbox <span class="label">JS</span></a></li>
+      <li><a href="{{rel 'components/flex_video.html'}}" data-search="Responsive Video">Flex Video</a></li>
 
       <li class="divider"></li>
       <li><label>Forms</label></li>
-      <li><a href="{{relative absolute 'dist/docs/components/forms.html'}}" data-search="">Forms</a></li>
-      <li><a href="{{relative absolute 'dist/docs/components/range_slider.html'}}" data-search="Range Slider">Sliders <span class="label">JS</span></a></li>
-      <li><a href="{{relative absolute 'dist/docs/components/abide.html'}}" data-search="Form Validation,Field Validation">Abide Validation <span class="label">JS</span></a></li>
+      <li><a href="{{rel 'components/forms.html'}}" data-search="">Forms</a></li>
+      <li><a href="{{rel 'components/range_slider.html'}}" data-search="Range Slider">Sliders <span class="label">JS</span></a></li>
+      <li><a href="{{rel 'components/abide.html'}}" data-search="Form Validation,Field Validation">Abide Validation <span class="label">JS</span></a></li>
 
       <li class="divider"></li>
       <li><label>Buttons</label></li>
-      <li><a href="{{relative absolute 'dist/docs/components/buttons.html'}}" data-search="">Buttons</a></li>
-      <li><a href="{{relative absolute 'dist/docs/components/button_groups.html'}}" data-search="Button Bar">Button Groups</a></li>
-      <li><a href="{{relative absolute 'dist/docs/components/split_buttons.html'}}" data-search="">Split Buttons <span class="label">JS</span></a></li>
-      <li><a href="{{relative absolute 'dist/docs/components/dropdown_buttons.html'}}" data-search="">Dropdown Buttons <span class="label">JS</span></a></li>
+      <li><a href="{{rel 'components/buttons.html'}}" data-search="">Buttons</a></li>
+      <li><a href="{{rel 'components/button_groups.html'}}" data-search="Button Bar">Button Groups</a></li>
+      <li><a href="{{rel 'components/split_buttons.html'}}" data-search="">Split Buttons <span class="label">JS</span></a></li>
+      <li><a href="{{rel 'components/dropdown_buttons.html'}}" data-search="">Dropdown Buttons <span class="label">JS</span></a></li>
 
       <li class="divider"></li>
       <li><label>Typography</label></li>
-      <li><a href="{{relative absolute 'dist/docs/components/typography.html'}}" data-search="Typography,Type-setting,Composition">Type</a></li>
-      <li><a href="{{relative absolute 'dist/docs/components/inline_lists.html'}}" data-search="Lists">Inline Lists</a></li>
-      <li><a href="{{relative absolute 'dist/docs/components/labels.html'}}" data-search="Tags">Labels</a></li>
-      <li><a href="{{relative absolute 'dist/docs/components/keystrokes.html'}}" data-search="">Keystrokes</a></li>
+      <li><a href="{{rel 'components/typography.html'}}" data-search="Typography,Type-setting,Composition">Type</a></li>
+      <li><a href="{{rel 'components/inline_lists.html'}}" data-search="Lists">Inline Lists</a></li>
+      <li><a href="{{rel 'components/labels.html'}}" data-search="Tags">Labels</a></li>
+      <li><a href="{{rel 'components/keystrokes.html'}}" data-search="">Keystrokes</a></li>
 
       <li class="divider"></li>
       <li class="heading"><label>Callouts &amp; Prompts</label></li>
-      <li><a href="{{relative absolute 'dist/docs/components/reveal.html'}}" data-search="Modal">Reveal Modal <span class="label">JS</span></a></li>
-      <li><a href="{{relative absolute 'dist/docs/components/alert_boxes.html'}}" data-search="Error,Success,Warning">Alerts <span class="label">JS</span></a></li>
-      <li><a href="{{relative absolute 'dist/docs/components/panels.html'}}" data-search="Wells">Panels</a></li>
-      <li><a href="{{relative absolute 'dist/docs/components/tooltips.html'}}" data-search="Popover">Tooltips <span class="label">JS</span></a></li>
-      <li><a href="{{relative absolute 'dist/docs/components/joyride.html'}}" data-search="Tooltip Tour,Guider,Tooltip Walk-through">Joyride <span class="label">JS</span></a></li>
+      <li><a href="{{rel 'components/reveal.html'}}" data-search="Modal">Reveal Modal <span class="label">JS</span></a></li>
+      <li><a href="{{rel 'components/alert_boxes.html'}}" data-search="Error,Success,Warning">Alerts <span class="label">JS</span></a></li>
+      <li><a href="{{rel 'components/panels.html'}}" data-search="Wells">Panels</a></li>
+      <li><a href="{{rel 'components/tooltips.html'}}" data-search="Popover">Tooltips <span class="label">JS</span></a></li>
+      <li><a href="{{rel 'components/joyride.html'}}" data-search="Tooltip Tour,Guider,Tooltip Walk-through">Joyride <span class="label">JS</span></a></li>
 
       <li class="divider"></li>
       <li><label>Content</label></li>
-      <li><a href="{{relative absolute 'dist/docs/components/dropdown.html'}}" data-search="">Dropdowns <span class="label">JS</span></a></li>
-      <li><a href="{{relative absolute 'dist/docs/components/pricing_tables.html'}}" data-search="">Pricing Tables</a></li>
-      <li><a href="{{relative absolute 'dist/docs/components/progress_bars.html'}}" data-search="">Progress Bars</a></li>
-      <li><a href="{{relative absolute 'dist/docs/components/tables.html'}}" data-search="">Tables</a></li>
-      <li><a href="{{relative absolute 'dist/docs/components/accordion.html'}}" data-search="">Accordion <span class="label">JS</span></a></li>
-      <li><a href="{{relative absolute 'dist/docs/components/tabs.html'}}" data-search="">Tabs <span class="label">JS</span></a></li>
-      <li><a href="{{relative absolute 'dist/docs/components/equalizer.html'}}" data-search="">Equalizer <span class="label">JS</span></a></li>
+      <li><a href="{{rel 'components/dropdown.html'}}" data-search="">Dropdowns <span class="label">JS</span></a></li>
+      <li><a href="{{rel 'components/pricing_tables.html'}}" data-search="">Pricing Tables</a></li>
+      <li><a href="{{rel 'components/progress_bars.html'}}" data-search="">Progress Bars</a></li>
+      <li><a href="{{rel 'components/tables.html'}}" data-search="">Tables</a></li>
+      <li><a href="{{rel 'components/accordion.html'}}" data-search="">Accordion <span class="label">JS</span></a></li>
+      <li><a href="{{rel 'components/tabs.html'}}" data-search="">Tabs <span class="label">JS</span></a></li>
+      <li><a href="{{rel 'components/equalizer.html'}}" data-search="">Equalizer <span class="label">JS</span></a></li>
 
       <li class="divider"></li>
       <li><label>Support</label></li>
 
-      <li><a href="{{relative absolute 'dist/docs/changelog.html'}}" data-search="">Changelog</a></li>
-      <li><a href="{{relative absolute 'dist/docs/compatibility.html'}}" data-search="">Compatibility</a></li>
+      <li><a href="{{rel 'changelog.html'}}" data-search="">Changelog</a></li>
+      <li><a href="{{rel 'compatibility.html'}}" data-search="">Compatibility</a></li>
 
       <li class="divider"></li>
       <li class="heading"><label>Older Docs</label></li>
       <li><a href="/docs/v/4.3.2/" data-search="">Foundation 4</a></li>
       <li><a href="/docs/v/3.2.5/" data-search="">Foundation 3</a></li>
       <li><a href="/docs/v/2.2.1/" data-search="">Foundation 2</a></li>
-=======
-    <li><a href="#css">CSS</a></li>
-    <li><a href="{{rel 'sass.html'}}">Sass</a></li>
-    <li><a href="#rails">Rails</a></li>
-    <li><a href="{{rel 'components/global.html'}}">Global Styles</a></li>
-    <li><a href="#upgrading">Upgrading</a></li>
-
-    <hr>
-
-    <li><label>Structure</label></li>
-    <li><a href="#mediaQueries">Media Queries</a></li>
-    <li><a href="{{rel 'components/grid.html'}}">Grid</a></li>
-    <li><a href="{{rel 'components/block_grid.html'}}">Block Grid</a></li>
-    <li><a href="{{rel 'components/interchange.html'}}">Interchange Responsive Content <span class="label">JS</span></a></li>
-    <li><a href="{{rel 'components/thumbnails.html'}}">Thumbnails</a></li>
-    <li><a href="#utilityClasses">Utility Classes</a></li>
-    <li><a href="#rtl">Right-to-Left Support</a></li>
-
-    <hr>
-
-    <li><label>Navigation</label></li>
-    <li><a href="{{rel 'components/offcanvas.html'}}">Offcanvas <span class="label">JS</span></a></li>
-    <li><a href="{{rel 'components/topbar.html'}}">Top Bar <span class="label">JS</span></a></li>
-    <li><a href="{{rel 'components/sidenav.html'}}">Side Nav</a></li>
-    <li><a href="{{rel 'components/magellan.html'}}">Magellan Sticky Nav <span class="label">JS</span></a></li>
-    <li><a href="{{rel 'components/subnav.html'}}">Sub Nav</a></li>
-    <li><a href="{{rel 'components/breadcrumbs.html'}}">Breadcrumbs</a></li>
-    <li><a href="{{rel 'components/pagination.html'}}">Pagination</a></li>
-
-    <hr>
-
-    <li><label>Media</label></li>
-    <li><a href="{{rel 'components/orbit.html'}}">Orbit Slider <span class="label">JS</span></a></li>
-    <li><a href="{{rel 'components/clearing.html'}}">Clearing Lightbox <span class="label">JS</span></a></li>
-    <li><a href="{{rel 'components/flex_video.html'}}">Flex Video</a></li>
-
-    <hr>
-
-    <li><label>Forms</label></li>
-    <li><a href="{{rel 'components/forms.html'}}">Forms</a></li>
-    <li><a href="{{rel 'components/abide.html'}}">Abide Validation <span class="label">JS</span></a></li>
-
-    <li><label>Buttons</label></li>
-    <li><a href="{{rel 'components/buttons.html'}}">Buttons</a></li>
-    <li><a href="{{rel 'components/button_groups.html'}}">Button Groups</a></li>
-    <li><a href="{{rel 'components/split_buttons.html'}}">Split Buttons <span class="label">JS</span></a></li>
-    <li><a href="{{rel 'components/dropdown_buttons.html'}}">Dropdown Buttons <span class="label">JS</span></a></li>
-
-    <hr>
-
-    <li><label>Typography</label></li>
-    <li><a href="{{rel 'components/typography.html'}}">Type</a></li>
-    <li><a href="{{rel 'components/inline_lists.html'}}">Inline Lists</a></li>
-    <li><a href="{{rel 'components/labels.html'}}">Labels</a></li>
-    <li><a href="{{rel 'components/keystrokes.html'}}">Keystrokes</a></li>
-
-    <hr>
-
-    <li><label>Callouts &amp; Prompts</label></li>
-    <li><a href="{{rel 'components/reveal.html'}}">Reveal Modal <span class="label">JS</span></a></li>
-    <li><a href="{{rel 'components/alert_boxes.html'}}">Alerts <span class="label">JS</span></a></li>
-    <li><a href="{{rel 'components/panels.html'}}">Panels</a></li>
-    <li><a href="{{rel 'components/tooltips.html'}}">Tooltips <span class="label">JS</span></a></li>
-    <li><a href="{{rel 'components/joyride.html'}}">Joyride <span class="label">JS</span></a></li>
-
-    <hr>
-
-    <li><label>Content</label></li>
-    <li><a href="{{rel 'components/dropdown.html'}}">Dropdowns <span class="label">JS</span></a></li>
-    <li><a href="{{rel 'components/pricing_tables.html'}}">Pricing Tables</a></li>
-    <li><a href="{{rel 'components/progress_bars.html'}}">Progress Bars</a></li>
-    <li><a href="{{rel 'components/accordion.html'}}">Accordion <span class="label">JS</span></a></li>
-    <li><a href="{{rel 'components/tabs.html'}}">Tabs <span class="label">JS</span></a></li>
-
-    <hr>
-
-    <li><label>Support</label></li>
-    <li><a href="#changelog">Changelog</a></li>
-    <li><a href="#compatibility">Compatibility</a></li>
-    <li><a href="{{rel 'components/faq.html'}}">FAQ</a></li>
-
-    <hr>
-
-    <li><label>Older Docs</label></li>
-    <li><a href="http://foundation.zurb.com/docs/v/4.3.2/">Foundation 4</a></li>
-
-    <li><a href="http://foundation.zurb.com/docs/v/3.2.5/">Foundation 3</a></li>
-    <li><a href="http://foundation.zurb.com/docs/v/3.2.5/">Foundation 2</a></li>
-    <li><a href="#cli">What Comes with Foundation?</a></li>
->>>>>>> 33a852f2
+    </ul>
 
     <hr>
 
