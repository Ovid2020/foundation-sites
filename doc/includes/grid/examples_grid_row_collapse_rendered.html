<<<<<<< HEAD
<p class="lead">Scale the browser down to a medium size to see the difference.</p>

<div class="row medium-uncollapse large-collapse">
	<div class="small-6 columns">
		<div class="panel">
			<p class="show-for-medium-only">On a medium screen, I have a gutters!</p>
			<p class="show-for-large-only">On a large screen, I have no gutters!</p>
		</div>
	</div>
	<div class="small-6 columns">
		<div class="panel">
			<p class="show-for-medium-only">On a medium screen, I have a gutters!</p>
			<p class="show-for-large-only">On a large screen, I have no gutters!</p>
		</div>
=======
<div class="row small-collapse medium-uncollapse">
	<div class="small-12 medium-6 columns">
		Adds gutter at medium media query
	</div>
	<div class="small-12 medium-6 columns">
		Adds gutter at medium media query
>>>>>>> 108fcb8f
	</div>
</div><|MERGE_RESOLUTION|>--- conflicted
+++ resolved
@@ -1,4 +1,4 @@
-<<<<<<< HEAD
+
 <p class="lead">Scale the browser down to a medium size to see the difference.</p>
 
 <div class="row medium-uncollapse large-collapse">
@@ -13,13 +13,5 @@
 			<p class="show-for-medium-only">On a medium screen, I have a gutters!</p>
 			<p class="show-for-large-only">On a large screen, I have no gutters!</p>
 		</div>
-=======
-<div class="row small-collapse medium-uncollapse">
-	<div class="small-12 medium-6 columns">
-		Adds gutter at medium media query
-	</div>
-	<div class="small-12 medium-6 columns">
-		Adds gutter at medium media query
->>>>>>> 108fcb8f
 	</div>
 </div>