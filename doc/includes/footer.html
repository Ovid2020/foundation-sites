
<div id="newsletter">
  <div class="row">
    <div class="medium-8 columns">
      <h5>Stay on top of what&rsquo;s happening in <a href="http://zurb.com/responsive">responsive design</a>.</h5>
      <p>Sign up to receive monthly <a href="http://zurb.com/responsive/reading">Responsive Reading</a> highlights. <a href="http://www.zurb.com/responsive/reading/2012/10">Read Last Month's Edition &raquo;</a></p>
    </div>
    <div class="medium-4 columns">
      <form method="post" action="http://zurb.com/responsive/subscribe">
        <div class="row collapse margintop-20px">
          <div class="small-8 medium-8 columns">
            <input type="text" name="email" placeholder="signup@example.com">
          </div>
          <div class="small-4 medium-4 columns">
            <input type="submit" href="#" class="postfix small button expand" value="Sign Up">
          </div>
        </div>
      </form>
    </div>
  </div>
</div>


<div class="zurb-footer-top bg-fblue">
  <div class="row property">
    <div class="medium-4 columns">
      <div class="property-info">
        <h3>Foundation</h3>
        <p>Foundation is made by <a href="http://zurb.com">ZURB, a product design</a> company in Campbell, California. We've put more than 15 years of experience building web products, services and websites into this framework.
        </p>
      </div>
    </div>

    <div class="medium-8 columns">
      <div class="row collapse">
        <div class="medium-4 columns">
          <div class="learn-links">
            <h4 class="hide-for-small">Want more?</h4>
            <ul>
              <li><a href="http://foundation.zurb.com/business/services.html">Foundation Business</a></li>
              <li><a href="http://zurb.com/responsive">Responsive</a></li>
              <li><a href="http://zurb.com/apps">Design Apps</a></li>
              <li><a href="http://foundation.zurb.com/learn/training.html">Foundation Training</a></li>
            </ul>
          </div>
        </div>
          <div class="medium-4 columns">
            <div class="support-links">
              <h4 class="hide-for-small">Talk to us</h4>
              <p>Tweet us at <br> <a href="https://twitter.com/foundationzurb">@foundationzurb</a></p>
              <p>Email us at <br> <a href="mailto:foundation@zurb.com">foundation@zurb.com</a><br> or check our <a href="{{relative absolute 'dist/support/support.html'}}">support page</a></p>
            </div>
          </div>
        <div class="medium-4 columns">
          <div class="connect-links">
            <h4 class="hide-for-small">Stay in touch</h4>
            <p>Keep up with the latest on Foundation. Find us on <a href="https://github.com/zurb/foundation">Github</a>.</p>
            <a href="http://zurb.com/news" class="small button">Stay Connected</a>
          </div>
        </div>
      </div>
    </div>
  </div>
  <div class="row global">
    <div class="medium-3 small-6 columns">
      <a href="http://zurb.com/studios" class="footer-link-block services">
        <span class="title">Studios</span>
        <span>Helping more than 200 startups succeed since 1998.</span>
      </a>
    </div>
    <div class="medium-3 small-6 columns">
      <a href="http://foundation.zurb.com/" class="footer-link-block foundation">
        <span class="title">Foundation</span>
        <span>The most advanced front-end framework in the world.</span>
      </a>
    </div>
    <div class="medium-3 small-6 columns">
      <a href="http://zurb.com/apps" class="footer-link-block apps">
        <span class="title">Design Apps</span>
        <span>Prototype, iterate and collect feedback on your products.</span>
      </a>
    </div>
    <div class="medium-3 small-6 columns">
      <a href="http://zurb.com/university" class="footer-link-block expo">
        <span class="title">University</span>
        <span>Ideas, thoughts and design resources shared with you.</span>
      </a>
    </div>
  </div>
</div>

<div class="zurb-footer-bottom">
  <div class="row">
    <div class="medium-4 medium-4 push-8 columns">
      <ul class="home-social">
          <li><a href="http://www.twitter.com/ZURB" class="twitter"></a></li>
          <li><a href="http://www.facebook.com/ZURB" class="facebook"></a></li>
          <li><a href="http://zurb.com/contact" class="mail"></a></li>
        </ul>
     </div>
     <div class="medium-8 medium-8 pull-4 columns">
        <a href="http://www.zurb.com" class="zurb-logo regular"></a>
        <ul class="zurb-links">
          <li><a href="http://zurb.com/about">About</a></li>
          <li><a href="http://zurb.com/blog">Blog</a></li>
          <li><a href="http://zurb.com/news">News<span class="show-for-medium-up"> &amp; Events</span></a></li>
          <li><a href="http://zurb.com/contact">Contact</a></li>
          <li><a href="http://zurb.com/sitemap">Sitemap</a></li>
       </ul>
<<<<<<< HEAD
       <p class="copyright">&copy; 1998&dash;2014 ZURB, Inc. All rights reserved.</p>
    </div>          
=======
       <p class="copyright">&copy; 1998&dash;2013 ZURB, Inc. All rights reserved.</p>
    </div>
>>>>>>> 33a852f2
  </div>
</div><|MERGE_RESOLUTION|>--- conflicted
+++ resolved
@@ -107,12 +107,7 @@
           <li><a href="http://zurb.com/contact">Contact</a></li>
           <li><a href="http://zurb.com/sitemap">Sitemap</a></li>
        </ul>
-<<<<<<< HEAD
        <p class="copyright">&copy; 1998&dash;2014 ZURB, Inc. All rights reserved.</p>
-    </div>          
-=======
-       <p class="copyright">&copy; 1998&dash;2013 ZURB, Inc. All rights reserved.</p>
     </div>
->>>>>>> 33a852f2
   </div>
 </div>