<<<<<<< HEAD
<div id="newsletter">
  <div class="row">

    <div class="medium-8 columns">
      <h5>Stay on top of what&rsquo;s happening in <a href="http://zurb.com/responsive">responsive design</a>.</h5>
      <p>Sign up to receive monthly <a href="http://zurb.com/responsive/reading">Responsive Reading</a> highlights. <a href="http://www.zurb.com/responsive/reading/2012/10">Read Last Month's Edition »</a></p>
    </div>


  <div class="medium-4 columns">
    <form method="post" action="http://zurb.com/responsive/subscribe">
      <div class="row collapse margintop-20px">
        <div class="small-8 medium-8 columns">
          <input type="text" name="email" placeholder="signup@example.com">
        </div>
        <div class="small-4 medium-4 columns">
          <input type="submit" href="#" class="postfix small button expand" value="Sign Up">
        </div>
      </div>
    </form>
  </div>

  
  </div>
</div>

<div class="zurb-footer-top bg-fblue">
=======
<div class="zurb-footer-top bg-navy">
>>>>>>> f5247c85
  <div class="row property">
    <div class="medium-4 columns">
      <div class="property-info">
        <h3>Foundation</h3>
        <p>Foundation is made by <a href="http://zurb.com">ZURB, a product design</a> company in Campbell, California. We've put more than 15 years of experience building web products, services and websites into this framework.
        </p>
      </div>
    </div>
    
    <div class="medium-8 columns">
      <div class="row collapse">
        <div class="medium-4 columns">
          <div class="learn-links">
            <h4 class="hide-for-small">Want more?</h4>
            <ul>
              <li><a href="{{relative absolute 'dist/business/services.html'}}">Foundation Business</a></li>
              <li><a href="http://zurb.com/responsive">Responsive</a></li>
              <li><a href="http://zurb.com/apps">Design Apps</a></li>
              <li><a href="{{relative absolute 'dist/learn/training.html'}}">Foundation Training</a></li>
            </ul>
          </div>
      </div>
        <div class="medium-4 columns">
          <div class="support-links">
            <h4 class="hide-for-small">Talk to us</h4>
            <p>Tweet us at <br> <a href="https://twitter.com/foundationzurb">@foundationzurb</a></p>
            <p>Email us at <br> <a href="mailto:foundation@zurb.com">foundation@zurb.com</a><br> or check our <a href="{{relative absolute 'dist/support/support.html'}}">support page</a></p>



          </div>
        </div>
      <div class="medium-4 columns">
          <div class="connect-links">
            <h4 class="hide-for-small">Stay in touch</h4>
            <p>Keep up with the latest on Foundation. Find us on <a href="https://github.com/zurb/foundation">Github</a>.</p>
            <a href="http://zurb.com/news" class="small button">Stay Connected</a>
          </div>
        </div>
      </div> 
    </div>
  </div>
  <div class="row global">
    <div class="medium-3 columns">
      <a href="http://zurb.com/studios" class="footer-link-block services">
        <span class="title">Studios</span>
        <span>Helping more than 200 startups succeed since 1998.</span>
      </a>
    </div>
    <div class="medium-3 columns">
      <a href="http://foundation.zurb.com/" class="footer-link-block foundation">
        <span class="title">Foundation</span>
        <span>The most advanced front-end framework in the world.</span>
      </a>
    </div>
    <div class="medium-3 columns">
      <a href="http://zurb.com/apps" class="footer-link-block apps">
        <span class="title">Design Apps</span>
        <span>Prototype, iterate and collect feedback on your products.</span>
      </a>
    </div>
    <div class="medium-3 columns">
      <a href="http://zurb.com/university" class="footer-link-block expo">
        <span class="title">University</span>
        <span>Ideas, thoughts and design resources shared with you.</span>
      </a>
    </div>
  </div>
</div>

<div class="zurb-footer-bottom">
  <div class="row">
    <div class="medium-4 medium-4 push-8 columns">
      <ul class="home-social">
          <li><a href="http://www.twitter.com/ZURB" class="twitter"></a></li>
          <li><a href="http://www.facebook.com/ZURB" class="facebook"></a></li>
          <li><a href="/contact" class="mail"></a></li>
        </ul>
     </div>
     <div class="medium-8 medium-8 pull-4 columns">
        <a href="http://www.zurb.com" class="zurb-logo regular"></a>
        <ul class="zurb-links">
          <li><a href="http://zurb.com/about">About</a></li>
          <li><a href="http://zurb.com/blog">Blog</a></li>
          <li><a href="http://zurb.com/news">News<span class="show-for-medium-up"> &amp; Events</span></a></li>
          <li><a href="http://zurb.com/contact">Contact</a></li>
          <li><a href="http://zurb.com/sitemap">Sitemap</a></li>
       </ul>
       <p class="copyright">&copy; 1998&dash;2013 ZURB, Inc. All rights reserved.</p>
    </div>          
  </div>
</div><|MERGE_RESOLUTION|>--- conflicted
+++ resolved
@@ -1,4 +1,4 @@
-<<<<<<< HEAD
+
 <div id="newsletter">
   <div class="row">
 
@@ -26,9 +26,6 @@
 </div>
 
 <div class="zurb-footer-top bg-fblue">
-=======
-<div class="zurb-footer-top bg-navy">
->>>>>>> f5247c85
   <div class="row property">
     <div class="medium-4 columns">
       <div class="property-info">
